package net.coobird.thumbnailator;

import static org.junit.Assert.*;
import static org.mockito.Mockito.*;

import java.awt.image.BufferedImage;
import java.io.ByteArrayInputStream;
import java.io.ByteArrayOutputStream;
import java.io.File;
import java.io.FileInputStream;
import java.io.IOException;
import java.io.InputStream;
import java.io.OutputStream;
import java.net.URL;
import java.util.Arrays;
import java.util.Collections;
import java.util.Iterator;
import java.util.List;

import javax.imageio.ImageIO;

import net.coobird.thumbnailator.builders.BufferedImageBuilder;
import net.coobird.thumbnailator.builders.ThumbnailParameterBuilder;
import net.coobird.thumbnailator.name.ConsecutivelyNumberedFilenames;
import net.coobird.thumbnailator.name.Rename;

import org.junit.AfterClass;
import org.junit.BeforeClass;
import org.junit.Test;

public class ThumbnailsBuilderInputOutputTest
{
	/**
	 * The temporary directory to use when creating files to use for this test.
	 */
	private static final String TMPDIR = 
			"test-resources/tmp/ThumbnailsBuilderInputOutputTest";
	
	@BeforeClass
	public static void makeTemporaryDirectory()
	{
		TestUtils.makeTemporaryDirectory(TMPDIR);
	}
	
	@AfterClass
	public static void deleteTemporaryDirectory()
	{
		TestUtils.deleteTemporaryDirectory(TMPDIR);
	}

	/**
	 * Test for the {@link Thumbnails.Builder} class where,
	 * <ol>
	 * <li>Thumbnails.of(BufferedImage)</li>
	 * <li>toFile(File)</li>
	 * </ol>
	 * and the expected outcome is,
	 * <ol>
	 * <li>Processing completes successfully. Image format is determined
	 * by the extension of the file.</li>
	 * </ol>
	 */	
	@Test
	public void of_BufferedImage_toFile_File_NoOutputFormatSpecified() throws IOException
	{
		// given
		BufferedImage img = new BufferedImageBuilder(200, 200).build();
		File destFile = new File("test-resources/Thumbnailator/tmp.png");
		destFile.deleteOnExit();
		
		// when
		Thumbnails.of(img)
			.size(100, 100)
			.toFile(destFile);
		
		// then
		assertEquals("png", TestUtils.getFormatName(new FileInputStream(destFile)));
		
		BufferedImage thumbnail = ImageIO.read(destFile);
		assertEquals(100, thumbnail.getWidth());
		assertEquals(100, thumbnail.getHeight());
	}
	
	/**
	 * Test for the {@link Thumbnails.Builder} class where,
	 * <ol>
	 * <li>Thumbnails.of(BufferedImage)</li>
	 * <li>toFile(File)</li>
	 * </ol>
	 * and the expected outcome is,
	 * <ol>
	 * <li>Processing completes successfully. Image format is determined
	 * by the extension of the file.</li>
	 * </ol>
	 */	
	@Test
	public void of_BufferedImage_toFile_String_NoOutputFormatSpecified() throws IOException
	{
		// given
		BufferedImage img = new BufferedImageBuilder(200, 200).build();
		String destFilePath = "test-resources/Thumbnailator/tmp.png";
		
		// when
		Thumbnails.of(img)
			.size(100, 100)
			.toFile(destFilePath);
		
		// then
		File destFile = new File(destFilePath);
		destFile.deleteOnExit();
		
		assertEquals("png", TestUtils.getFormatName(new FileInputStream(destFile)));
		
		BufferedImage thumbnail = ImageIO.read(destFile);
		assertEquals(100, thumbnail.getWidth());
		assertEquals(100, thumbnail.getHeight());
	}
	
	/**
	 * Test for the {@link Thumbnails.Builder} class where,
	 * <ol>
	 * <li>Thumbnails.of(BufferedImage)</li>
	 * <li>toFiles(Iterable<File>)</li>
	 * </ol>
	 * and the expected outcome is,
	 * <ol>
	 * <li>Processing completes successfully. Image format is determined
	 * by the extension of the file.</li>
	 * </ol>
	 * @throws IOException 
	 */	
	@Test
	public void of_BufferedImage_toFiles_Iterable_NoOutputFormatSpecified() throws IOException
	{
		// given
		BufferedImage img = new BufferedImageBuilder(200, 200).build();
		
		// when
		Thumbnails.of(img)
			.size(50, 50)
			.toFiles(new ConsecutivelyNumberedFilenames(new File("test-resources/Thumbnailator"), "temp-%d.png"));
		
		// then
		File outFile = new File("test-resources/Thumbnailator/temp-0.png");
		outFile.deleteOnExit();
		
		assertEquals("png", TestUtils.getFormatName(new FileInputStream(outFile)));
		
		BufferedImage fromFileImage1 = ImageIO.read(outFile);
		assertEquals(50, fromFileImage1.getWidth());
		assertEquals(50, fromFileImage1.getHeight());
	}	

	/**
	 * Test for the {@link Thumbnails.Builder} class where,
	 * <ol>
	 * <li>Thumbnails.of(BufferedImage)</li>
	 * <li>asFiles(Iterable<File>)</li>
	 * </ol>
	 * and the expected outcome is,
	 * <ol>
	 * <li>Processing completes successfully. Image format is determined
	 * by the extension of the file.</li>
	 * </ol>
	 * @throws IOException 
	 */	
	@Test
	public void of_BufferedImage_asFiles_Iterable_NoOutputFormatSpecified() throws IOException
	{
		// given
		BufferedImage img = new BufferedImageBuilder(200, 200).build();
		
		// when
		List<File> thumbnails = Thumbnails.of(img)
			.size(50, 50)
			.asFiles(new ConsecutivelyNumberedFilenames(new File("test-resources/Thumbnailator"), "temp-%d.png"));
		
		// then
		assertEquals(1, thumbnails.size());
		
		BufferedImage fromFileImage1 = ImageIO.read(thumbnails.get(0));
		assertEquals("png", TestUtils.getFormatName(new FileInputStream(thumbnails.get(0))));
		assertEquals(50, fromFileImage1.getWidth());
		assertEquals(50, fromFileImage1.getHeight());
		
		// clean up
		thumbnails.get(0).deleteOnExit();
	}
	
	/**
	 * Test for the {@link Thumbnails.Builder} class where,
	 * <ol>
	 * <li>Thumbnails.of(BufferedImage)</li>
	 * <li>asBufferedImage()</li>
	 * </ol>
	 * and the expected outcome is,
	 * <ol>
	 * <li>A BufferedImage is returned</li>
	 * </ol>
	 */	
	@Test
	public void of_BufferedImage_asBufferedImage_NoOutputFormatSpecified() throws IOException
	{
		// given
		BufferedImage img = new BufferedImageBuilder(200, 200).build();
		
		// when
		BufferedImage thumbnail = Thumbnails.of(img)
			.size(100, 100)
			.asBufferedImage();
		
		// then
		assertEquals(100, thumbnail.getWidth());
		assertEquals(100, thumbnail.getHeight());
	}

	/**
	 * Test for the {@link Thumbnails.Builder} class where,
	 * <ol>
	 * <li>Thumbnails.of(BufferedImage)</li>
	 * <li>asBufferedImages()</li>
	 * </ol>
	 * and the expected outcome is,
	 * <ol>
	 * <li>An IllegalStateException is thrown.</li>
	 * </ol>
	 */	
	@Test
	public void of_BufferedImage_asBufferedImages_NoOutputFormatSpecified() throws IOException
	{
		// given
		BufferedImage img = new BufferedImageBuilder(200, 200).build();
		
		// when
		List<BufferedImage> thumbnails = Thumbnails.of(img)
			.size(100, 100)
			.asBufferedImages();
		
		// then
		assertEquals(1, thumbnails.size());
		
		assertEquals(100, thumbnails.get(0).getWidth());
		assertEquals(100, thumbnails.get(0).getHeight());
	}
	
	/**
	 * Test for the {@link Thumbnails.Builder} class where,
	 * <ol>
	 * <li>Thumbnails.of(BufferedImage)</li>
	 * <li>toOutputStream()</li>
	 * </ol>
	 * and the expected outcome is,
	 * <ol>
	 * <li>An IllegalStateException is thrown.</li>
	 * </ol>
	 * @throws IOException 
	 */	
	@Test(expected=IllegalStateException.class)
	public void of_BufferedImage_toOutputStream_NoOutputFormatSpecified() throws IOException
	{
		// given
		BufferedImage img = new BufferedImageBuilder(200, 200).build();
		ByteArrayOutputStream os = new ByteArrayOutputStream();
		
		try
		{
			// when
			Thumbnails.of(img)
				.size(50, 50)
				.toOutputStream(os);
			
			fail();
		}
		catch (IllegalStateException e)
		{
			// then
			assertEquals("Output format not specified.", e.getMessage());
			throw e;
		}
	}
	
	/**
	 * Test for the {@link Thumbnails.Builder} class where,
	 * <ol>
	 * <li>Thumbnails.of(BufferedImage)</li>
	 * <li>toOutputStreams(Iterable<OutputStream>)</li>
	 * </ol>
	 * and the expected outcome is,
	 * <ol>
	 * <li>An IllegalStateException is thrown.</li>
	 * </ol>
	 * @throws IOException 
	 */	
	@Test(expected=IllegalStateException.class)
	public void of_BufferedImage_toOutputStreams_NoOutputFormatSpecified() throws IOException
	{
		// given
		BufferedImage img = new BufferedImageBuilder(200, 200).build();
		ByteArrayOutputStream os = new ByteArrayOutputStream();
		
		try
		{
			// when
			Thumbnails.of(img)
				.size(50, 50)
				.toOutputStreams(Arrays.asList(os));
			
			fail();
		}
		catch (IllegalStateException e)
		{
			// then
			assertEquals("Output format not specified.", e.getMessage());
			throw e;
		}
	}
	
	/**
	 * Test for the {@link Thumbnails.Builder} class where,
	 * <ol>
	 * <li>Thumbnails.of(BufferedImage)</li>
	 * <li>iterableBufferedImages()</li>
	 * </ol>
	 * and the expected outcome is,
	 * <ol>
	 * <li>Processing completes successfully.</li>
	 * </ol>
	 * @throws IOException 
	 */	
	@Test
	public void of_BufferedImage_iterableBufferedImages_NoOutputFormatSpecified() throws IOException
	{
		// given
		BufferedImage img = new BufferedImageBuilder(200, 200).build();
		
		// when
		Iterable<BufferedImage> thumbnails = Thumbnails.of(img)
			.size(50, 50)
			.iterableBufferedImages();
		
		// then
		Iterator<BufferedImage> iter = thumbnails.iterator();
		
		BufferedImage thumbnail = iter.next();
		assertEquals(50, thumbnail.getWidth());
		assertEquals(50, thumbnail.getHeight());
		
		assertFalse(iter.hasNext());
	}
	
	/**
	 * Test for the {@link Thumbnails.Builder} class where,
	 * <ol>
	 * <li>Thumbnails.of(BufferedImage)</li>
	 * <li>outputFormat("png")</li>
	 * <li>toFile(File)</li>
	 * </ol>
	 * and the expected outcome is,
	 * <ol>
	 * <li>The thumbnail is written to the specified file</li>
	 * </ol>
	 */	
	@Test
	public void of_BufferedImage_toFile_File_OutputFormatSpecified() throws IOException
	{
		// given
		BufferedImage img = new BufferedImageBuilder(200, 200).build();
		File destFile = new File("test-resources/Thumbnailator/tmp.png");
		destFile.deleteOnExit();
		
		// when
		Thumbnails.of(img)
			.size(100, 100)
			.outputFormat("png")
			.toFile(destFile);
		
		// then
		BufferedImage thumbnail = ImageIO.read(destFile);
		assertEquals(100, thumbnail.getWidth());
		assertEquals(100, thumbnail.getHeight());
	}
	
	/**
	 * Test for the {@link Thumbnails.Builder} class where,
	 * <ol>
	 * <li>Thumbnails.of(BufferedImage)</li>
	 * <li>outputFormat("png")</li>
	 * <li>toFile(File)</li>
	 * </ol>
	 * and the expected outcome is,
	 * <ol>
	 * <li>The thumbnail is written to the specified file</li>
	 * </ol>
	 */	
	@Test
	public void of_BufferedImage_toFile_String_OutputFormatSpecified() throws IOException
	{
		// given
		BufferedImage img = new BufferedImageBuilder(200, 200).build();
		String destFilePath = "test-resources/Thumbnailator/tmp.png";
		
		// when
		Thumbnails.of(img)
			.size(100, 100)
			.outputFormat("png")
			.toFile(destFilePath);
		
		// then
		File destFile = new File(destFilePath);
		destFile.deleteOnExit();
		
		BufferedImage thumbnail = ImageIO.read(destFile);
		assertEquals(100, thumbnail.getWidth());
		assertEquals(100, thumbnail.getHeight());
	}
	
	/**
	 * Test for the {@link Thumbnails.Builder} class where,
	 * <ol>
	 * <li>Thumbnails.of(BufferedImage)</li>
	 * <li>outputFormat("png")</li>
	 * <li>toFiles(Iterable<File>)</li>
	 * </ol>
	 * and the expected outcome is,
	 * <ol>
	 * <li>An image is generated and written to a file whose name is generated
	 * from the Iterable<File> object.</li>
	 * </ol>
	 * @throws IOException 
	 */	
	@Test
	public void of_BufferedImage_toFiles_Iterable_OutputFormatSpecified() throws IOException
	{
		// given
		BufferedImage img1 = new BufferedImageBuilder(200, 200).build();
		
		// when
		Thumbnails.of(img1)
			.size(50, 50)
			.outputFormat("png")
			.toFiles(new ConsecutivelyNumberedFilenames(new File("test-resources/Thumbnailator"), "temp-%d.png"));
		
		// then
		File outFile = new File("test-resources/Thumbnailator/temp-0.png");
		outFile.deleteOnExit();
		
		BufferedImage fromFileImage1 = ImageIO.read(outFile);
		assertEquals(50, fromFileImage1.getWidth());
		assertEquals(50, fromFileImage1.getHeight());
	}	
	
	/**
	 * Test for the {@link Thumbnails.Builder} class where,
	 * <ol>
	 * <li>Thumbnails.of(BufferedImage)</li>
	 * <li>outputFormat("png")</li>
	 * <li>asFiles(Iterable<File>)</li>
	 * </ol>
	 * and the expected outcome is,
	 * <ol>
	 * <li>An image is generated and written to a file whose name is generated
	 * from the Iterable<File> object.</li>
	 * </ol>
	 * @throws IOException 
	 */	
	@Test
	public void of_BufferedImage_asFiles_Iterable_OutputFormatSpecified() throws IOException
	{
		// given
		BufferedImage img1 = new BufferedImageBuilder(200, 200).build();
		
		// when
		List<File> thumbnails = Thumbnails.of(img1)
			.size(50, 50)
			.outputFormat("png")
			.asFiles(new ConsecutivelyNumberedFilenames(new File("test-resources/Thumbnailator"), "temp-%d.png"));
		
		// then
		File outFile = new File("test-resources/Thumbnailator/temp-0.png");
		outFile.deleteOnExit();
		
		assertEquals(1, thumbnails.size());
		
		BufferedImage fromFileImage1 = ImageIO.read(thumbnails.get(0));
		assertEquals(50, fromFileImage1.getWidth());
		assertEquals(50, fromFileImage1.getHeight());
	}
	
	/**
	 * Test for the {@link Thumbnails.Builder} class where,
	 * <ol>
	 * <li>Thumbnails.of(BufferedImage)</li>
	 * <li>outputFormat("png")</li>
	 * <li>asBufferedImage()</li>
	 * </ol>
	 * and the expected outcome is,
	 * <ol>
	 * <li>A BufferedImage is returned</li>
	 * </ol>
	 */	
	@Test
	public void of_BufferedImage_asBufferedImage_OutputFormatSpecified() throws IOException
	{
		// given
		BufferedImage img = new BufferedImageBuilder(200, 200).build();
		
		// when
		BufferedImage thumbnail = Thumbnails.of(img)
			.size(100, 100)
			.outputFormat("png")
			.asBufferedImage();
		
		// then
		assertEquals(100, thumbnail.getWidth());
		assertEquals(100, thumbnail.getHeight());
	}
	
	/**
	 * Test for the {@link Thumbnails.Builder} class where,
	 * <ol>
	 * <li>Thumbnails.of(BufferedImage)</li>
	 * <li>outputFormat("png")</li>
	 * <li>asBufferedImages()</li>
	 * </ol>
	 * and the expected outcome is,
	 * <ol>
	 * <li>An IllegalStateException is thrown.</li>
	 * </ol>
	 */	
	@Test
	public void of_BufferedImage_asBufferedImages_OutputFormatSpecified() throws IOException
	{
		// given
		BufferedImage img = new BufferedImageBuilder(200, 200).build();
		
		// when
		List<BufferedImage> thumbnails = Thumbnails.of(img)
			.size(100, 100)
			.outputFormat("png")
			.asBufferedImages();
		
		// then
		assertEquals(100, thumbnails.get(0).getWidth());
		assertEquals(100, thumbnails.get(0).getHeight());
		assertEquals(1, thumbnails.size());
	}
	
	/**
	 * Test for the {@link Thumbnails.Builder} class where,
	 * <ol>
	 * <li>Thumbnails.of(BufferedImage)</li>
	 * <li>outputFormat("png")</li>
	 * <li>toOutputStream()</li>
	 * </ol>
	 * and the expected outcome is,
	 * <ol>
	 * <li>Processing completes successfully.</li>
	 * </ol>
	 * @throws IOException 
	 */	
	@Test
	public void of_BufferedImage_toOutputStream_OutputFormatSpecified() throws IOException
	{
		// given
		BufferedImage img = new BufferedImageBuilder(200, 200).build();
		ByteArrayOutputStream os = new ByteArrayOutputStream();
		
		// when
		Thumbnails.of(img)
			.size(50, 50)
			.outputFormat("png")
			.toOutputStream(os);
		
		// then
		BufferedImage thumbnail = ImageIO.read(new ByteArrayInputStream(os.toByteArray()));
		assertEquals(50, thumbnail.getWidth());
		assertEquals(50, thumbnail.getHeight());
	}
	
	/**
	 * Test for the {@link Thumbnails.Builder} class where,
	 * <ol>
	 * <li>Thumbnails.of(BufferedImage)</li>
	 * <li>outputFormat("png")</li>
	 * <li>toOutputStreams(Iterable<OutputStream>)</li>
	 * </ol>
	 * and the expected outcome is,
	 * <ol>
	 * <li>Processing completes successfully.</li>
	 * </ol>
	 * @throws IOException 
	 */	
	@Test
	public void of_BufferedImage_toOutputStreams_OutputFormatSpecified() throws IOException
	{
		// given
		BufferedImage img = new BufferedImageBuilder(200, 200).build();
		ByteArrayOutputStream os = new ByteArrayOutputStream();
		
		// when
		Thumbnails.of(img)
			.size(50, 50)
			.outputFormat("png")
			.toOutputStreams(Arrays.asList(os));
		
		// then
		BufferedImage thumbnail = ImageIO.read(new ByteArrayInputStream(os.toByteArray()));
		assertEquals(50, thumbnail.getWidth());
		assertEquals(50, thumbnail.getHeight());
	}
	
	/**
	 * Test for the {@link Thumbnails.Builder} class where,
	 * <ol>
	 * <li>Thumbnails.of(BufferedImage)</li>
	 * <li>outputFormat("png")</li>
	 * <li>iterableBufferedImages()</li>
	 * </ol>
	 * and the expected outcome is,
	 * <ol>
	 * <li>Processing completes successfully.</li>
	 * </ol>
	 * @throws IOException 
	 */	
	@Test
	public void of_BufferedImage_iterableBufferedImages_OutputFormatSpecified() throws IOException
	{
		// given
		BufferedImage img = new BufferedImageBuilder(200, 200).build();
		
		// when
		Iterable<BufferedImage> thumbnails = Thumbnails.of(img)
			.size(50, 50)
			.outputFormat("png")
			.iterableBufferedImages();
		
		// then
		Iterator<BufferedImage> iter = thumbnails.iterator();
		
		BufferedImage thumbnail = iter.next();
		assertEquals(50, thumbnail.getWidth());
		assertEquals(50, thumbnail.getHeight());
		
		assertFalse(iter.hasNext());
	}
	
	/**
	 * Test for the {@link Thumbnails.Builder} class where,
	 * <ol>
	 * <li>Thumbnails.of(BufferedImage, BufferedImage)</li>
	 * <li>toFile(File)</li>
	 * </ol>
	 * and the expected outcome is,
	 * <ol>
	 * <li>An IllegalArgumentException will be thrown</li>
	 * </ol>
	 */	
	@Test(expected=IllegalArgumentException.class)
	public void of_BufferedImages_toFile_File_NoOutputFormatSpecified() throws IOException
	{
		// given
		BufferedImage img = new BufferedImageBuilder(200, 200).build();
		File destFile = new File("test-resources/Thumbnailator/tmp.png");
		destFile.deleteOnExit();
		
		try
		{
			// when
			Thumbnails.of(img, img)
				.size(100, 100)
				.toFile(destFile);
		}
		catch (IllegalArgumentException e)
		{
			// then
			assertEquals("Cannot output multiple thumbnails to one file.", e.getMessage());
			throw e;
		}
	}
	
	/**
	 * Test for the {@link Thumbnails.Builder} class where,
	 * <ol>
	 * <li>Thumbnails.of(BufferedImage, BufferedImage)</li>
	 * <li>toFile(File)</li>
	 * </ol>
	 * and the expected outcome is,
	 * <ol>
	 * <li>Processing completes successfully. Image format is determined
	 * by the extension of the file.</li>
	 * </ol>
	 */	
	@Test(expected=IllegalArgumentException.class)
	public void of_BufferedImages_toFile_String_NoOutputFormatSpecified() throws IOException
	{
		// given
		BufferedImage img = new BufferedImageBuilder(200, 200).build();
		String destFilePath = "test-resources/Thumbnailator/tmp.png";
		
		try
		{
			// when
			Thumbnails.of(img, img)
				.size(100, 100)
				.toFile(destFilePath);
		}
		catch (IllegalArgumentException e)
		{
			// then
			assertEquals("Cannot output multiple thumbnails to one file.", e.getMessage());
			throw e;
		}
	}
	
	/**
	 * Test for the {@link Thumbnails.Builder} class where,
	 * <ol>
	 * <li>Thumbnails.of(BufferedImage, BufferedImage)</li>
	 * <li>toFiles(Iterable<File>)</li>
	 * </ol>
	 * and the expected outcome is,
	 * <ol>
	 * <li>Processing completes successfully. Image format is determined
	 * by the extension of the file.</li>
	 * </ol>
	 * @throws IOException 
	 */	
	@Test
	public void of_BufferedImages_toFiles_Iterable_NoOutputFormatSpecified() throws IOException
	{
		// given
		BufferedImage img = new BufferedImageBuilder(200, 200).build();
		
		// when
		Thumbnails.of(img, img)
			.size(50, 50)
			.toFiles(new ConsecutivelyNumberedFilenames(new File("test-resources/Thumbnailator"), "temp-%d.png"));
		
		// then
		File outFile = new File("test-resources/Thumbnailator/temp-0.png");
		outFile.deleteOnExit();
		
		assertEquals("png", TestUtils.getFormatName(new FileInputStream(outFile)));
		
		BufferedImage fromFileImage1 = ImageIO.read(outFile);
		assertEquals(50, fromFileImage1.getWidth());
		assertEquals(50, fromFileImage1.getHeight());
	}	

	/**
	 * Test for the {@link Thumbnails.Builder} class where,
	 * <ol>
	 * <li>Thumbnails.of(BufferedImage, BufferedImage)</li>
	 * <li>asFiles(Iterable<File>)</li>
	 * </ol>
	 * and the expected outcome is,
	 * <ol>
	 * <li>Processing completes successfully. Image format is determined
	 * by the extension of the file.</li>
	 * </ol>
	 * @throws IOException 
	 */	
	@Test
	public void of_BufferedImages_asFiles_Iterable_NoOutputFormatSpecified() throws IOException
	{
		// given
		BufferedImage img = new BufferedImageBuilder(200, 200).build();
		
		// when
		List<File> thumbnails = Thumbnails.of(img, img)
			.size(50, 50)
			.asFiles(new ConsecutivelyNumberedFilenames(new File("test-resources/Thumbnailator"), "temp-%d.png"));
		
		// then
		assertEquals(2, thumbnails.size());
		
		BufferedImage fromFileImage1 = ImageIO.read(thumbnails.get(0));
		assertEquals("png", TestUtils.getFormatName(new FileInputStream(thumbnails.get(0))));
		assertEquals(50, fromFileImage1.getWidth());
		assertEquals(50, fromFileImage1.getHeight());
		
		BufferedImage fromFileImage2 = ImageIO.read(thumbnails.get(1));
		assertEquals("png", TestUtils.getFormatName(new FileInputStream(thumbnails.get(1))));
		assertEquals(50, fromFileImage2.getWidth());
		assertEquals(50, fromFileImage2.getHeight());
		
		// clean up
		thumbnails.get(0).deleteOnExit();
		thumbnails.get(1).deleteOnExit();
	}

	/**
	 * Test for the {@link Thumbnails.Builder} class where,
	 * <ol>
	 * <li>Thumbnails.of(BufferedImage, BufferedImage)</li>
	 * <li>asBufferedImage()</li>
	 * </ol>
	 * and the expected outcome is,
	 * <ol>
	 * <li>An IllegalStateException is thrown.</li>
	 * </ol>
	 */	
	@Test(expected=IllegalArgumentException.class)
	public void of_BufferedImages_asBufferedImage_NoOutputFormatSpecified() throws IOException
	{
		// given
		BufferedImage img = new BufferedImageBuilder(200, 200).build();
		
		try
		{
			// when
			Thumbnails.of(img, img)
				.size(100, 100)
				.asBufferedImage();
		}
		catch (IllegalArgumentException e)
		{
			// then
			assertEquals("Cannot create one thumbnail from multiple original images.", e.getMessage());
			throw e;
		}
	}

	/**
	 * Test for the {@link Thumbnails.Builder} class where,
	 * <ol>
	 * <li>Thumbnails.of(BufferedImage, BufferedImage)</li>
	 * <li>asBufferedImage()</li>
	 * </ol>
	 * and the expected outcome is,
	 * <ol>
	 * <li>An IllegalStateException is thrown.</li>
	 * </ol>
	 */	
	@Test
	public void of_BufferedImages_asBufferedImages_NoOutputFormatSpecified() throws IOException
	{
		// given
		BufferedImage img = new BufferedImageBuilder(200, 200).build();
		
		// when
		List<BufferedImage> thumbnails = Thumbnails.of(img, img)
			.size(100, 100)
			.asBufferedImages();
		
		// then
		assertEquals(2, thumbnails.size());
		
		assertEquals(100, thumbnails.get(0).getWidth());
		assertEquals(100, thumbnails.get(0).getHeight());
		assertEquals(100, thumbnails.get(1).getWidth());
		assertEquals(100, thumbnails.get(1).getHeight());
	}
	
	/**
	 * Test for the {@link Thumbnails.Builder} class where,
	 * <ol>
	 * <li>Thumbnails.of(BufferedImage, BufferedImage)</li>
	 * <li>toOutputStream()</li>
	 * </ol>
	 * and the expected outcome is,
	 * <ol>
	 * <li>An IllegalArgumentException is thrown.</li>
	 * </ol>
	 * @throws IOException 
	 */	
	@Test(expected=IllegalArgumentException.class)
	public void of_BufferedImages_toOutputStream_NoOutputFormatSpecified() throws IOException
	{
		// given
		BufferedImage img = new BufferedImageBuilder(200, 200).build();
		ByteArrayOutputStream os = new ByteArrayOutputStream();
		
		try
		{
			// when
			Thumbnails.of(img, img)
				.size(50, 50)
				.toOutputStream(os);
			
			fail();
		}
		catch (IllegalArgumentException e)
		{
			// then
			assertEquals("Cannot output multiple thumbnails to a single OutputStream.", e.getMessage());
			throw e;
		}
	}
	
	/**
	 * Test for the {@link Thumbnails.Builder} class where,
	 * <ol>
	 * <li>Thumbnails.of(BufferedImage, BufferedImage)</li>
	 * <li>toOutputStreams(Iterable<OutputStream>)</li>
	 * </ol>
	 * and the expected outcome is,
	 * <ol>
	 * <li>An IllegalStateException is thrown.</li>
	 * </ol>
	 * @throws IOException 
	 */	
	@Test(expected=IllegalStateException.class)
	public void of_BufferedImages_toOutputStreams_NoOutputFormatSpecified() throws IOException
	{
		// given
		BufferedImage img = new BufferedImageBuilder(200, 200).build();
		ByteArrayOutputStream os = new ByteArrayOutputStream();
		
		try
		{
			// when
			Thumbnails.of(img, img)
				.size(50, 50)
				.toOutputStreams(Arrays.asList(os));
			
			fail();
		}
		catch (IllegalStateException e)
		{
			// then
			assertEquals("Output format not specified.", e.getMessage());
			throw e;
		}
	}
	
	/**
	 * Test for the {@link Thumbnails.Builder} class where,
	 * <ol>
	 * <li>Thumbnails.of(BufferedImage, BufferedImage)</li>
	 * <li>iterableBufferedImages()</li>
	 * </ol>
	 * and the expected outcome is,
	 * <ol>
	 * <li>Processing completes successfully.</li>
	 * </ol>
	 * @throws IOException 
	 */	
	@Test
	public void of_BufferedImages_iterableBufferedImages_NoOutputFormatSpecified() throws IOException
	{
		// given
		BufferedImage img = new BufferedImageBuilder(200, 200).build();
		
		// when
		Iterable<BufferedImage> thumbnails = Thumbnails.of(img, img)
			.size(50, 50)
			.iterableBufferedImages();
		
		// then
		Iterator<BufferedImage> iter = thumbnails.iterator();
		
		BufferedImage thumbnail1 = iter.next();
		assertEquals(50, thumbnail1.getWidth());
		assertEquals(50, thumbnail1.getHeight());
		
		BufferedImage thumbnail2 = iter.next();
		assertEquals(50, thumbnail2.getWidth());
		assertEquals(50, thumbnail2.getHeight());
		
		assertFalse(iter.hasNext());
	}
	/**
	 * Test for the {@link Thumbnails.Builder} class where,
	 * <ol>
	 * <li>Thumbnails.of(BufferedImage, BufferedImage)</li>
	 * <li>outputFormat("png")</li>
	 * <li>toFile(File)</li>
	 * </ol>
	 * and the expected outcome is,
	 * <ol>
	 * <li>The thumbnail is written to the specified file</li>
	 * </ol>
	 */	
	@Test(expected=IllegalArgumentException.class)
	public void of_BufferedImages_toFile_File_OutputFormatSpecified() throws IOException
	{
		// given
		BufferedImage img = new BufferedImageBuilder(200, 200).build();
		File destFile = new File("test-resources/Thumbnailator/tmp.png");
		destFile.deleteOnExit();
		
		try
		{
			// when
			Thumbnails.of(img, img)
				.size(100, 100)
				.outputFormat("png")
				.toFile(destFile);
		}
		catch (IllegalArgumentException e)
		{
			// then
			assertEquals("Cannot output multiple thumbnails to one file.", e.getMessage());
			throw e;
		}
	}

	/**
	 * Test for the {@link Thumbnails.Builder} class where,
	 * <ol>
	 * <li>Thumbnails.of(BufferedImage, BufferedImage)</li>
	 * <li>outputFormat("png")</li>
	 * <li>toFile(File)</li>
	 * </ol>
	 * and the expected outcome is,
	 * <ol>
	 * <li>The thumbnail is written to the specified file</li>
	 * </ol>
	 */	
	@Test(expected=IllegalArgumentException.class)
	public void of_BufferedImages_toFile_String_OutputFormatSpecified() throws IOException
	{
		// given
		BufferedImage img = new BufferedImageBuilder(200, 200).build();
		String destFilePath = "test-resources/Thumbnailator/tmp.png";
		
		try
		{
			// when
			Thumbnails.of(img, img)
				.size(100, 100)
				.outputFormat("png")
				.toFile(destFilePath);
		}
		catch (IllegalArgumentException e)
		{
			// then
			assertEquals("Cannot output multiple thumbnails to one file.", e.getMessage());
			throw e;
		}
		finally
		{
			// clean up
			new File(destFilePath).deleteOnExit();
		}
	}

	/**
	 * Test for the {@link Thumbnails.Builder} class where,
	 * <ol>
	 * <li>Thumbnails.of(BufferedImage, BufferedImage)</li>
	 * <li>outputFormat("png")</li>
	 * <li>toFiles(Iterable<File>)</li>
	 * </ol>
	 * and the expected outcome is,
	 * <ol>
	 * <li>An image is generated and written to a file whose name is generated
	 * from the Iterable<File> object.</li>
	 * </ol>
	 * @throws IOException 
	 */	
	@Test
	public void of_BufferedImages_toFiles_Iterable_OutputFormatSpecified() throws IOException
	{
		// given
		BufferedImage img = new BufferedImageBuilder(200, 200).build();
		
		// when
		Thumbnails.of(img, img)
			.size(50, 50)
			.outputFormat("png")
			.toFiles(new ConsecutivelyNumberedFilenames(new File("test-resources/Thumbnailator"), "temp-%d.png"));
		
		// then
		File outFile1 = new File("test-resources/Thumbnailator/temp-0.png");
		outFile1.deleteOnExit();
		File outFile2 = new File("test-resources/Thumbnailator/temp-1.png");
		outFile2.deleteOnExit();
		
		BufferedImage fromFileImage1 = ImageIO.read(outFile1);
		assertEquals(50, fromFileImage1.getWidth());
		assertEquals(50, fromFileImage1.getHeight());
		
		BufferedImage fromFileImage2 = ImageIO.read(outFile2);
		assertEquals(50, fromFileImage2.getWidth());
		assertEquals(50, fromFileImage2.getHeight());
	}

	/**
	 * Test for the {@link Thumbnails.Builder} class where,
	 * <ol>
	 * <li>Thumbnails.of(BufferedImage, BufferedImage)</li>
	 * <li>outputFormat("png")</li>
	 * <li>asFiles(Iterable<File>)</li>
	 * </ol>
	 * and the expected outcome is,
	 * <ol>
	 * <li>An image is generated and written to a file whose name is generated
	 * from the Iterable<File> object.</li>
	 * </ol>
	 * @throws IOException 
	 */	
	@Test
	public void of_BufferedImages_asFiles_Iterable_OutputFormatSpecified() throws IOException
	{
		// given
		BufferedImage img = new BufferedImageBuilder(200, 200).build();
		
		// when
		List<File> thumbnails = Thumbnails.of(img, img)
			.size(50, 50)
			.outputFormat("png")
			.asFiles(new ConsecutivelyNumberedFilenames(new File("test-resources/Thumbnailator"), "temp-%d.png"));
		
		// then
		File outFile = new File("test-resources/Thumbnailator/temp-0.png");
		outFile.deleteOnExit();
		
		assertEquals(2, thumbnails.size());
		
		BufferedImage fromFileImage1 = ImageIO.read(thumbnails.get(0));
		assertEquals(50, fromFileImage1.getWidth());
		assertEquals(50, fromFileImage1.getHeight());
		
		BufferedImage fromFileImage2 = ImageIO.read(thumbnails.get(1));
		assertEquals(50, fromFileImage2.getWidth());
		assertEquals(50, fromFileImage2.getHeight());
		
		// clean up
		thumbnails.get(0).deleteOnExit();
		thumbnails.get(1).deleteOnExit();
	}

	/**
	 * Test for the {@link Thumbnails.Builder} class where,
	 * <ol>
	 * <li>Thumbnails.of(BufferedImage, BufferedImage)</li>
	 * <li>outputFormat("png")</li>
	 * <li>asBufferedImage()</li>
	 * </ol>
	 * and the expected outcome is,
	 * <ol>
	 * <li>A BufferedImage is returned</li>
	 * </ol>
	 */	
	@Test(expected=IllegalArgumentException.class)
	public void of_BufferedImages_asBufferedImage_OutputFormatSpecified() throws IOException
	{
		// given
		BufferedImage img = new BufferedImageBuilder(200, 200).build();
		
		try
		{
			// when
			Thumbnails.of(img, img)
				.size(100, 100)
				.outputFormat("png")
				.asBufferedImage();
		}
		catch (IllegalArgumentException e)
		{
			// then
			assertEquals("Cannot create one thumbnail from multiple original images.", e.getMessage());
			throw e;
		}
	}

	/**
	 * Test for the {@link Thumbnails.Builder} class where,
	 * <ol>
	 * <li>Thumbnails.of(BufferedImage, BufferedImage)</li>
	 * <li>outputFormat("png")</li>
	 * <li>asBufferedImages()</li>
	 * </ol>
	 * and the expected outcome is,
	 * <ol>
	 * <li>An IllegalStateException is thrown.</li>
	 * </ol>
	 */	
	@Test
	public void of_BufferedImages_asBufferedImages_OutputFormatSpecified() throws IOException
	{
		// given
		BufferedImage img = new BufferedImageBuilder(200, 200).build();
		
		// when
		List<BufferedImage> thumbnails = Thumbnails.of(img, img)
			.size(100, 100)
			.outputFormat("png")
			.asBufferedImages();
		
		// then
		assertEquals(2, thumbnails.size());
		
		assertEquals(100, thumbnails.get(0).getWidth());
		assertEquals(100, thumbnails.get(0).getHeight());
		
		assertEquals(100, thumbnails.get(1).getWidth());
		assertEquals(100, thumbnails.get(1).getHeight());
	}

	/**
	 * Test for the {@link Thumbnails.Builder} class where,
	 * <ol>
	 * <li>Thumbnails.of(BufferedImage, BufferedImage)</li>
	 * <li>outputFormat("png")</li>
	 * <li>toOutputStream()</li>
	 * </ol>
	 * and the expected outcome is,
	 * <ol>
	 * <li>Processing completes successfully.</li>
	 * </ol>
	 * @throws IOException 
	 */	
	@Test(expected=IllegalArgumentException.class)
	public void of_BufferedImages_toOutputStream_OutputFormatSpecified() throws IOException
	{
		// given
		BufferedImage img = new BufferedImageBuilder(200, 200).build();
		ByteArrayOutputStream os = new ByteArrayOutputStream();
		
		try
		{
			// when
			Thumbnails.of(img, img)
				.size(50, 50)
				.outputFormat("png")
				.toOutputStream(os);
			
			fail();
		}
		catch (IllegalArgumentException e)
		{
			// then
			assertEquals("Cannot output multiple thumbnails to a single OutputStream.", e.getMessage());
			throw e;
		}
	}

	/**
	 * Test for the {@link Thumbnails.Builder} class where,
	 * <ol>
	 * <li>Thumbnails.of(BufferedImage, BufferedImage)</li>
	 * <li>outputFormat("png")</li>
	 * <li>toOutputStreams(Iterable<OutputStream>)</li>
	 * </ol>
	 * and the expected outcome is,
	 * <ol>
	 * <li>Processing completes successfully.</li>
	 * </ol>
	 * @throws IOException 
	 */	
	@Test
	public void of_BufferedImages_toOutputStreams_OutputFormatSpecified() throws IOException
	{
		// given
		BufferedImage img = new BufferedImageBuilder(200, 200).build();
		ByteArrayOutputStream os1 = new ByteArrayOutputStream();
		ByteArrayOutputStream os2 = new ByteArrayOutputStream();
		
		// when
		Thumbnails.of(img, img)
			.size(50, 50)
			.outputFormat("png")
			.toOutputStreams(Arrays.asList(os1, os2));
		
		// then
		BufferedImage thumbnail = ImageIO.read(new ByteArrayInputStream(os1.toByteArray()));
		assertEquals(50, thumbnail.getWidth());
		assertEquals(50, thumbnail.getHeight());
		
		thumbnail = ImageIO.read(new ByteArrayInputStream(os2.toByteArray()));
		assertEquals(50, thumbnail.getWidth());
		assertEquals(50, thumbnail.getHeight());
	}

	/**
	 * Test for the {@link Thumbnails.Builder} class where,
	 * <ol>
	 * <li>Thumbnails.of(BufferedImage, BufferedImage)</li>
	 * <li>outputFormat("png")</li>
	 * <li>iterableBufferedImages()</li>
	 * </ol>
	 * and the expected outcome is,
	 * <ol>
	 * <li>Processing completes successfully.</li>
	 * </ol>
	 * @throws IOException 
	 */	
	@Test
	public void of_BufferedImages_iterableBufferedImages_OutputFormatSpecified() throws IOException
	{
		// given
		BufferedImage img = new BufferedImageBuilder(200, 200).build();
		
		// when
		Iterable<BufferedImage> thumbnails = Thumbnails.of(img, img)
			.size(50, 50)
			.outputFormat("png")
			.iterableBufferedImages();
		
		// then
		Iterator<BufferedImage> iter = thumbnails.iterator();
		
		BufferedImage thumbnail = iter.next();
		assertEquals(50, thumbnail.getWidth());
		assertEquals(50, thumbnail.getHeight());
		
		thumbnail = iter.next();
		assertEquals(50, thumbnail.getWidth());
		assertEquals(50, thumbnail.getHeight());
		
		assertFalse(iter.hasNext());
	}

	/**
	 * Test for the {@link Thumbnails.Builder} class where,
	 * <ol>
	 * <li>Thumbnails.fromImages([BufferedImage])</li>
	 * <li>asBufferedImage()</li>
	 * </ol>
	 * and the expected outcome is,
	 * <ol>
	 * <li>A BufferedImage is returned</li>
	 * </ol>
	 */	
	@Test
	public void fromImages_Single_asBufferedImage() throws IOException
	{
		// given
		BufferedImage img = new BufferedImageBuilder(200, 200).build();
		
		// when
		BufferedImage thumbnail = Thumbnails.fromImages(Arrays.asList(img))
			.size(100, 100)
			.asBufferedImage();
		
		// then
		assertEquals(100, thumbnail.getWidth());
		assertEquals(100, thumbnail.getHeight());
	}

	/**
	 * Test for the {@link Thumbnails.Builder} class where,
	 * <ol>
	 * <li>Thumbnails.fromImages([BufferedImage, BufferedImage])</li>
	 * <li>asBufferedImage()</li>
	 * </ol>
	 * and the expected outcome is,
	 * <ol>
	 * <li>An IllegalStateException is thrown.</li>
	 * </ol>
	 */	
	@Test(expected=IllegalArgumentException.class)
	public void fromImages_Multiple_asBufferedImage() throws IOException
	{
		// given
		BufferedImage img = new BufferedImageBuilder(200, 200).build();
		
		try
		{
			// when
			Thumbnails.fromImages(Arrays.asList(img, img))
				.size(100, 100)
				.asBufferedImage();
		}
		catch (IllegalArgumentException e)
		{
			// then
			assertEquals("Cannot create one thumbnail from multiple original images.", e.getMessage());
			throw e;
		}
	}

	/**
	 * Test for the {@link Thumbnails.Builder} class where,
	 * <ol>
	 * <li>Thumbnails.fromImages([BufferedImage])</li>
	 * <li>asBufferedImages()</li>
	 * </ol>
	 * and the expected outcome is,
	 * <ol>
	 * <li>An IllegalStateException is thrown.</li>
	 * </ol>
	 */	
	@Test
	public void fromImages_Single_asBufferedImages() throws IOException
	{
		// given
		BufferedImage img = new BufferedImageBuilder(200, 200).build();
		
		// when
		List<BufferedImage> thumbnails = Thumbnails.fromImages(Arrays.asList(img))
			.size(100, 100)
			.asBufferedImages();
		
		// then
		assertEquals(1, thumbnails.size());
		
		assertEquals(100, thumbnails.get(0).getWidth());
		assertEquals(100, thumbnails.get(0).getHeight());
	}

	/**
	 * Test for the {@link Thumbnails.Builder} class where,
	 * <ol>
	 * <li>Thumbnails.fromImages([BufferedImage, BufferedImage])</li>
	 * <li>asBufferedImage()</li>
	 * </ol>
	 * and the expected outcome is,
	 * <ol>
	 * <li>An IllegalStateException is thrown.</li>
	 * </ol>
	 */	
	@Test
	public void fromImages_Multiple_asBufferedImages() throws IOException
	{
		// given
		BufferedImage img = new BufferedImageBuilder(200, 200).build();
		
		// when
		List<BufferedImage> thumbnails = Thumbnails.fromImages(Arrays.asList(img, img))
			.size(100, 100)
			.asBufferedImages();
		
		// then
		assertEquals(2, thumbnails.size());
		
		assertEquals(100, thumbnails.get(0).getWidth());
		assertEquals(100, thumbnails.get(0).getHeight());
		assertEquals(100, thumbnails.get(1).getWidth());
		assertEquals(100, thumbnails.get(1).getHeight());
	}
	
	/**
	 * Test for the {@link Thumbnails.Builder} class where,
	 * <ol>
	 * <li>Thumbnails.fromImages(Iterable[BufferedImage])</li>
	 * <li>asBufferedImage()</li>
	 * </ol>
	 * and the expected outcome is,
	 * <ol>
	 * <li>A BufferedImage is returned</li>
	 * </ol>
	 */	
	@Test
	public void fromImagesIterable_Single_asBufferedImage() throws IOException
	{
		// given
		BufferedImage img = new BufferedImageBuilder(200, 200).build();
		
		// when
		BufferedImage thumbnail = Thumbnails.fromImages((Iterable<BufferedImage>)Arrays.asList(img))
			.size(100, 100)
			.asBufferedImage();
		
		// then
		assertEquals(100, thumbnail.getWidth());
		assertEquals(100, thumbnail.getHeight());
	}
	
	/**
	 * Test for the {@link Thumbnails.Builder} class where,
	 * <ol>
	 * <li>Thumbnails.fromImages(Iterable[BufferedImage, BufferedImage])</li>
	 * <li>asBufferedImage()</li>
	 * </ol>
	 * and the expected outcome is,
	 * <ol>
	 * <li>An IllegalStateException is thrown.</li>
	 * </ol>
	 */	
	@Test(expected=IllegalArgumentException.class)
	public void fromImagesIterable_Multiple_asBufferedImage() throws IOException
	{
		// given
		BufferedImage img = new BufferedImageBuilder(200, 200).build();
		
		try
		{
			// when
			Thumbnails.fromImages((Iterable<BufferedImage>)Arrays.asList(img, img))
				.size(100, 100)
				.asBufferedImage();
		}
		catch (IllegalArgumentException e)
		{
			// then
			assertEquals("Cannot create one thumbnail from multiple original images.", e.getMessage());
			throw e;
		}
	}
	
	/**
	 * Test for the {@link Thumbnails.Builder} class where,
	 * <ol>
	 * <li>Thumbnails.fromImages(Iterable[BufferedImage])</li>
	 * <li>asBufferedImages()</li>
	 * </ol>
	 * and the expected outcome is,
	 * <ol>
	 * <li>An IllegalStateException is thrown.</li>
	 * </ol>
	 */	
	@Test
	public void fromImagesIterable_Single_asBufferedImages() throws IOException
	{
		// given
		BufferedImage img = new BufferedImageBuilder(200, 200).build();
		
		// when
		List<BufferedImage> thumbnails = Thumbnails.fromImages((Iterable<BufferedImage>)Arrays.asList(img))
			.size(100, 100)
			.asBufferedImages();
		
		// then
		assertEquals(1, thumbnails.size());
		
		assertEquals(100, thumbnails.get(0).getWidth());
		assertEquals(100, thumbnails.get(0).getHeight());
	}
	
	/**
	 * Test for the {@link Thumbnails.Builder} class where,
	 * <ol>
	 * <li>Thumbnails.fromImages(Iterable[BufferedImage, BufferedImage])</li>
	 * <li>asBufferedImage()</li>
	 * </ol>
	 * and the expected outcome is,
	 * <ol>
	 * <li>An IllegalStateException is thrown.</li>
	 * </ol>
	 */	
	@Test
	public void fromImagesIterable_Multiple_asBufferedImages() throws IOException
	{
		// given
		BufferedImage img = new BufferedImageBuilder(200, 200).build();
		
		// when
		List<BufferedImage> thumbnails = Thumbnails.fromImages((Iterable<BufferedImage>)Arrays.asList(img, img))
			.size(100, 100)
			.asBufferedImages();
		
		// then
		assertEquals(2, thumbnails.size());
		
		assertEquals(100, thumbnails.get(0).getWidth());
		assertEquals(100, thumbnails.get(0).getHeight());
		assertEquals(100, thumbnails.get(1).getWidth());
		assertEquals(100, thumbnails.get(1).getHeight());
	}

	/**
	 * Test for the {@link Thumbnails.Builder} class where,
	 * <ol>
	 * <li>Thumbnails.of(File)</li>
	 * <li>toFile(File)</li>
	 * </ol>
	 * and the expected outcome is,
	 * <ol>
	 * <li>An image is written to the specified file.</li>
	 * </ol>
	 * @throws IOException 
	 */	
	@Test
	public void of_File_toFile() throws IOException
	{
		// given
		File f = new File("test-resources/Thumbnailator/grid.png");
		File outFile = new File("test-resources/Thumbnailator/grid.tmp.png");
		outFile.deleteOnExit();
		
		// when
		Thumbnails.of(f)
			.size(50, 50)
			.toFile(outFile);

		// then
		BufferedImage fromFileImage = ImageIO.read(outFile);
		assertEquals(50, fromFileImage.getWidth());
		assertEquals(50, fromFileImage.getHeight());
	}

	/**
	 * Test for the {@link Thumbnails.Builder} class where,
	 * <ol>
	 * <li>Thumbnails.of(File)</li>
	 * <li>toFiles(Rename)</li>
	 * </ol>
	 * and the expected outcome is,
	 * <ol>
	 * <li>An image is generated and written to a file whose name is generated
	 * from the Rename object.</li>
	 * </ol>
	 * @throws IOException 
	 */	
	@Test
	public void of_File_toFiles_Rename() throws IOException
	{
		// given
		File f1 = new File("test-resources/Thumbnailator/grid.png");
		File outFile1 = new File("test-resources/Thumbnailator/thumbnail.grid.png");
		outFile1.deleteOnExit();
		
		// when
		Thumbnails.of(f1)
			.size(50, 50)
			.toFiles(Rename.PREFIX_DOT_THUMBNAIL);
		
		// then
		BufferedImage fromFileImage1 = ImageIO.read(outFile1);
		assertEquals(50, fromFileImage1.getWidth());
		assertEquals(50, fromFileImage1.getHeight());
	}

	/**
	 * Test for the {@link Thumbnails.Builder} class where,
	 * <ol>
	 * <li>Thumbnails.of(File)</li>
	 * <li>asFiles(Rename)</li>
	 * </ol>
	 * and the expected outcome is,
	 * <ol>
	 * <li>An image is generated and written to a file whose name is generated
	 * from the Rename object.</li>
	 * </ol>
	 * @throws IOException 
	 */	
	@Test
	public void of_File_asFiles_Rename() throws IOException
	{
		// given
		File f1 = new File("test-resources/Thumbnailator/grid.png");
		File outFile1 = new File("test-resources/Thumbnailator/thumbnail.grid.png");
		outFile1.deleteOnExit();
		
		// when
		List<File> thumbnails = Thumbnails.of(f1)
			.size(50, 50)
			.asFiles(Rename.PREFIX_DOT_THUMBNAIL);
		
		// then
		assertEquals(1, thumbnails.size());
		
		BufferedImage fromFileImage1 = ImageIO.read(thumbnails.get(0));
		assertEquals(50, fromFileImage1.getWidth());
		assertEquals(50, fromFileImage1.getHeight());
	}
	
	/**
	 * Test for the {@link Thumbnails.Builder} class where,
	 * <ol>
	 * <li>Thumbnails.of(File)</li>
	 * <li>toFiles(Iterable<File>)</li>
	 * </ol>
	 * and the expected outcome is,
	 * <ol>
	 * <li>An image is generated and written to a file whose name is generated
	 * from the Iterable<File> object.</li>
	 * </ol>
	 * @throws IOException 
	 */	
	@Test
	public void of_File_toFiles_Iterable() throws IOException
	{
		// given
		File f1 = new File("test-resources/Thumbnailator/grid.png");
		
		// when
		Thumbnails.of(f1)
			.size(50, 50)
			.toFiles(new ConsecutivelyNumberedFilenames(new File("test-resources/Thumbnailator"), "temp-%d.png"));
		
		// then
		File outFile = new File("test-resources/Thumbnailator/temp-0.png");
		outFile.deleteOnExit();
		
		BufferedImage fromFileImage1 = ImageIO.read(outFile);
		assertEquals(50, fromFileImage1.getWidth());
		assertEquals(50, fromFileImage1.getHeight());
	}
	
	/**
	 * Test for the {@link Thumbnails.Builder} class where,
	 * <ol>
	 * <li>Thumbnails.of(File)</li>
	 * <li>asFiles(Iterable<File>)</li>
	 * </ol>
	 * and the expected outcome is,
	 * <ol>
	 * <li>An image is generated and written to a file whose name is generated
	 * from the Iterable<File> object.</li>
	 * </ol>
	 * @throws IOException 
	 */	
	@Test
	public void of_File_asFiles_Iterable() throws IOException
	{
		// given
		File f1 = new File("test-resources/Thumbnailator/grid.png");
		
		// when
		List<File> thumbnails = Thumbnails.of(f1)
			.size(50, 50)
			.asFiles(new ConsecutivelyNumberedFilenames(new File("test-resources/Thumbnailator"), "temp-%d.png"));
		
		// then
		File outFile1 = new File("test-resources/Thumbnailator/temp-0.png");
		outFile1.deleteOnExit();
		
		assertEquals(1, thumbnails.size());
		
		BufferedImage fromFileImage1 = ImageIO.read(thumbnails.get(0));
		assertEquals(50, fromFileImage1.getWidth());
		assertEquals(50, fromFileImage1.getHeight());
	}
	
	/**
	 * Test for the {@link Thumbnails.Builder} class where,
	 * <ol>
	 * <li>Thumbnails.of(File)</li>
	 * <li>asBufferedImage()</li>
	 * </ol>
	 * and the expected outcome is,
	 * <ol>
	 * <li>Processing completes successfully.</li>
	 * </ol>
	 * @throws IOException 
	 */	
	@Test
	public void of_File_asBufferedImage() throws IOException
	{
		// given
		File f1 = new File("test-resources/Thumbnailator/grid.png");
		
		// when
		BufferedImage thumbnail = Thumbnails.of(f1)
			.size(50, 50)
			.asBufferedImage();
		
		// then
		assertEquals(50, thumbnail.getWidth());
		assertEquals(50, thumbnail.getHeight());
	}
	
	/**
	 * Test for the {@link Thumbnails.Builder} class where,
	 * <ol>
	 * <li>Thumbnails.of(File)</li>
	 * <li>asBufferedImages()</li>
	 * </ol>
	 * and the expected outcome is,
	 * <ol>
	 * <li>Processing completes successfully.</li>
	 * </ol>
	 * @throws IOException 
	 */	
	@Test
	public void of_File_asBufferedImages() throws IOException
	{
		// given
		File f1 = new File("test-resources/Thumbnailator/grid.png");
		
		// when
		List<BufferedImage> thumbnails = Thumbnails.of(f1)
			.size(50, 50)
			.asBufferedImages();
		
		// then
		assertEquals(1, thumbnails.size());
		
		BufferedImage thumbnail = thumbnails.get(0);
		assertEquals(50, thumbnail.getWidth());
		assertEquals(50, thumbnail.getHeight());
	}
	
	/**
	 * Test for the {@link Thumbnails.Builder} class where,
	 * <ol>
	 * <li>Thumbnails.of(File)</li>
	 * <li>toOutputStream()</li>
	 * </ol>
	 * and the expected outcome is,
	 * <ol>
	 * <li>Processing completes successfully.</li>
	 * </ol>
	 * @throws IOException 
	 */	
	@Test
	public void of_File_toOutputStream() throws IOException
	{
		// given
		File f1 = new File("test-resources/Thumbnailator/grid.png");
		ByteArrayOutputStream os = new ByteArrayOutputStream();
		
		// when
		Thumbnails.of(f1)
			.size(50, 50)
			.toOutputStream(os);
			
		// then
		BufferedImage thumbnail = ImageIO.read(new ByteArrayInputStream(os.toByteArray()));
		assertEquals("png", TestUtils.getFormatName(new ByteArrayInputStream(os.toByteArray())));
		assertEquals(50, thumbnail.getWidth());
		assertEquals(50, thumbnail.getHeight());
	}
	
	/**
	 * Test for the {@link Thumbnails.Builder} class where,
	 * <ol>
	 * <li>Thumbnails.of(File)</li>
	 * <li>toOutputStreams()</li>
	 * </ol>
	 * and the expected outcome is,
	 * <ol>
	 * <li>Processing completes successfully.</li>
	 * </ol>
	 * @throws IOException 
	 */	
	@Test
	public void of_File_toOutputStreams() throws IOException
	{
		// given
		File f1 = new File("test-resources/Thumbnailator/grid.png");
		ByteArrayOutputStream os = new ByteArrayOutputStream();
		
		// when
		Thumbnails.of(f1)
			.size(50, 50)
			.toOutputStreams(Arrays.asList(os));
		
		// then
		BufferedImage thumbnail = ImageIO.read(new ByteArrayInputStream(os.toByteArray()));
		assertEquals("png", TestUtils.getFormatName(new ByteArrayInputStream(os.toByteArray())));
		assertEquals(50, thumbnail.getWidth());
		assertEquals(50, thumbnail.getHeight());
	}
	
	/**
	 * Test for the {@link Thumbnails.Builder} class where,
	 * <ol>
	 * <li>Thumbnails.of(File)</li>
	 * <li>iterableBufferedImages()</li>
	 * </ol>
	 * and the expected outcome is,
	 * <ol>
	 * <li>Processing completes successfully.</li>
	 * </ol>
	 * @throws IOException 
	 */	
	@Test
	public void of_File_iterableBufferedImages() throws IOException
	{
		// given
		File f1 = new File("test-resources/Thumbnailator/grid.png");
		
		// when
		Iterable<BufferedImage> thumbnails = Thumbnails.of(f1)
			.size(50, 50)
			.iterableBufferedImages();
		
		// then
		Iterator<BufferedImage> iter = thumbnails.iterator();
		
		BufferedImage thumbnail = iter.next();
		assertEquals(50, thumbnail.getWidth());
		assertEquals(50, thumbnail.getHeight());
		
		assertFalse(iter.hasNext());
	}

	/**
	 * Test for the {@link Thumbnails.Builder} class where,
	 * <ol>
	 * <li>Thumbnails.of(File, File)</li>
	 * <li>toFile(File)</li>
	 * </ol>
	 * and the expected outcome is,
	 * <ol>
	 * <li>An IllegalArgumentException is thrown.</li>
	 * </ol>
	 * @throws IOException 
	 */	
	@Test(expected=IllegalArgumentException.class)
	public void of_Files_toFile() throws IOException
	{
		// given
		File f = new File("test-resources/Thumbnailator/grid.png");
		File outFile = new File("test-resources/Thumbnailator/grid.tmp.png");
		outFile.deleteOnExit();
		
		try
		{
			// when
			Thumbnails.of(f, f)
				.size(50, 50)
				.toFile(outFile);
		}
		catch (IllegalArgumentException e)
		{
			// then
			assertEquals("Cannot output multiple thumbnails to one file.", e.getMessage());
			throw e;
		}
	}

	/**
	 * Test for the {@link Thumbnails.Builder} class where,
	 * <ol>
	 * <li>Thumbnails.of(File, File)</li>
	 * <li>toFiles(Rename)</li>
	 * </ol>
	 * and the expected outcome is,
	 * <ol>
	 * <li>Two images are generated and written to a file whose name is
	 * generated from the Rename object.</li>
	 * </ol>
	 * @throws IOException 
	 */	
	@Test
	public void of_Files_toFiles_Rename() throws IOException
	{
		// given
		File f1 = new File("test-resources/Thumbnailator/grid.png");
		File f2 = new File("test-resources/Thumbnailator/grid.jpg");
		
		// when
		Thumbnails.of(f1, f2)
			.size(50, 50)
			.toFiles(Rename.PREFIX_DOT_THUMBNAIL);
		
		// then
		File outFile1 = new File("test-resources/Thumbnailator/thumbnail.grid.png");
		File outFile2 = new File("test-resources/Thumbnailator/thumbnail.grid.jpg");
		outFile1.deleteOnExit();
		outFile2.deleteOnExit();
		
		BufferedImage fromFileImage1 = ImageIO.read(outFile1);
		assertEquals(50, fromFileImage1.getWidth());
		assertEquals(50, fromFileImage1.getHeight());
		
		BufferedImage fromFileImage2 = ImageIO.read(outFile2);
		assertEquals(50, fromFileImage2.getWidth());
		assertEquals(50, fromFileImage2.getHeight());
	}

	/**
	 * Test for the {@link Thumbnails.Builder} class where,
	 * <ol>
	 * <li>Thumbnails.of(File, File)</li>
	 * <li>asFiles(Rename)</li>
	 * </ol>
	 * and the expected outcome is,
	 * <ol>
	 * <li>Two images are generated and written to a file whose name is
	 * generated from the Rename object.</li>
	 * </ol>
	 * @throws IOException 
	 */	
	@Test
	public void of_Files_asFiles_Rename() throws IOException
	{
		// given
		File f1 = new File("test-resources/Thumbnailator/grid.png");
		File f2 = new File("test-resources/Thumbnailator/grid.jpg");
		
		// when
		List<File> thumbnails = Thumbnails.of(f1, f2)
			.size(50, 50)
			.asFiles(Rename.PREFIX_DOT_THUMBNAIL);
		
		// then
		File outFile1 = new File("test-resources/Thumbnailator/thumbnail.grid.png");
		File outFile2 = new File("test-resources/Thumbnailator/thumbnail.grid.jpg");
		outFile1.deleteOnExit();
		outFile2.deleteOnExit();
		
		assertEquals(2, thumbnails.size());
		
		BufferedImage fromFileImage1 = ImageIO.read(thumbnails.get(0));
		assertEquals(50, fromFileImage1.getWidth());
		assertEquals(50, fromFileImage1.getHeight());
		
		BufferedImage fromFileImage2 = ImageIO.read(thumbnails.get(1));
		assertEquals(50, fromFileImage2.getWidth());
		assertEquals(50, fromFileImage2.getHeight());
	}
	
	/**
	 * Test for the {@link Thumbnails.Builder} class where,
	 * <ol>
	 * <li>Thumbnails.of(File, File)</li>
	 * <li>toFiles(Iterable<File>)</li>
	 * </ol>
	 * and the expected outcome is,
	 * <ol>
	 * <li>Two images are generated and written to a file whose name is
	 * generated from the Iterable<File> object.</li>
	 * </ol>
	 * @throws IOException 
	 */	
	@Test
	public void of_Files_toFiles_Iterable() throws IOException
	{
		// given
		File f1 = new File("test-resources/Thumbnailator/grid.png");
		File f2 = new File("test-resources/Thumbnailator/grid.jpg");

		// when
		Thumbnails.of(f1, f2)
			.size(50, 50)
			.toFiles(new ConsecutivelyNumberedFilenames(new File("test-resources/Thumbnailator"), "temp-%d.png"));
		
		// then
		File outFile1 = new File("test-resources/Thumbnailator/temp-0.png");
		File outFile2 = new File("test-resources/Thumbnailator/temp-1.png.JPEG");
		outFile1.deleteOnExit();
		outFile2.deleteOnExit();
		
		BufferedImage fromFileImage1 = ImageIO.read(outFile1);
		assertEquals(50, fromFileImage1.getWidth());
		assertEquals(50, fromFileImage1.getHeight());
		
		BufferedImage fromFileImage2 = ImageIO.read(outFile2);
		assertEquals(50, fromFileImage2.getWidth());
		assertEquals(50, fromFileImage2.getHeight());
	}
	
	/**
	 * Test for the {@link Thumbnails.Builder} class where,
	 * <ol>
	 * <li>Thumbnails.of(File, File)</li>
	 * <li>asFiles(Iterable<File>)</li>
	 * </ol>
	 * and the expected outcome is,
	 * <ol>
	 * <li>Two images are generated and written to a file whose name is
	 * generated from the Iterable<File> object.</li>
	 * </ol>
	 * @throws IOException 
	 */	
	@Test
	public void of_Files_asFiles_Iterable() throws IOException
	{
		// given
		File f1 = new File("test-resources/Thumbnailator/grid.png");
		File f2 = new File("test-resources/Thumbnailator/grid.jpg");

		// when
		List<File> thumbnails = Thumbnails.of(f1, f2)
			.size(50, 50)
			.asFiles(new ConsecutivelyNumberedFilenames(new File("test-resources/Thumbnailator"), "temp-%d.png"));
		
		// then
		assertEquals(2, thumbnails.size());
		
		BufferedImage fromFileImage1 = ImageIO.read(thumbnails.get(0));
		assertEquals(50, fromFileImage1.getWidth());
		assertEquals(50, fromFileImage1.getHeight());
		
		BufferedImage fromFileImage2 = ImageIO.read(thumbnails.get(1));
		assertEquals(50, fromFileImage2.getWidth());
		assertEquals(50, fromFileImage2.getHeight());
		
		// clean up
		thumbnails.get(0).deleteOnExit();
		thumbnails.get(1).deleteOnExit();
	}

	/**
	 * Test for the {@link Thumbnails.Builder} class where,
	 * <ol>
	 * <li>Thumbnails.of(File, File)</li>
	 * <li>asBufferedImage()</li>
	 * </ol>
	 * and the expected outcome is,
	 * <ol>
	 * <li>An IllegalArgumentException is thrown.</li>
	 * </ol>
	 * @throws IOException 
	 */	
	@Test(expected=IllegalArgumentException.class)
	public void of_Files_asBufferedImage() throws IOException
	{
		// given
		File f = new File("test-resources/Thumbnailator/grid.png");
		
		try
		{
			// when
			Thumbnails.of(f, f)
				.size(50, 50)
				.asBufferedImage();
		}
		catch (IllegalArgumentException e)
		{
			// then
			assertEquals("Cannot create one thumbnail from multiple original images.", e.getMessage());
			throw e;
		}
	}

	/**
	 * Test for the {@link Thumbnails.Builder} class where,
	 * <ol>
	 * <li>Thumbnails.of(File, File)</li>
	 * <li>asBufferedImages()</li>
	 * </ol>
	 * and the expected outcome is,
	 * <ol>
	 * <li>Two images are generated and returned as BufferedImages in a List</li>
	 * </ol>
	 * @throws IOException 
	 */	
	@Test
	public void of_Files_asBufferedImages() throws IOException
	{
		// given
		File f1 = new File("test-resources/Thumbnailator/grid.png");
		File f2 = new File("test-resources/Thumbnailator/grid.jpg");
		
		// when
		List<BufferedImage> thumbnails = Thumbnails.of(f1, f2)
			.size(50, 50)
			.asBufferedImages();
		
		// then
		assertEquals(2, thumbnails.size());
		
		BufferedImage thumbnail1 = thumbnails.get(0);
		assertEquals(50, thumbnail1.getWidth());
		assertEquals(50, thumbnail1.getHeight());
		
		BufferedImage thumbnail2 = thumbnails.get(1);
		assertEquals(50, thumbnail2.getWidth());
		assertEquals(50, thumbnail2.getHeight());
	}
	
	/**
	 * Test for the {@link Thumbnails.Builder} class where,
	 * <ol>
	 * <li>Thumbnails.of(File, File)</li>
	 * <li>toOutputStream()</li>
	 * </ol>
	 * and the expected outcome is,
	 * <ol>
	 * <li>An IllegalArgumentException is thrown.</li>
	 * </ol>
	 * @throws IOException 
	 */	
	@Test(expected=IllegalArgumentException.class)
	public void of_Files_toOutputStream() throws IOException
	{
		// given
		File f = new File("test-resources/Thumbnailator/grid.png");
		OutputStream os = mock(OutputStream.class);
		
		try
		{
			// when
			Thumbnails.of(f, f)
				.size(50, 50)
				.toOutputStream(os);
		}
		catch (IllegalArgumentException e)
		{
			// then
			assertEquals("Cannot output multiple thumbnails to a single OutputStream.", e.getMessage());
			verifyZeroInteractions(os);
			throw e;
		}
	}
	
	/**
	 * Test for the {@link Thumbnails.Builder} class where,
	 * <ol>
	 * <li>Thumbnails.of(File, File)</li>
	 * <li>toOutputStreams()</li>
	 * </ol>
	 * and the expected outcome is,
	 * <ol>
	 * <li>Processing will be successful.</li>
	 * </ol>
	 * @throws IOException 
	 */	
	@Test
	public void of_Files_toOutputStreams() throws IOException
	{
		// given
		File f = new File("test-resources/Thumbnailator/grid.png");
		ByteArrayOutputStream os1 = new ByteArrayOutputStream();
		ByteArrayOutputStream os2 = new ByteArrayOutputStream();
		
		// when
		Thumbnails.of(f, f)
			.size(50, 50)
			.toOutputStreams(Arrays.asList(os1, os2));
		
		//then
		BufferedImage thumbnail = ImageIO.read(new ByteArrayInputStream(os1.toByteArray()));
		assertEquals("png", TestUtils.getFormatName(new ByteArrayInputStream(os1.toByteArray())));
		assertEquals(50, thumbnail.getWidth());
		assertEquals(50, thumbnail.getHeight());
		
		thumbnail = ImageIO.read(new ByteArrayInputStream(os2.toByteArray()));
		assertEquals("png", TestUtils.getFormatName(new ByteArrayInputStream(os2.toByteArray())));
		assertEquals(50, thumbnail.getWidth());
		assertEquals(50, thumbnail.getHeight());
	}

	/**
	 * Test for the {@link Thumbnails.Builder} class where,
	 * <ol>
	 * <li>Thumbnails.of(File, File)</li>
	 * <li>iterableBufferedImages()</li>
	 * </ol>
	 * and the expected outcome is,
	 * <ol>
	 * <li>Two images are generated and an Iterable which can iterate over the
	 * two BufferedImages is returned.</li>
	 * </ol>
	 * @throws IOException 
	 */	
	@Test
	public void of_Files_iterableBufferedImages() throws IOException
	{
		// given
		File f1 = new File("test-resources/Thumbnailator/grid.png");
		File f2 = new File("test-resources/Thumbnailator/grid.jpg");
		
		// when
		Iterable<BufferedImage> thumbnails = Thumbnails.of(f1, f2)
			.size(50, 50)
			.iterableBufferedImages();
		
		// then
		Iterator<BufferedImage> iter = thumbnails.iterator();
		
		BufferedImage thumbnail1 = iter.next();
		assertEquals(50, thumbnail1.getWidth());
		assertEquals(50, thumbnail1.getHeight());
		
		BufferedImage thumbnail2 = iter.next();
		assertEquals(50, thumbnail2.getWidth());
		assertEquals(50, thumbnail2.getHeight());
		
		assertFalse(iter.hasNext());
	}	

	/**
	 * Test for the {@link Thumbnails.Builder} class where,
	 * <ol>
	 * <li>Thumbnails.fromFiles([File])</li>
	 * <li>toFile(File)</li>
	 * </ol>
	 * and the expected outcome is,
	 * <ol>
	 * <li>An image is written to the specified file.</li>
	 * </ol>
	 * @throws IOException 
	 */	
	@Test
	public void fromFiles_Single_toFile() throws IOException
	{
		// given
		File f = new File("test-resources/Thumbnailator/grid.png");
		File outFile = new File("test-resources/Thumbnailator/grid.tmp.png");
		outFile.deleteOnExit();
		
		// when
		Thumbnails.fromFiles(Arrays.asList(f))
			.size(50, 50)
			.toFile(outFile);
		
		// then
		BufferedImage fromFileImage = ImageIO.read(outFile);
		
		assertEquals(50, fromFileImage.getWidth());
		assertEquals(50, fromFileImage.getHeight());
	}

	/**
	 * Test for the {@link Thumbnails.Builder} class where,
	 * <ol>
	 * <li>Thumbnails.fromFiles([File, File])</li>
	 * <li>toFile(File)</li>
	 * </ol>
	 * and the expected outcome is,
	 * <ol>
	 * <li>An IllegalArgumentException is thrown.</li>
	 * </ol>
	 * @throws IOException 
	 */	
	@Test(expected=IllegalArgumentException.class)
	public void fromFiles_Multiple_toFile() throws IOException
	{
		// given
		File f = new File("test-resources/Thumbnailator/grid.png");
		File outFile = new File("test-resources/Thumbnailator/grid.tmp.png");
		outFile.deleteOnExit();
		
		// when
		Thumbnails.fromFiles(Arrays.asList(f, f))
			.size(50, 50)
			.toFile(outFile);
	}

	/**
	 * Test for the {@link Thumbnails.Builder} class where,
	 * <ol>
	 * <li>Thumbnails.fromFiles([File])</li>
	 * <li>toFiles(Rename)</li>
	 * </ol>
	 * and the expected outcome is,
	 * <ol>
	 * <li>An image is generated and written to a file whose name is generated
	 * from the Rename object.</li>
	 * </ol>
	 * @throws IOException 
	 */	
	@Test
	public void fromFiles_Single_toFiles() throws IOException
	{
		// given
		File f1 = new File("test-resources/Thumbnailator/grid.png");
		File outFile1 = new File("test-resources/Thumbnailator/thumbnail.grid.png");
		outFile1.deleteOnExit();
		
		// when
		Thumbnails.fromFiles(Arrays.asList(f1))
			.size(50, 50)
			.toFiles(Rename.PREFIX_DOT_THUMBNAIL);
		
		// then
		BufferedImage fromFileImage1 = ImageIO.read(outFile1);
		
		assertEquals(50, fromFileImage1.getWidth());
		assertEquals(50, fromFileImage1.getHeight());
	}

	/**
	 * Test for the {@link Thumbnails.Builder} class where,
	 * <ol>
	 * <li>Thumbnails.fromFiles([File, File])</li>
	 * <li>toFiles(Rename)</li>
	 * </ol>
	 * and the expected outcome is,
	 * <ol>
	 * <li>Two images are generated and written to a file whose name is
	 * generated from the Rename object.</li>
	 * </ol>
	 * @throws IOException 
	 */	
	@Test
	public void fromFiles_Multiple_toFiles() throws IOException
	{
		// given
		File f1 = new File("test-resources/Thumbnailator/grid.png");
		File f2 = new File("test-resources/Thumbnailator/grid.jpg");
		
		// when
		Thumbnails.fromFiles(Arrays.asList(f1, f2))
			.size(50, 50)
			.toFiles(Rename.PREFIX_DOT_THUMBNAIL);
		
		// then
		File outFile1 = new File("test-resources/Thumbnailator/thumbnail.grid.png");
		File outFile2 = new File("test-resources/Thumbnailator/thumbnail.grid.jpg");
		outFile1.deleteOnExit();
		outFile2.deleteOnExit();
		
		BufferedImage fromFileImage1 = ImageIO.read(outFile1);
		BufferedImage fromFileImage2 = ImageIO.read(outFile2);
		
		assertEquals(50, fromFileImage1.getWidth());
		assertEquals(50, fromFileImage1.getHeight());
		assertEquals(50, fromFileImage2.getWidth());
		assertEquals(50, fromFileImage2.getHeight());
	}

	/**
	 * Test for the {@link Thumbnails.Builder} class where,
	 * <ol>
	 * <li>Thumbnails.fromFiles([File])</li>
	 * <li>asFiles(Rename)</li>
	 * </ol>
	 * and the expected outcome is,
	 * <ol>
	 * <li>An image is generated and written to a file whose name is generated
	 * from the Rename object.</li>
	 * </ol>
	 * @throws IOException 
	 */	
	@Test
	public void fromFiles_Single_asFiles() throws IOException
	{
		// given
		File f1 = new File("test-resources/Thumbnailator/grid.png");
		File outFile1 = new File("test-resources/Thumbnailator/thumbnail.grid.png");
		outFile1.deleteOnExit();
		
		// when
		List<File> thumbnails = Thumbnails.fromFiles(Arrays.asList(f1))
			.size(50, 50)
			.asFiles(Rename.PREFIX_DOT_THUMBNAIL);
		
		// then
		assertEquals(1, thumbnails.size());
		
		BufferedImage fromFileImage1 = ImageIO.read(thumbnails.get(0));
		
		assertEquals(50, fromFileImage1.getWidth());
		assertEquals(50, fromFileImage1.getHeight());
	}

	/**
	 * Test for the {@link Thumbnails.Builder} class where,
	 * <ol>
	 * <li>Thumbnails.fromFiles([File, File])</li>
	 * <li>asFiles(Rename)</li>
	 * </ol>
	 * and the expected outcome is,
	 * <ol>
	 * <li>Two images are generated and written to a file whose name is
	 * generated from the Rename object.</li>
	 * </ol>
	 * @throws IOException 
	 */	
	@Test
	public void fromFiles_Multiple_asFiles() throws IOException
	{
		// given
		File f1 = new File("test-resources/Thumbnailator/grid.png");
		File f2 = new File("test-resources/Thumbnailator/grid.jpg");
		
		// when
		List<File> thumbnails = Thumbnails.fromFiles(Arrays.asList(f1, f2))
			.size(50, 50)
			.asFiles(Rename.PREFIX_DOT_THUMBNAIL);
		
		// then
		File outFile1 = new File("test-resources/Thumbnailator/thumbnail.grid.png");
		File outFile2 = new File("test-resources/Thumbnailator/thumbnail.grid.jpg");
		outFile1.deleteOnExit();
		outFile2.deleteOnExit();
		
		assertEquals(2, thumbnails.size());
		
		BufferedImage fromFileImage1 = ImageIO.read(thumbnails.get(0));
		BufferedImage fromFileImage2 = ImageIO.read(thumbnails.get(1));
		
		assertEquals(50, fromFileImage1.getWidth());
		assertEquals(50, fromFileImage1.getHeight());
		assertEquals(50, fromFileImage2.getWidth());
		assertEquals(50, fromFileImage2.getHeight());
	}
	
	/**
	 * Test for the {@link Thumbnails.Builder} class where,
	 * <ol>
	 * <li>Thumbnails.fromFiles(Iterable[File])</li>
	 * <li>toFile(File)</li>
	 * </ol>
	 * and the expected outcome is,
	 * <ol>
	 * <li>An image is written to the specified file.</li>
	 * </ol>
	 * @throws IOException 
	 */	
	@Test
	public void fromFilesIterable_Single_toFile() throws IOException
	{
		// given
		File f = new File("test-resources/Thumbnailator/grid.png");
		File outFile = new File("test-resources/Thumbnailator/grid.tmp.png");
		outFile.deleteOnExit();
		
		// when
		Thumbnails.fromFiles((Iterable<File>)Arrays.asList(f))
			.size(50, 50)
			.toFile(outFile);
		
		// then
		BufferedImage fromFileImage = ImageIO.read(outFile);
		
		assertEquals(50, fromFileImage.getWidth());
		assertEquals(50, fromFileImage.getHeight());
	}
	
	/**
	 * Test for the {@link Thumbnails.Builder} class where,
	 * <ol>
	 * <li>Thumbnails.fromFiles(Iterable[File, File])</li>
	 * <li>toFile(File)</li>
	 * </ol>
	 * and the expected outcome is,
	 * <ol>
	 * <li>An IllegalArgumentException is thrown.</li>
	 * </ol>
	 * @throws IOException 
	 */	
	@Test(expected=IllegalArgumentException.class)
	public void fromFilesIterable_Multiple_toFile() throws IOException
	{
		// given
		File f = new File("test-resources/Thumbnailator/grid.png");
		File outFile = new File("test-resources/Thumbnailator/grid.tmp.png");
		outFile.deleteOnExit();
		
		// when
		Thumbnails.fromFiles((Iterable<File>)Arrays.asList(f, f))
		.size(50, 50)
		.toFile(outFile);
	}
	
	/**
	 * Test for the {@link Thumbnails.Builder} class where,
	 * <ol>
	 * <li>Thumbnails.fromFiles(Iterable[File])</li>
	 * <li>toFiles(Rename)</li>
	 * </ol>
	 * and the expected outcome is,
	 * <ol>
	 * <li>An image is generated and written to a file whose name is generated
	 * from the Rename object.</li>
	 * </ol>
	 * @throws IOException 
	 */	
	@Test
	public void fromFilesIterable_Single_toFiles() throws IOException
	{
		// given
		File f1 = new File("test-resources/Thumbnailator/grid.png");
		File outFile1 = new File("test-resources/Thumbnailator/thumbnail.grid.png");
		outFile1.deleteOnExit();
		
		// when
		Thumbnails.fromFiles((Iterable<File>)Arrays.asList(f1))
			.size(50, 50)
			.toFiles(Rename.PREFIX_DOT_THUMBNAIL);
		
		// then
		BufferedImage fromFileImage1 = ImageIO.read(outFile1);
		
		assertEquals(50, fromFileImage1.getWidth());
		assertEquals(50, fromFileImage1.getHeight());
	}
	
	/**
	 * Test for the {@link Thumbnails.Builder} class where,
	 * <ol>
	 * <li>Thumbnails.fromFiles(Iterable[File, File])</li>
	 * <li>toFiles(Rename)</li>
	 * </ol>
	 * and the expected outcome is,
	 * <ol>
	 * <li>Two images are generated and written to a file whose name is
	 * generated from the Rename object.</li>
	 * </ol>
	 * @throws IOException 
	 */	
	@Test
	public void fromFilesIterable_Multiple_toFiles() throws IOException
	{
		// given
		File f1 = new File("test-resources/Thumbnailator/grid.png");
		File f2 = new File("test-resources/Thumbnailator/grid.jpg");
		
		// when
		Thumbnails.fromFiles((Iterable<File>)Arrays.asList(f1, f2))
			.size(50, 50)
			.toFiles(Rename.PREFIX_DOT_THUMBNAIL);
		
		// then
		File outFile1 = new File("test-resources/Thumbnailator/thumbnail.grid.png");
		File outFile2 = new File("test-resources/Thumbnailator/thumbnail.grid.jpg");
		outFile1.deleteOnExit();
		outFile2.deleteOnExit();
		
		BufferedImage fromFileImage1 = ImageIO.read(outFile1);
		BufferedImage fromFileImage2 = ImageIO.read(outFile2);
		
		assertEquals(50, fromFileImage1.getWidth());
		assertEquals(50, fromFileImage1.getHeight());
		assertEquals(50, fromFileImage2.getWidth());
		assertEquals(50, fromFileImage2.getHeight());
	}
	
	/**
	 * Test for the {@link Thumbnails.Builder} class where,
	 * <ol>
	 * <li>Thumbnails.fromFiles(Iterable[File])</li>
	 * <li>asFiles(Rename)</li>
	 * </ol>
	 * and the expected outcome is,
	 * <ol>
	 * <li>An image is generated and written to a file whose name is generated
	 * from the Rename object.</li>
	 * </ol>
	 * @throws IOException 
	 */	
	@Test
	public void fromFilesIterable_Single_asFiles() throws IOException
	{
		// given
		File f1 = new File("test-resources/Thumbnailator/grid.png");
		File outFile1 = new File("test-resources/Thumbnailator/thumbnail.grid.png");
		outFile1.deleteOnExit();
		
		// when
		List<File> thumbnails = Thumbnails.fromFiles((Iterable<File>)Arrays.asList(f1))
			.size(50, 50)
			.asFiles(Rename.PREFIX_DOT_THUMBNAIL);
		
		// then
		assertEquals(1, thumbnails.size());
		
		BufferedImage fromFileImage1 = ImageIO.read(thumbnails.get(0));
		
		assertEquals(50, fromFileImage1.getWidth());
		assertEquals(50, fromFileImage1.getHeight());
	}
	
	/**
	 * Test for the {@link Thumbnails.Builder} class where,
	 * <ol>
	 * <li>Thumbnails.fromFiles(Iterable[File, File])</li>
	 * <li>asFiles(Rename)</li>
	 * </ol>
	 * and the expected outcome is,
	 * <ol>
	 * <li>Two images are generated and written to a file whose name is
	 * generated from the Rename object.</li>
	 * </ol>
	 * @throws IOException 
	 */	
	@Test
	public void fromFilesIterable_Multiple_asFiles() throws IOException
	{
		// given
		File f1 = new File("test-resources/Thumbnailator/grid.png");
		File f2 = new File("test-resources/Thumbnailator/grid.jpg");
		
		// when
		List<File> thumbnails = Thumbnails.fromFiles((Iterable<File>)Arrays.asList(f1, f2))
			.size(50, 50)
			.asFiles(Rename.PREFIX_DOT_THUMBNAIL);
		
		// then
		File outFile1 = new File("test-resources/Thumbnailator/thumbnail.grid.png");
		File outFile2 = new File("test-resources/Thumbnailator/thumbnail.grid.jpg");
		outFile1.deleteOnExit();
		outFile2.deleteOnExit();
		
		assertEquals(2, thumbnails.size());
		
		BufferedImage fromFileImage1 = ImageIO.read(thumbnails.get(0));
		BufferedImage fromFileImage2 = ImageIO.read(thumbnails.get(1));
		
		assertEquals(50, fromFileImage1.getWidth());
		assertEquals(50, fromFileImage1.getHeight());
		assertEquals(50, fromFileImage2.getWidth());
		assertEquals(50, fromFileImage2.getHeight());
	}

	/**
	 * Test for the {@link Thumbnails.Builder} class where,
	 * <ol>
	 * <li>Thumbnails.of(String)</li>
	 * <li>toFile(File)</li>
	 * </ol>
	 * and the expected outcome is,
	 * <ol>
	 * <li>An image is written to the specified file.</li>
	 * </ol>
	 * @throws IOException 
	 */	
	@Test
	public void of_String_toFile() throws IOException
	{
		// given
		String f = "test-resources/Thumbnailator/grid.png";
		File outFile = new File("test-resources/Thumbnailator/grid.tmp.png");
		outFile.deleteOnExit();
		
		// when
		Thumbnails.of(f)
			.size(50, 50)
			.toFile(outFile);
		
		// then
		BufferedImage fromFileImage = ImageIO.read(outFile);
		
		assertEquals(50, fromFileImage.getWidth());
		assertEquals(50, fromFileImage.getHeight());
	}

	/**
	 * Test for the {@link Thumbnails.Builder} class where,
	 * <ol>
	 * <li>Thumbnails.of(String, String)</li>
	 * <li>toFile(File)</li>
	 * </ol>
	 * and the expected outcome is,
	 * <ol>
	 * <li>An IllegalArgumentException is thrown.</li>
	 * </ol>
	 * @throws IOException 
	 */	
	@Test(expected=IllegalArgumentException.class)
	public void of_Strings_toFile() throws IOException
	{
		// given
		String f = "test-resources/Thumbnailator/grid.png";
		File outFile = new File("test-resources/Thumbnailator/grid.tmp.png");
		outFile.deleteOnExit();
		
		// when
		Thumbnails.of(f, f)
			.size(50, 50)
			.toFile(outFile);
	}

	/**
	 * Test for the {@link Thumbnails.Builder} class where,
	 * <ol>
	 * <li>Thumbnails.of(String)</li>
	 * <li>toFiles(Rename)</li>
	 * </ol>
	 * and the expected outcome is,
	 * <ol>
	 * <li>An image is generated and written to a file whose name is generated
	 * from the Rename object.</li>
	 * </ol>
	 * @throws IOException 
	 */	
	@Test
	public void of_String_toFiles() throws IOException
	{
		// given
		String f1 = "test-resources/Thumbnailator/grid.png";
		File outFile1 = new File("test-resources/Thumbnailator/thumbnail.grid.png");
		outFile1.deleteOnExit();
		
		// when
		Thumbnails.of(f1)
			.size(50, 50)
			.toFiles(Rename.PREFIX_DOT_THUMBNAIL);
		
		// then
		BufferedImage fromFileImage1 = ImageIO.read(outFile1);
		
		assertEquals(50, fromFileImage1.getWidth());
		assertEquals(50, fromFileImage1.getHeight());
	}

	/**
	 * Test for the {@link Thumbnails.Builder} class where,
	 * <ol>
	 * <li>Thumbnails.of(String, String)</li>
	 * <li>toFiles(Rename)</li>
	 * </ol>
	 * and the expected outcome is,
	 * <ol>
	 * <li>Two images are generated and written to a file whose name is
	 * generated from the Rename object.</li>
	 * </ol>
	 * @throws IOException 
	 */	
	@Test
	public void of_Strings_toFiles() throws IOException
	{
		// given
		String f1 = "test-resources/Thumbnailator/grid.png";
		String f2 = "test-resources/Thumbnailator/grid.jpg";
		
		// when
		Thumbnails.of(f1, f2)
			.size(50, 50)
			.toFiles(Rename.PREFIX_DOT_THUMBNAIL);
		
		// then
		File outFile1 = new File("test-resources/Thumbnailator/thumbnail.grid.png");
		File outFile2 = new File("test-resources/Thumbnailator/thumbnail.grid.jpg");
		outFile1.deleteOnExit();
		outFile2.deleteOnExit();
		
		BufferedImage fromFileImage1 = ImageIO.read(outFile1);
		BufferedImage fromFileImage2 = ImageIO.read(outFile2);
		
		assertEquals(50, fromFileImage1.getWidth());
		assertEquals(50, fromFileImage1.getHeight());
		assertEquals(50, fromFileImage2.getWidth());
		assertEquals(50, fromFileImage2.getHeight());
	}

	/**
	 * Test for the {@link Thumbnails.Builder} class where,
	 * <ol>
	 * <li>Thumbnails.of(String)</li>
	 * <li>toFiles(Rename)</li>
	 * </ol>
	 * and the expected outcome is,
	 * <ol>
	 * <li>An image is generated and written to a file whose name is generated
	 * from the Rename object.</li>
	 * </ol>
	 * @throws IOException 
	 */	
	@Test
	public void of_String_asFiles() throws IOException
	{
		// given
		String f1 = "test-resources/Thumbnailator/grid.png";
		File outFile1 = new File("test-resources/Thumbnailator/thumbnail.grid.png");
		outFile1.deleteOnExit();
		
		// when
		List<File> thumbnails = Thumbnails.of(f1)
			.size(50, 50)
			.asFiles(Rename.PREFIX_DOT_THUMBNAIL);
		
		// then
		assertEquals(1, thumbnails.size());
		
		BufferedImage fromFileImage1 = ImageIO.read(thumbnails.get(0));
		
		assertEquals(50, fromFileImage1.getWidth());
		assertEquals(50, fromFileImage1.getHeight());
	}

	/**
	 * Test for the {@link Thumbnails.Builder} class where,
	 * <ol>
	 * <li>Thumbnails.of(String, String)</li>
	 * <li>toFiles(Rename)</li>
	 * </ol>
	 * and the expected outcome is,
	 * <ol>
	 * <li>Two images are generated and written to a file whose name is
	 * generated from the Rename object.</li>
	 * </ol>
	 * @throws IOException 
	 */	
	@Test
	public void of_Strings_asFiles() throws IOException
	{
		// given
		String f1 = "test-resources/Thumbnailator/grid.png";
		String f2 = "test-resources/Thumbnailator/grid.jpg";
		
		// when
		List<File> thumbnails = Thumbnails.of(f1, f2)
			.size(50, 50)
			.asFiles(Rename.PREFIX_DOT_THUMBNAIL);
		
		// then
		File outFile1 = new File("test-resources/Thumbnailator/thumbnail.grid.png");
		File outFile2 = new File("test-resources/Thumbnailator/thumbnail.grid.jpg");
		outFile1.deleteOnExit();
		outFile2.deleteOnExit();
		
		assertEquals(2, thumbnails.size());
		
		BufferedImage fromFileImage1 = ImageIO.read(thumbnails.get(0));
		BufferedImage fromFileImage2 = ImageIO.read(thumbnails.get(1));
		
		assertEquals(50, fromFileImage1.getWidth());
		assertEquals(50, fromFileImage1.getHeight());
		assertEquals(50, fromFileImage2.getWidth());
		assertEquals(50, fromFileImage2.getHeight());
	}

	/**
	 * Test for the {@link Thumbnails.Builder} class where,
	 * <ol>
	 * <li>Thumbnails.fromFilenames([String])</li>
	 * <li>toFile(File)</li>
	 * </ol>
	 * and the expected outcome is,
	 * <ol>
	 * <li>An image is written to the specified file.</li>
	 * </ol>
	 * @throws IOException 
	 */	
	@Test
	public void fromFilenames_Single_toFile() throws IOException
	{
		// given
		String f = "test-resources/Thumbnailator/grid.png";
		File outFile = new File("test-resources/Thumbnailator/grid.tmp.png");
		outFile.deleteOnExit();
		
		// when
		Thumbnails.fromFilenames(Arrays.asList(f))
			.size(50, 50)
			.toFile(outFile);
		
		// then
		BufferedImage fromFileImage = ImageIO.read(outFile);
		
		assertEquals(50, fromFileImage.getWidth());
		assertEquals(50, fromFileImage.getHeight());
	}

	/**
	 * Test for the {@link Thumbnails.Builder} class where,
	 * <ol>
	 * <li>Thumbnails.fromFilenames([String, String])</li>
	 * <li>toFile(File)</li>
	 * </ol>
	 * and the expected outcome is,
	 * <ol>
	 * <li>An IllegalArgumentException is thrown.</li>
	 * </ol>
	 * @throws IOException 
	 */	
	@Test(expected=IllegalArgumentException.class)
	public void fromFilenames_Multiple_toFile() throws IOException
	{
		// given
		String f = "test-resources/Thumbnailator/grid.png";
		File outFile = new File("test-resources/Thumbnailator/grid.tmp.png");
		outFile.deleteOnExit();
		
		// when
		Thumbnails.fromFilenames(Arrays.asList(f, f))
			.size(50, 50)
			.toFile(outFile);
	}

	/**
	 * Test for the {@link Thumbnails.Builder} class where,
	 * <ol>
	 * <li>Thumbnails.fromFilenames([String])</li>
	 * <li>toFiles(Rename)</li>
	 * </ol>
	 * and the expected outcome is,
	 * <ol>
	 * <li>An image is generated and written to a file whose name is generated
	 * from the Rename object.</li>
	 * </ol>
	 * @throws IOException 
	 */	
	@Test
	public void fromFilenames_Single_toFiles() throws IOException
	{
		// given
		String f1 = "test-resources/Thumbnailator/grid.png";
		File outFile1 = new File("test-resources/Thumbnailator/thumbnail.grid.png");
		outFile1.deleteOnExit();
		
		// when
		Thumbnails.fromFilenames(Arrays.asList(f1))
			.size(50, 50)
			.toFiles(Rename.PREFIX_DOT_THUMBNAIL);
		
		// then
		BufferedImage fromFileImage1 = ImageIO.read(outFile1);
		
		assertEquals(50, fromFileImage1.getWidth());
		assertEquals(50, fromFileImage1.getHeight());
	}

	/**
	 * Test for the {@link Thumbnails.Builder} class where,
	 * <ol>
	 * <li>Thumbnails.fromFilenames([String, String])</li>
	 * <li>toFiles(Rename)</li>
	 * </ol>
	 * and the expected outcome is,
	 * <ol>
	 * <li>Two images are generated and written to a file whose name is
	 * generated from the Rename object.</li>
	 * </ol>
	 * @throws IOException 
	 */	
	@Test
	public void fromFilenames_Multiple_toFiles() throws IOException
	{
		// given
		String f1 = "test-resources/Thumbnailator/grid.png";
		String f2 = "test-resources/Thumbnailator/grid.jpg";
		
		// when
		Thumbnails.fromFilenames(Arrays.asList(f1, f2))
			.size(50, 50)
			.toFiles(Rename.PREFIX_DOT_THUMBNAIL);
		
		// then
		File outFile1 = new File("test-resources/Thumbnailator/thumbnail.grid.png");
		File outFile2 = new File("test-resources/Thumbnailator/thumbnail.grid.jpg");
		outFile1.deleteOnExit();
		outFile2.deleteOnExit();
		
		BufferedImage fromFileImage1 = ImageIO.read(outFile1);
		BufferedImage fromFileImage2 = ImageIO.read(outFile2);
		
		assertEquals(50, fromFileImage1.getWidth());
		assertEquals(50, fromFileImage1.getHeight());
		assertEquals(50, fromFileImage2.getWidth());
		assertEquals(50, fromFileImage2.getHeight());
	}

	/**
	 * Test for the {@link Thumbnails.Builder} class where,
	 * <ol>
	 * <li>Thumbnails.fromFilenames([String])</li>
	 * <li>toFiles(Rename)</li>
	 * </ol>
	 * and the expected outcome is,
	 * <ol>
	 * <li>An image is generated and written to a file whose name is generated
	 * from the Rename object.</li>
	 * </ol>
	 * @throws IOException 
	 */	
	@Test
	public void fromFilenames_Single_asFiles() throws IOException
	{
		// given
		String f1 = "test-resources/Thumbnailator/grid.png";
		File outFile1 = new File("test-resources/Thumbnailator/thumbnail.grid.png");
		outFile1.deleteOnExit();
		
		// when
		List<File> thumbnails = Thumbnails.fromFilenames(Arrays.asList(f1))
			.size(50, 50)
			.asFiles(Rename.PREFIX_DOT_THUMBNAIL);
		
		// then
		assertEquals(1, thumbnails.size());
		
		BufferedImage fromFileImage1 = ImageIO.read(thumbnails.get(0));
		
		assertEquals(50, fromFileImage1.getWidth());
		assertEquals(50, fromFileImage1.getHeight());
	}

	/**
	 * Test for the {@link Thumbnails.Builder} class where,
	 * <ol>
	 * <li>Thumbnails.fromFilenames([String, String])</li>
	 * <li>toFiles(Rename)</li>
	 * </ol>
	 * and the expected outcome is,
	 * <ol>
	 * <li>Two images are generated and written to a file whose name is
	 * generated from the Rename object.</li>
	 * </ol>
	 * @throws IOException 
	 */	
	@Test
	public void fromFilenames_Multiple_asFiles() throws IOException
	{
		// given
		String f1 = "test-resources/Thumbnailator/grid.png";
		String f2 = "test-resources/Thumbnailator/grid.jpg";
		
		// when
		List<File> thumbnails = Thumbnails.fromFilenames(Arrays.asList(f1, f2))
			.size(50, 50)
			.asFiles(Rename.PREFIX_DOT_THUMBNAIL);
		
		// then
		File outFile1 = new File("test-resources/Thumbnailator/thumbnail.grid.png");
		File outFile2 = new File("test-resources/Thumbnailator/thumbnail.grid.jpg");
		outFile1.deleteOnExit();
		outFile2.deleteOnExit();
		
		assertEquals(2, thumbnails.size());
		
		BufferedImage fromFileImage1 = ImageIO.read(outFile1);
		BufferedImage fromFileImage2 = ImageIO.read(outFile2);
		
		assertEquals(50, fromFileImage1.getWidth());
		assertEquals(50, fromFileImage1.getHeight());
		assertEquals(50, fromFileImage2.getWidth());
		assertEquals(50, fromFileImage2.getHeight());
	}
	
	/**
	 * Test for the {@link Thumbnails.Builder} class where,
	 * <ol>
	 * <li>Thumbnails.fromFilenames(Iterable[String])</li>
	 * <li>toFile(File)</li>
	 * </ol>
	 * and the expected outcome is,
	 * <ol>
	 * <li>An image is written to the specified file.</li>
	 * </ol>
	 * @throws IOException 
	 */	
	@Test
	public void fromFilenamesIterable_Single_toFile() throws IOException
	{
		// given
		String f = "test-resources/Thumbnailator/grid.png";
		File outFile = new File("test-resources/Thumbnailator/grid.tmp.png");
		outFile.deleteOnExit();
		
		// when
		Thumbnails.fromFilenames((Iterable<String>)Arrays.asList(f))
			.size(50, 50)
			.toFile(outFile);
		
		// then
		BufferedImage fromFileImage = ImageIO.read(outFile);
		
		assertEquals(50, fromFileImage.getWidth());
		assertEquals(50, fromFileImage.getHeight());
	}
	
	/**
	 * Test for the {@link Thumbnails.Builder} class where,
	 * <ol>
	 * <li>Thumbnails.fromFilenames(Iterable[String, String])</li>
	 * <li>toFile(File)</li>
	 * </ol>
	 * and the expected outcome is,
	 * <ol>
	 * <li>An IllegalArgumentException is thrown.</li>
	 * </ol>
	 * @throws IOException 
	 */	
	@Test(expected=IllegalArgumentException.class)
	public void fromFilenamesIterable_Multiple_toFile() throws IOException
	{
		// given
		String f = "test-resources/Thumbnailator/grid.png";
		File outFile = new File("test-resources/Thumbnailator/grid.tmp.png");
		outFile.deleteOnExit();
		
		// when
		Thumbnails.fromFilenames((Iterable<String>)Arrays.asList(f, f))
			.size(50, 50)
			.toFile(outFile);
	}
	
	/**
	 * Test for the {@link Thumbnails.Builder} class where,
	 * <ol>
	 * <li>Thumbnails.fromFilenames(Iterable[String])</li>
	 * <li>toFiles(Rename)</li>
	 * </ol>
	 * and the expected outcome is,
	 * <ol>
	 * <li>An image is generated and written to a file whose name is generated
	 * from the Rename object.</li>
	 * </ol>
	 * @throws IOException 
	 */	
	@Test
	public void fromFilenamesIterable_Single_toFiles() throws IOException
	{
		// given
		String f1 = "test-resources/Thumbnailator/grid.png";
		File outFile1 = new File("test-resources/Thumbnailator/thumbnail.grid.png");
		outFile1.deleteOnExit();
		
		// when
		Thumbnails.fromFilenames((Iterable<String>)Arrays.asList(f1))
			.size(50, 50)
			.toFiles(Rename.PREFIX_DOT_THUMBNAIL);
		
		// then
		BufferedImage fromFileImage1 = ImageIO.read(outFile1);
		
		assertEquals(50, fromFileImage1.getWidth());
		assertEquals(50, fromFileImage1.getHeight());
	}
	
	/**
	 * Test for the {@link Thumbnails.Builder} class where,
	 * <ol>
	 * <li>Thumbnails.fromFilenames(Iterable[String, String])</li>
	 * <li>toFiles(Rename)</li>
	 * </ol>
	 * and the expected outcome is,
	 * <ol>
	 * <li>Two images are generated and written to a file whose name is
	 * generated from the Rename object.</li>
	 * </ol>
	 * @throws IOException 
	 */	
	@Test
	public void fromFilenamesIterable_Multiple_toFiles() throws IOException
	{
		// given
		String f1 = "test-resources/Thumbnailator/grid.png";
		String f2 = "test-resources/Thumbnailator/grid.jpg";
		
		// when
		Thumbnails.fromFilenames((Iterable<String>)Arrays.asList(f1, f2))
			.size(50, 50)
			.toFiles(Rename.PREFIX_DOT_THUMBNAIL);
		
		// then
		File outFile1 = new File("test-resources/Thumbnailator/thumbnail.grid.png");
		File outFile2 = new File("test-resources/Thumbnailator/thumbnail.grid.jpg");
		outFile1.deleteOnExit();
		outFile2.deleteOnExit();
		
		BufferedImage fromFileImage1 = ImageIO.read(outFile1);
		BufferedImage fromFileImage2 = ImageIO.read(outFile2);
		
		assertEquals(50, fromFileImage1.getWidth());
		assertEquals(50, fromFileImage1.getHeight());
		assertEquals(50, fromFileImage2.getWidth());
		assertEquals(50, fromFileImage2.getHeight());
	}
	
	/**
	 * Test for the {@link Thumbnails.Builder} class where,
	 * <ol>
	 * <li>Thumbnails.fromFilenames(Iterable[String])</li>
	 * <li>toFiles(Rename)</li>
	 * </ol>
	 * and the expected outcome is,
	 * <ol>
	 * <li>An image is generated and written to a file whose name is generated
	 * from the Rename object.</li>
	 * </ol>
	 * @throws IOException 
	 */	
	@Test
	public void fromFilenamesIterable_Single_asFiles() throws IOException
	{
		// given
		String f1 = "test-resources/Thumbnailator/grid.png";
		File outFile1 = new File("test-resources/Thumbnailator/thumbnail.grid.png");
		outFile1.deleteOnExit();
		
		// when
		List<File> thumbnails = Thumbnails.fromFilenames((Iterable<String>)Arrays.asList(f1))
			.size(50, 50)
			.asFiles(Rename.PREFIX_DOT_THUMBNAIL);
		
		// then
		assertEquals(1, thumbnails.size());
		
		BufferedImage fromFileImage1 = ImageIO.read(thumbnails.get(0));
		
		assertEquals(50, fromFileImage1.getWidth());
		assertEquals(50, fromFileImage1.getHeight());
	}
	
	/**
	 * Test for the {@link Thumbnails.Builder} class where,
	 * <ol>
	 * <li>Thumbnails.fromFilenames(Iterable[String, String])</li>
	 * <li>toFiles(Rename)</li>
	 * </ol>
	 * and the expected outcome is,
	 * <ol>
	 * <li>Two images are generated and written to a file whose name is
	 * generated from the Rename object.</li>
	 * </ol>
	 * @throws IOException 
	 */	
	@Test
	public void fromFilenamesIterable_Multiple_asFiles() throws IOException
	{
		// given
		String f1 = "test-resources/Thumbnailator/grid.png";
		String f2 = "test-resources/Thumbnailator/grid.jpg";
		
		// when
		List<File> thumbnails = Thumbnails.fromFilenames((Iterable<String>)Arrays.asList(f1, f2))
			.size(50, 50)
			.asFiles(Rename.PREFIX_DOT_THUMBNAIL);
		
		// then
		File outFile1 = new File("test-resources/Thumbnailator/thumbnail.grid.png");
		File outFile2 = new File("test-resources/Thumbnailator/thumbnail.grid.jpg");
		outFile1.deleteOnExit();
		outFile2.deleteOnExit();
		
		assertEquals(2, thumbnails.size());
		
		BufferedImage fromFileImage1 = ImageIO.read(outFile1);
		BufferedImage fromFileImage2 = ImageIO.read(outFile2);
		
		assertEquals(50, fromFileImage1.getWidth());
		assertEquals(50, fromFileImage1.getHeight());
		assertEquals(50, fromFileImage2.getWidth());
		assertEquals(50, fromFileImage2.getHeight());
	}
	
	/**
	 * Test for the {@link Thumbnails.Builder} class where,
	 * <ol>
	 * <li>Thumbnails.of(URL)</li>
	 * <li>toFile(File)</li>
	 * </ol>
	 * and the expected outcome is,
	 * <ol>
	 * <li>An image is written to the specified file.</li>
	 * </ol>
	 * @throws IOException 
	 */	
	@Test
	public void of_URL_toFile() throws IOException
	{
		// given
		URL f = new File("test-resources/Thumbnailator/grid.png").toURL();
		File outFile = new File("test-resources/Thumbnailator/grid.tmp.png");
		outFile.deleteOnExit();
		
		// when
		Thumbnails.of(f)
			.size(50, 50)
			.toFile(outFile);
	
		// then
		BufferedImage fromFileImage = ImageIO.read(outFile);
		assertEquals(50, fromFileImage.getWidth());
		assertEquals(50, fromFileImage.getHeight());
	}

	/**
	 * Test for the {@link Thumbnails.Builder} class where,
	 * <ol>
	 * <li>Thumbnails.of(URL)</li>
	 * <li>toFiles(Rename)</li>
	 * </ol>
	 * and the expected outcome is,
	 * <ol>
	 * <li>An IllegalStateException occurs.</li>
	 * </ol>
	 * @throws IOException 
	 */	
	@Test(expected=IllegalStateException.class)
	public void of_URL_toFiles_Rename() throws IOException
	{
		// given
		URL f1 = new File("test-resources/Thumbnailator/grid.png").toURL();
		File outFile1 = new File("test-resources/Thumbnailator/thumbnail.grid.png");
		outFile1.deleteOnExit();
		
		try
		{
			// when
			Thumbnails.of(f1)
				.size(50, 50)
				.toFiles(Rename.PREFIX_DOT_THUMBNAIL);
		}
		catch (IllegalStateException e)
		{
			// then
			assertEquals("Cannot create thumbnails to files if original images are not from files.", e.getMessage());
			throw e;
		}
	}

	/**
	 * Test for the {@link Thumbnails.Builder} class where,
	 * <ol>
	 * <li>Thumbnails.of(URL)</li>
	 * <li>asFiles(Rename)</li>
	 * </ol>
	 * and the expected outcome is,
	 * <ol>
	 * <li>An IllegalStateException occurs.</li>
	 * </ol>
	 * @throws IOException 
	 */	
	@Test(expected=IllegalStateException.class)
	public void of_URL_asFiles_Rename() throws IOException
	{
		// given
		URL f1 = new File("test-resources/Thumbnailator/grid.png").toURL();
		File outFile1 = new File("test-resources/Thumbnailator/thumbnail.grid.png");
		outFile1.deleteOnExit();
		
		try
		{
			// when
			Thumbnails.of(f1)
				.size(50, 50)
				.asFiles(Rename.PREFIX_DOT_THUMBNAIL);
		}
		catch (IllegalStateException e)
		{
			// then
			assertEquals("Cannot create thumbnails to files if original images are not from files.", e.getMessage());
			throw e;
		}
	}

	/**
	 * Test for the {@link Thumbnails.Builder} class where,
	 * <ol>
	 * <li>Thumbnails.of(URL)</li>
	 * <li>toFiles(Iterable<File>)</li>
	 * </ol>
	 * and the expected outcome is,
	 * <ol>
	 * <li>An image is generated and written to a file whose name is generated
	 * from the Iterable<File> object.</li>
	 * </ol>
	 * @throws IOException 
	 */	
	@Test
	public void of_URL_toFiles_Iterable() throws IOException
	{
		// given
		URL f1 = new File("test-resources/Thumbnailator/grid.png").toURL();
		
		// when
		Thumbnails.of(f1)
			.size(50, 50)
			.toFiles(new ConsecutivelyNumberedFilenames(new File("test-resources/Thumbnailator"), "temp-%d.png"));
		
		// then
		File outFile = new File("test-resources/Thumbnailator/temp-0.png");
		outFile.deleteOnExit();
		
		BufferedImage fromFileImage1 = ImageIO.read(outFile);
		assertEquals(50, fromFileImage1.getWidth());
		assertEquals(50, fromFileImage1.getHeight());
	}

	/**
	 * Test for the {@link Thumbnails.Builder} class where,
	 * <ol>
	 * <li>Thumbnails.of(URL)</li>
	 * <li>asFiles(Iterable<File>)</li>
	 * </ol>
	 * and the expected outcome is,
	 * <ol>
	 * <li>An image is generated and written to a file whose name is generated
	 * from the Iterable<File> object.</li>
	 * </ol>
	 * @throws IOException 
	 */	
	@Test
	public void of_URL_asFiles_Iterable() throws IOException
	{
		// given
		URL f1 = new File("test-resources/Thumbnailator/grid.png").toURL();
		
		// when
		List<File> thumbnails = Thumbnails.of(f1)
			.size(50, 50)
			.asFiles(new ConsecutivelyNumberedFilenames(new File("test-resources/Thumbnailator"), "temp-%d.png"));
		
		// then
		File outFile1 = new File("test-resources/Thumbnailator/temp-0.png");
		outFile1.deleteOnExit();
		
		assertEquals(1, thumbnails.size());
		
		BufferedImage fromFileImage1 = ImageIO.read(thumbnails.get(0));
		assertEquals(50, fromFileImage1.getWidth());
		assertEquals(50, fromFileImage1.getHeight());
	}

	/**
	 * Test for the {@link Thumbnails.Builder} class where,
	 * <ol>
	 * <li>Thumbnails.of(URL)</li>
	 * <li>asBufferedImage()</li>
	 * </ol>
	 * and the expected outcome is,
	 * <ol>
	 * <li>Processing completes successfully.</li>
	 * </ol>
	 * @throws IOException 
	 */	
	@Test
	public void of_URL_asBufferedImage() throws IOException
	{
		// given
		URL f1 = new File("test-resources/Thumbnailator/grid.png").toURL();
		
		// when
		BufferedImage thumbnail = Thumbnails.of(f1)
			.size(50, 50)
			.asBufferedImage();
		
		// then
		assertEquals(50, thumbnail.getWidth());
		assertEquals(50, thumbnail.getHeight());
	}

	/**
	 * Test for the {@link Thumbnails.Builder} class where,
	 * <ol>
	 * <li>Thumbnails.of(URL)</li>
	 * <li>asBufferedImages()</li>
	 * </ol>
	 * and the expected outcome is,
	 * <ol>
	 * <li>Processing completes successfully.</li>
	 * </ol>
	 * @throws IOException 
	 */	
	@Test
	public void of_URL_asBufferedImages() throws IOException
	{
		// given
		URL f1 = new File("test-resources/Thumbnailator/grid.png").toURL();
		
		// when
		List<BufferedImage> thumbnails = Thumbnails.of(f1)
			.size(50, 50)
			.asBufferedImages();
		
		// then
		assertEquals(1, thumbnails.size());
		
		BufferedImage thumbnail = thumbnails.get(0);
		assertEquals(50, thumbnail.getWidth());
		assertEquals(50, thumbnail.getHeight());
	}

	/**
	 * Test for the {@link Thumbnails.Builder} class where,
	 * <ol>
	 * <li>Thumbnails.of(URL)</li>
	 * <li>toOutputStream()</li>
	 * </ol>
	 * and the expected outcome is,
	 * <ol>
	 * <li>Processing completes successfully.</li>
	 * </ol>
	 * @throws IOException 
	 */	
	@Test
	public void of_URL_toOutputStream() throws IOException
	{
		// given
		URL f1 = new File("test-resources/Thumbnailator/grid.png").toURL();
		ByteArrayOutputStream os = new ByteArrayOutputStream();
		
		// when
		Thumbnails.of(f1)
			.size(50, 50)
			.toOutputStream(os);
			
		// then
		BufferedImage thumbnail = ImageIO.read(new ByteArrayInputStream(os.toByteArray()));
		assertEquals("png", TestUtils.getFormatName(new ByteArrayInputStream(os.toByteArray())));
		assertEquals(50, thumbnail.getWidth());
		assertEquals(50, thumbnail.getHeight());
	}

	/**
	 * Test for the {@link Thumbnails.Builder} class where,
	 * <ol>
	 * <li>Thumbnails.of(URL)</li>
	 * <li>toOutputStreams()</li>
	 * </ol>
	 * and the expected outcome is,
	 * <ol>
	 * <li>Processing completes successfully.</li>
	 * </ol>
	 * @throws IOException 
	 */	
	@Test
	public void of_URL_toOutputStreams() throws IOException
	{
		// given
		URL f1 = new File("test-resources/Thumbnailator/grid.png").toURL();
		ByteArrayOutputStream os = new ByteArrayOutputStream();
		
		// when
		Thumbnails.of(f1)
			.size(50, 50)
			.toOutputStreams(Arrays.asList(os));
		
		// then
		BufferedImage thumbnail = ImageIO.read(new ByteArrayInputStream(os.toByteArray()));
		assertEquals("png", TestUtils.getFormatName(new ByteArrayInputStream(os.toByteArray())));
		assertEquals(50, thumbnail.getWidth());
		assertEquals(50, thumbnail.getHeight());
	}

	/**
	 * Test for the {@link Thumbnails.Builder} class where,
	 * <ol>
	 * <li>Thumbnails.of(URL)</li>
	 * <li>iterableBufferedImages()</li>
	 * </ol>
	 * and the expected outcome is,
	 * <ol>
	 * <li>Processing completes successfully.</li>
	 * </ol>
	 * @throws IOException 
	 */	
	@Test
	public void of_URL_iterableBufferedImages() throws IOException
	{
		// given
		URL f1 = new File("test-resources/Thumbnailator/grid.png").toURL();
		
		// when
		Iterable<BufferedImage> thumbnails = Thumbnails.of(f1)
			.size(50, 50)
			.iterableBufferedImages();
		
		// then
		Iterator<BufferedImage> iter = thumbnails.iterator();
		
		BufferedImage thumbnail = iter.next();
		assertEquals(50, thumbnail.getWidth());
		assertEquals(50, thumbnail.getHeight());
		
		assertFalse(iter.hasNext());
	}

	/**
	 * Test for the {@link Thumbnails.Builder} class where,
	 * <ol>
	 * <li>Thumbnails.of(URL, URL)</li>
	 * <li>toFile(File)</li>
	 * </ol>
	 * and the expected outcome is,
	 * <ol>
	 * <li>An IllegalArgumentException is thrown.</li>
	 * </ol>
	 * @throws IOException 
	 */	
	@Test(expected=IllegalArgumentException.class)
	public void of_URLs_toFile() throws IOException
	{
		// given
		URL f = new File("test-resources/Thumbnailator/grid.png").toURL();
		File outFile = new File("test-resources/Thumbnailator/grid.tmp.png");
		outFile.deleteOnExit();
		
		try
		{
			// when
			Thumbnails.of(f, f)
				.size(50, 50)
				.toFile(outFile);
		}
		catch (IllegalArgumentException e)
		{
			// then
			assertEquals("Cannot output multiple thumbnails to one file.", e.getMessage());
			throw e;
		}
	}

	/**
	 * Test for the {@link Thumbnails.Builder} class where,
	 * <ol>
	 * <li>Thumbnails.of(URL, URL)</li>
	 * <li>toFiles(Rename)</li>
	 * </ol>
	 * and the expected outcome is,
	 * <ol>
	 * <li>An IllegalStateException occurs.</li>
	 * </ol>
	 * @throws IOException 
	 */	
	@Test(expected=IllegalStateException.class)
	public void of_URLs_toFiles_Rename() throws IOException
	{
		// given
		URL f1 = new File("test-resources/Thumbnailator/grid.png").toURL();
		URL f2 = new File("test-resources/Thumbnailator/grid.jpg").toURL();
	
		try
		{
			// when
			Thumbnails.of(f1, f2)
				.size(50, 50)
				.toFiles(Rename.PREFIX_DOT_THUMBNAIL);
		}
		catch (IllegalStateException e)
		{
			// then
			assertEquals("Cannot create thumbnails to files if original images are not from files.", e.getMessage());
			throw e;
		}
	}

	/**
	 * Test for the {@link Thumbnails.Builder} class where,
	 * <ol>
	 * <li>Thumbnails.of(URL, URL)</li>
	 * <li>asFiles(Rename)</li>
	 * </ol>
	 * and the expected outcome is,
	 * <ol>
	 * <li>An IllegalStateException occurs.</li>
	 * </ol>
	 * @throws IOException 
	 */	
	@Test(expected=IllegalStateException.class)
	public void of_URLs_asFiles_Rename() throws IOException
	{
		// given
		URL f1 = new File("test-resources/Thumbnailator/grid.png").toURL();
		URL f2 = new File("test-resources/Thumbnailator/grid.jpg").toURL();
		
		try
		{
			// when
			Thumbnails.of(f1, f2)
				.size(50, 50)
				.asFiles(Rename.PREFIX_DOT_THUMBNAIL);
		}
		catch (IllegalStateException e)
		{
			// then
			assertEquals("Cannot create thumbnails to files if original images are not from files.", e.getMessage());
			throw e;
		}
	}

	/**
	 * Test for the {@link Thumbnails.Builder} class where,
	 * <ol>
	 * <li>Thumbnails.of(URL, URL)</li>
	 * <li>toFiles(Iterable<File>)</li>
	 * </ol>
	 * and the expected outcome is,
	 * <ol>
	 * <li>Two images are generated and written to a file whose name is
	 * generated from the Iterable<File> object.</li>
	 * </ol>
	 * @throws IOException 
	 */	
	@Test
	public void of_URLs_toFiles_Iterable() throws IOException
	{
		// given
		URL f1 = new File("test-resources/Thumbnailator/grid.png").toURL();
		URL f2 = new File("test-resources/Thumbnailator/grid.jpg").toURL();
	
		// when
		Thumbnails.of(f1, f2)
			.size(50, 50)
			.toFiles(new ConsecutivelyNumberedFilenames(new File("test-resources/Thumbnailator"), "temp-%d.png"));
		
		// then
		File outFile1 = new File("test-resources/Thumbnailator/temp-0.png");
		File outFile2 = new File("test-resources/Thumbnailator/temp-1.png.JPEG");
		outFile1.deleteOnExit();
		outFile2.deleteOnExit();
		
		BufferedImage fromFileImage1 = ImageIO.read(outFile1);
		assertEquals(50, fromFileImage1.getWidth());
		assertEquals(50, fromFileImage1.getHeight());
		
		BufferedImage fromFileImage2 = ImageIO.read(outFile2);
		assertEquals(50, fromFileImage2.getWidth());
		assertEquals(50, fromFileImage2.getHeight());
	}

	/**
	 * Test for the {@link Thumbnails.Builder} class where,
	 * <ol>
	 * <li>Thumbnails.of(URL, URL)</li>
	 * <li>asFiles(Iterable<File>)</li>
	 * </ol>
	 * and the expected outcome is,
	 * <ol>
	 * <li>Two images are generated and written to a file whose name is
	 * generated from the Iterable<File> object.</li>
	 * </ol>
	 * @throws IOException 
	 */	
	@Test
	public void of_URLs_asFiles_Iterable() throws IOException
	{
		// given
		URL f1 = new File("test-resources/Thumbnailator/grid.png").toURL();
		URL f2 = new File("test-resources/Thumbnailator/grid.jpg").toURL();
	
		// when
		List<File> thumbnails = Thumbnails.of(f1, f2)
			.size(50, 50)
			.asFiles(new ConsecutivelyNumberedFilenames(new File("test-resources/Thumbnailator"), "temp-%d.png"));
		
		// then
		assertEquals(2, thumbnails.size());
		
		BufferedImage fromFileImage1 = ImageIO.read(thumbnails.get(0));
		assertEquals(50, fromFileImage1.getWidth());
		assertEquals(50, fromFileImage1.getHeight());
		
		BufferedImage fromFileImage2 = ImageIO.read(thumbnails.get(1));
		assertEquals(50, fromFileImage2.getWidth());
		assertEquals(50, fromFileImage2.getHeight());
		
		// clean up
		thumbnails.get(0).deleteOnExit();
		thumbnails.get(1).deleteOnExit();
	}

	/**
	 * Test for the {@link Thumbnails.Builder} class where,
	 * <ol>
	 * <li>Thumbnails.of(URL, URL)</li>
	 * <li>asBufferedImage()</li>
	 * </ol>
	 * and the expected outcome is,
	 * <ol>
	 * <li>An IllegalArgumentException is thrown.</li>
	 * </ol>
	 * @throws IOException 
	 */	
	@Test(expected=IllegalArgumentException.class)
	public void of_URLs_asBufferedImage() throws IOException
	{
		// given
		URL f = new File("test-resources/Thumbnailator/grid.png").toURL();
		
		try
		{
			// when
			Thumbnails.of(f, f)
				.size(50, 50)
				.asBufferedImage();
		}
		catch (IllegalArgumentException e)
		{
			// then
			assertEquals("Cannot create one thumbnail from multiple original images.", e.getMessage());
			throw e;
		}
	}

	/**
	 * Test for the {@link Thumbnails.Builder} class where,
	 * <ol>
	 * <li>Thumbnails.of(URL, URL)</li>
	 * <li>asBufferedImages()</li>
	 * </ol>
	 * and the expected outcome is,
	 * <ol>
	 * <li>Two images are generated and returned as BufferedImages in a List</li>
	 * </ol>
	 * @throws IOException 
	 */	
	@Test
	public void of_URLs_asBufferedImages() throws IOException
	{
		// given
		URL f1 = new File("test-resources/Thumbnailator/grid.png").toURL();
		URL f2 = new File("test-resources/Thumbnailator/grid.jpg").toURL();
		
		// when
		List<BufferedImage> thumbnails = Thumbnails.of(f1, f2)
			.size(50, 50)
			.asBufferedImages();
		
		// then
		assertEquals(2, thumbnails.size());
		
		BufferedImage thumbnail1 = thumbnails.get(0);
		assertEquals(50, thumbnail1.getWidth());
		assertEquals(50, thumbnail1.getHeight());
		
		BufferedImage thumbnail2 = thumbnails.get(1);
		assertEquals(50, thumbnail2.getWidth());
		assertEquals(50, thumbnail2.getHeight());
	}

	/**
	 * Test for the {@link Thumbnails.Builder} class where,
	 * <ol>
	 * <li>Thumbnails.of(URL, URL)</li>
	 * <li>toOutputStream()</li>
	 * </ol>
	 * and the expected outcome is,
	 * <ol>
	 * <li>An IllegalArgumentException is thrown.</li>
	 * </ol>
	 * @throws IOException 
	 */	
	@Test(expected=IllegalArgumentException.class)
	public void of_URLs_toOutputStream() throws IOException
	{
		// given
		URL f = new File("test-resources/Thumbnailator/grid.png").toURL();
		OutputStream os = mock(OutputStream.class);
		
		try
		{
			// when
			Thumbnails.of(f, f)
				.size(50, 50)
				.toOutputStream(os);
		}
		catch (IllegalArgumentException e)
		{
			// then
			assertEquals("Cannot output multiple thumbnails to a single OutputStream.", e.getMessage());
			verifyZeroInteractions(os);
			throw e;
		}
	}

	/**
	 * Test for the {@link Thumbnails.Builder} class where,
	 * <ol>
	 * <li>Thumbnails.of(URL, URL)</li>
	 * <li>toOutputStreams()</li>
	 * </ol>
	 * and the expected outcome is,
	 * <ol>
	 * <li>Processing will be successful.</li>
	 * </ol>
	 * @throws IOException 
	 */	
	@Test
	public void of_URLs_toOutputStreams() throws IOException
	{
		// given
		URL f = new File("test-resources/Thumbnailator/grid.png").toURL();
		ByteArrayOutputStream os1 = new ByteArrayOutputStream();
		ByteArrayOutputStream os2 = new ByteArrayOutputStream();
		
		// when
		Thumbnails.of(f, f)
			.size(50, 50)
			.toOutputStreams(Arrays.asList(os1, os2));
		
		//then
		BufferedImage thumbnail = ImageIO.read(new ByteArrayInputStream(os1.toByteArray()));
		assertEquals("png", TestUtils.getFormatName(new ByteArrayInputStream(os1.toByteArray())));
		assertEquals(50, thumbnail.getWidth());
		assertEquals(50, thumbnail.getHeight());
		
		thumbnail = ImageIO.read(new ByteArrayInputStream(os2.toByteArray()));
		assertEquals("png", TestUtils.getFormatName(new ByteArrayInputStream(os2.toByteArray())));
		assertEquals(50, thumbnail.getWidth());
		assertEquals(50, thumbnail.getHeight());
	}

	/**
	 * Test for the {@link Thumbnails.Builder} class where,
	 * <ol>
	 * <li>Thumbnails.of(URL, URL)</li>
	 * <li>iterableBufferedImages()</li>
	 * </ol>
	 * and the expected outcome is,
	 * <ol>
	 * <li>Two images are generated and an Iterable which can iterate over the
	 * two BufferedImages is returned.</li>
	 * </ol>
	 * @throws IOException 
	 */	
	@Test
	public void of_URLs_iterableBufferedImages() throws IOException
	{
		// given
		URL f1 = new File("test-resources/Thumbnailator/grid.png").toURL();
		URL f2 = new File("test-resources/Thumbnailator/grid.jpg").toURL();
		
		// when
		Iterable<BufferedImage> thumbnails = Thumbnails.of(f1, f2)
			.size(50, 50)
			.iterableBufferedImages();
		
		// then
		Iterator<BufferedImage> iter = thumbnails.iterator();
		
		BufferedImage thumbnail1 = iter.next();
		assertEquals(50, thumbnail1.getWidth());
		assertEquals(50, thumbnail1.getHeight());
		
		BufferedImage thumbnail2 = iter.next();
		assertEquals(50, thumbnail2.getWidth());
		assertEquals(50, thumbnail2.getHeight());
		
		assertFalse(iter.hasNext());
	}

	/**
	 * Test for the {@link Thumbnails.Builder} class where,
	 * <ol>
	 * <li>Thumbnails.fromImages([URL])</li>
	 * <li>asBufferedImage()</li>
	 * </ol>
	 * and the expected outcome is,
	 * <ol>
	 * <li>A BufferedImage is returned</li>
	 * </ol>
	 */	
	@Test
	public void fromURLs_Single_asBufferedImage() throws IOException
	{
		// given
		URL url = new File("test-resources/Thumbnailator/grid.png").toURL();
		
		// when
		BufferedImage thumbnail = Thumbnails.fromURLs(Arrays.asList(url))
			.size(100, 100)
			.asBufferedImage();
		
		// then
		assertEquals(100, thumbnail.getWidth());
		assertEquals(100, thumbnail.getHeight());
	}

	/**
	 * Test for the {@link Thumbnails.Builder} class where,
	 * <ol>
	 * <li>Thumbnails.fromImages([URL, URL])</li>
	 * <li>asBufferedImage()</li>
	 * </ol>
	 * and the expected outcome is,
	 * <ol>
	 * <li>An IllegalStateException is thrown.</li>
	 * </ol>
	 */	
	@Test(expected=IllegalArgumentException.class)
	public void fromURLs_Multiple_asBufferedImage() throws IOException
	{
		// given
		URL url = new File("test-resources/Thumbnailator/grid.png").toURL();
		
		try
		{
			// when
			Thumbnails.fromURLs(Arrays.asList(url, url))
				.size(100, 100)
				.asBufferedImage();
		}
		catch (IllegalArgumentException e)
		{
			// then
			assertEquals("Cannot create one thumbnail from multiple original images.", e.getMessage());
			throw e;
		}
	}

	/**
	 * Test for the {@link Thumbnails.Builder} class where,
	 * <ol>
	 * <li>Thumbnails.fromImages([URL])</li>
	 * <li>asBufferedImages()</li>
	 * </ol>
	 * and the expected outcome is,
	 * <ol>
	 * <li>An IllegalStateException is thrown.</li>
	 * </ol>
	 */	
	@Test
	public void fromURLs_Single_asBufferedImages() throws IOException
	{
		// given
		URL url = new File("test-resources/Thumbnailator/grid.png").toURL();
		
		// when
		List<BufferedImage> thumbnails = Thumbnails.fromURLs(Arrays.asList(url))
			.size(100, 100)
			.asBufferedImages();
		
		// then
		assertEquals(1, thumbnails.size());
		
		assertEquals(100, thumbnails.get(0).getWidth());
		assertEquals(100, thumbnails.get(0).getHeight());
	}

	/**
	 * Test for the {@link Thumbnails.Builder} class where,
	 * <ol>
	 * <li>Thumbnails.fromImages([URL, URL])</li>
	 * <li>asBufferedImage()</li>
	 * </ol>
	 * and the expected outcome is,
	 * <ol>
	 * <li>An IllegalStateException is thrown.</li>
	 * </ol>
	 */	
	@Test
	public void fromURLs_Multiple_asBufferedImages() throws IOException
	{
		// given
		URL url = new File("test-resources/Thumbnailator/grid.png").toURL();
		
		// when
		List<BufferedImage> thumbnails = Thumbnails.fromURLs(Arrays.asList(url, url))
			.size(100, 100)
			.asBufferedImages();
		
		// then
		assertEquals(2, thumbnails.size());
		
		assertEquals(100, thumbnails.get(0).getWidth());
		assertEquals(100, thumbnails.get(0).getHeight());
		assertEquals(100, thumbnails.get(1).getWidth());
		assertEquals(100, thumbnails.get(1).getHeight());
	}
	
	/**
	 * Test for the {@link Thumbnails.Builder} class where,
	 * <ol>
	 * <li>Thumbnails.fromImages(Iterable[URL])</li>
	 * <li>asBufferedImage()</li>
	 * </ol>
	 * and the expected outcome is,
	 * <ol>
	 * <li>A BufferedImage is returned</li>
	 * </ol>
	 */	
	@Test
	public void fromURLsIterable_Single_asBufferedImage() throws IOException
	{
		// given
		URL url = new File("test-resources/Thumbnailator/grid.png").toURL();
		
		// when
		BufferedImage thumbnail = Thumbnails.fromURLs((Iterable<URL>)Arrays.asList(url))
			.size(100, 100)
			.asBufferedImage();
		
		// then
		assertEquals(100, thumbnail.getWidth());
		assertEquals(100, thumbnail.getHeight());
	}
	
	/**
	 * Test for the {@link Thumbnails.Builder} class where,
	 * <ol>
	 * <li>Thumbnails.fromImages(Iterable[URL, URL])</li>
	 * <li>asBufferedImage()</li>
	 * </ol>
	 * and the expected outcome is,
	 * <ol>
	 * <li>An IllegalStateException is thrown.</li>
	 * </ol>
	 */	
	@Test(expected=IllegalArgumentException.class)
	public void fromURLsIterable_Multiple_asBufferedImage() throws IOException
	{
		// given
		URL url = new File("test-resources/Thumbnailator/grid.png").toURL();
		
		try
		{
			// when
			Thumbnails.fromURLs((Iterable<URL>)Arrays.asList(url, url))
				.size(100, 100)
				.asBufferedImage();
		}
		catch (IllegalArgumentException e)
		{
			// then
			assertEquals("Cannot create one thumbnail from multiple original images.", e.getMessage());
			throw e;
		}
	}
	
	/**
	 * Test for the {@link Thumbnails.Builder} class where,
	 * <ol>
	 * <li>Thumbnails.fromImages(Iterable[URL])</li>
	 * <li>asBufferedImages()</li>
	 * </ol>
	 * and the expected outcome is,
	 * <ol>
	 * <li>An IllegalStateException is thrown.</li>
	 * </ol>
	 */	
	@Test
	public void fromURLsIterable_Single_asBufferedImages() throws IOException
	{
		// given
		URL url = new File("test-resources/Thumbnailator/grid.png").toURL();
		
		// when
		List<BufferedImage> thumbnails = Thumbnails.fromURLs((Iterable<URL>)Arrays.asList(url))
			.size(100, 100)
			.asBufferedImages();
		
		// then
		assertEquals(1, thumbnails.size());
		
		assertEquals(100, thumbnails.get(0).getWidth());
		assertEquals(100, thumbnails.get(0).getHeight());
	}
	
	/**
	 * Test for the {@link Thumbnails.Builder} class where,
	 * <ol>
	 * <li>Thumbnails.fromImages(Iterable[URL, URL])</li>
	 * <li>asBufferedImage()</li>
	 * </ol>
	 * and the expected outcome is,
	 * <ol>
	 * <li>An IllegalStateException is thrown.</li>
	 * </ol>
	 */	
	@Test
	public void fromURLsIterable_Multiple_asBufferedImages() throws IOException
	{
		// given
		URL url = new File("test-resources/Thumbnailator/grid.png").toURL();
		
		// when
		List<BufferedImage> thumbnails = Thumbnails.fromURLs((Iterable<URL>)Arrays.asList(url, url))
			.size(100, 100)
			.asBufferedImages();
		
		// then
		assertEquals(2, thumbnails.size());
		
		assertEquals(100, thumbnails.get(0).getWidth());
		assertEquals(100, thumbnails.get(0).getHeight());
		assertEquals(100, thumbnails.get(1).getWidth());
		assertEquals(100, thumbnails.get(1).getHeight());
	}
	
	/**
	 * Test for the {@link Thumbnails.Builder} class where,
	 * <ol>
	 * <li>Thumbnails.of(InputStream)</li>
	 * <li>toFile(File)</li>
	 * </ol>
	 * and the expected outcome is,
	 * <ol>
	 * <li>An image is written to the specified file.</li>
	 * </ol>
	 * @throws IOException 
	 */	
	@Test
	public void of_InputStream_toFile() throws IOException
	{
		// given
		InputStream is = new FileInputStream("test-resources/Thumbnailator/grid.png");
		File outFile = new File("test-resources/Thumbnailator/grid.tmp.png");
		outFile.deleteOnExit();
		
		// when
		Thumbnails.of(is)
			.size(50, 50)
			.toFile(outFile);
		
		// then
		BufferedImage fromFileImage = ImageIO.read(outFile);
		assertEquals(50, fromFileImage.getWidth());
		assertEquals(50, fromFileImage.getHeight());
	}
	
	/**
	 * Test for the {@link Thumbnails.Builder} class where,
	 * <ol>
	 * <li>Thumbnails.of(InputStream)</li>
	 * <li>toFiles(Rename)</li>
	 * </ol>
	 * and the expected outcome is,
	 * <ol>
	 * <li>An IllegalStateException occurs.</li>
	 * </ol>
	 * @throws IOException 
	 */	
	@Test(expected=IllegalStateException.class)
	public void of_InputStream_toFiles_Rename() throws IOException
	{
		// given
		InputStream is = new FileInputStream("test-resources/Thumbnailator/grid.png");
		File outFile1 = new File("test-resources/Thumbnailator/thumbnail.grid.png");
		outFile1.deleteOnExit();
		
		try
		{
			// when
			Thumbnails.of(is)
				.size(50, 50)
				.toFiles(Rename.PREFIX_DOT_THUMBNAIL);
		}
		catch (IllegalStateException e)
		{
			// then
			assertEquals("Cannot create thumbnails to files if original images are not from files.", e.getMessage());
			throw e;
		}
	}
	
	/**
	 * Test for the {@link Thumbnails.Builder} class where,
	 * <ol>
	 * <li>Thumbnails.of(InputStream)</li>
	 * <li>asFiles(Rename)</li>
	 * </ol>
	 * and the expected outcome is,
	 * <ol>
	 * <li>An IllegalStateException occurs.</li>
	 * </ol>
	 * @throws IOException 
	 */	
	@Test(expected=IllegalStateException.class)
	public void of_InputStream_asFiles_Rename() throws IOException
	{
		// given
		InputStream is = new FileInputStream("test-resources/Thumbnailator/grid.png");
		File outFile1 = new File("test-resources/Thumbnailator/thumbnail.grid.png");
		outFile1.deleteOnExit();
		
		try
		{
			// when
			Thumbnails.of(is)
				.size(50, 50)
				.asFiles(Rename.PREFIX_DOT_THUMBNAIL);
		}
		catch (IllegalStateException e)
		{
			// then
			assertEquals("Cannot create thumbnails to files if original images are not from files.", e.getMessage());
			throw e;
		}
	}
	
	/**
	 * Test for the {@link Thumbnails.Builder} class where,
	 * <ol>
	 * <li>Thumbnails.of(InputStream)</li>
	 * <li>toFiles(Iterable<File>)</li>
	 * </ol>
	 * and the expected outcome is,
	 * <ol>
	 * <li>An image is generated and written to a file whose name is generated
	 * from the Iterable<File> object.</li>
	 * </ol>
	 * @throws IOException 
	 */	
	@Test
	public void of_InputStream_toFiles_Iterable() throws IOException
	{
		// given
		InputStream is = new FileInputStream("test-resources/Thumbnailator/grid.png");
		
		// when
		Thumbnails.of(is)
			.size(50, 50)
			.toFiles(new ConsecutivelyNumberedFilenames(new File("test-resources/Thumbnailator"), "temp-%d.png"));
		
		// then
		File outFile = new File("test-resources/Thumbnailator/temp-0.png");
		outFile.deleteOnExit();
		
		BufferedImage fromFileImage1 = ImageIO.read(outFile);
		assertEquals(50, fromFileImage1.getWidth());
		assertEquals(50, fromFileImage1.getHeight());
	}
	
	/**
	 * Test for the {@link Thumbnails.Builder} class where,
	 * <ol>
	 * <li>Thumbnails.of(InputStream)</li>
	 * <li>asFiles(Iterable<File>)</li>
	 * </ol>
	 * and the expected outcome is,
	 * <ol>
	 * <li>An image is generated and written to a file whose name is generated
	 * from the Iterable<File> object.</li>
	 * </ol>
	 * @throws IOException 
	 */	
	@Test
	public void of_InputStream_asFiles_Iterable() throws IOException
	{
		// given
		InputStream is = new FileInputStream("test-resources/Thumbnailator/grid.png");
		
		// when
		List<File> thumbnails = Thumbnails.of(is)
			.size(50, 50)
			.asFiles(new ConsecutivelyNumberedFilenames(new File("test-resources/Thumbnailator"), "temp-%d.png"));
		
		// then
		File outFile1 = new File("test-resources/Thumbnailator/temp-0.png");
		outFile1.deleteOnExit();
		
		assertEquals(1, thumbnails.size());
		
		BufferedImage fromFileImage1 = ImageIO.read(thumbnails.get(0));
		assertEquals(50, fromFileImage1.getWidth());
		assertEquals(50, fromFileImage1.getHeight());
	}
	
	/**
	 * Test for the {@link Thumbnails.Builder} class where,
	 * <ol>
	 * <li>Thumbnails.of(InputStream)</li>
	 * <li>asBufferedImage()</li>
	 * </ol>
	 * and the expected outcome is,
	 * <ol>
	 * <li>Processing completes successfully.</li>
	 * </ol>
	 * @throws IOException 
	 */	
	@Test
	public void of_InputStream_asBufferedImage() throws IOException
	{
		// given
		InputStream is = new FileInputStream("test-resources/Thumbnailator/grid.png");
		
		// when
		BufferedImage thumbnail = Thumbnails.of(is)
			.size(50, 50)
			.asBufferedImage();
		
		// then
		assertEquals(50, thumbnail.getWidth());
		assertEquals(50, thumbnail.getHeight());
	}
	
	/**
	 * Test for the {@link Thumbnails.Builder} class where,
	 * <ol>
	 * <li>Thumbnails.of(InputStream)</li>
	 * <li>asBufferedImages()</li>
	 * </ol>
	 * and the expected outcome is,
	 * <ol>
	 * <li>Processing completes successfully.</li>
	 * </ol>
	 * @throws IOException 
	 */	
	@Test
	public void of_InputStream_asBufferedImages() throws IOException
	{
		// given
		InputStream is = new FileInputStream("test-resources/Thumbnailator/grid.png");
		
		// when
		List<BufferedImage> thumbnails = Thumbnails.of(is)
			.size(50, 50)
			.asBufferedImages();
		
		// then
		assertEquals(1, thumbnails.size());
		
		BufferedImage thumbnail = thumbnails.get(0);
		assertEquals(50, thumbnail.getWidth());
		assertEquals(50, thumbnail.getHeight());
	}
	
	/**
	 * Test for the {@link Thumbnails.Builder} class where,
	 * <ol>
	 * <li>Thumbnails.of(InputStream)</li>
	 * <li>toOutputStream()</li>
	 * </ol>
	 * and the expected outcome is,
	 * <ol>
	 * <li>Processing completes successfully.</li>
	 * </ol>
	 * @throws IOException 
	 */	
	@Test
	public void of_InputStream_toOutputStream() throws IOException
	{
		// given
		InputStream is = new FileInputStream("test-resources/Thumbnailator/grid.png");
		ByteArrayOutputStream os = new ByteArrayOutputStream();
		
		// when
		Thumbnails.of(is)
			.size(50, 50)
			.toOutputStream(os);
		
		// then
		BufferedImage thumbnail = ImageIO.read(new ByteArrayInputStream(os.toByteArray()));
		assertEquals("png", TestUtils.getFormatName(new ByteArrayInputStream(os.toByteArray())));
		assertEquals(50, thumbnail.getWidth());
		assertEquals(50, thumbnail.getHeight());
	}
	
	/**
	 * Test for the {@link Thumbnails.Builder} class where,
	 * <ol>
	 * <li>Thumbnails.of(InputStream)</li>
	 * <li>toOutputStreams()</li>
	 * </ol>
	 * and the expected outcome is,
	 * <ol>
	 * <li>Processing completes successfully.</li>
	 * </ol>
	 * @throws IOException 
	 */	
	@Test
	public void of_InputStream_toOutputStreams() throws IOException
	{
		// given
		InputStream is = new FileInputStream("test-resources/Thumbnailator/grid.png");
		ByteArrayOutputStream os = new ByteArrayOutputStream();
		
		// when
		Thumbnails.of(is)
			.size(50, 50)
			.toOutputStreams(Arrays.asList(os));
		
		// then
		BufferedImage thumbnail = ImageIO.read(new ByteArrayInputStream(os.toByteArray()));
		assertEquals("png", TestUtils.getFormatName(new ByteArrayInputStream(os.toByteArray())));
		assertEquals(50, thumbnail.getWidth());
		assertEquals(50, thumbnail.getHeight());
	}
	
	/**
	 * Test for the {@link Thumbnails.Builder} class where,
	 * <ol>
	 * <li>Thumbnails.of(InputStream)</li>
	 * <li>iterableBufferedImages()</li>
	 * </ol>
	 * and the expected outcome is,
	 * <ol>
	 * <li>Processing completes successfully.</li>
	 * </ol>
	 * @throws IOException 
	 */	
	@Test
	public void of_InputStream_iterableBufferedImages() throws IOException
	{
		// given
		InputStream is = new FileInputStream("test-resources/Thumbnailator/grid.png");
		
		// when
		Iterable<BufferedImage> thumbnails = Thumbnails.of(is)
			.size(50, 50)
			.iterableBufferedImages();
		
		// then
		Iterator<BufferedImage> iter = thumbnails.iterator();
		
		BufferedImage thumbnail = iter.next();
		assertEquals(50, thumbnail.getWidth());
		assertEquals(50, thumbnail.getHeight());
		
		assertFalse(iter.hasNext());
	}
	
	/**
	 * Test for the {@link Thumbnails.Builder} class where,
	 * <ol>
	 * <li>Thumbnails.of(InputStream, InputStream)</li>
	 * <li>toFile(File)</li>
	 * </ol>
	 * and the expected outcome is,
	 * <ol>
	 * <li>An IllegalArgumentException is thrown.</li>
	 * </ol>
	 * @throws IOException 
	 */	
	@Test(expected=IllegalArgumentException.class)
	public void of_InputStreams_toFile() throws IOException
	{
		// given
		InputStream is = new FileInputStream("test-resources/Thumbnailator/grid.png");
		File outFile = new File("test-resources/Thumbnailator/grid.tmp.png");
		outFile.deleteOnExit();
		
		try
		{
			// when
			Thumbnails.of(is, is)
				.size(50, 50)
				.toFile(outFile);
		}
		catch (IllegalArgumentException e)
		{
			// then
			assertEquals("Cannot output multiple thumbnails to one file.", e.getMessage());
			throw e;
		}
	}
	
	/**
	 * Test for the {@link Thumbnails.Builder} class where,
	 * <ol>
	 * <li>Thumbnails.of(InputStream, InputStream)</li>
	 * <li>toFiles(Rename)</li>
	 * </ol>
	 * and the expected outcome is,
	 * <ol>
	 * <li>An IllegalStateException occurs.</li>
	 * </ol>
	 * @throws IOException 
	 */	
	@Test(expected=IllegalStateException.class)
	public void of_InputStreams_toFiles_Rename() throws IOException
	{
		// given
		InputStream is1 = new FileInputStream("test-resources/Thumbnailator/grid.png");
		InputStream is2 = new FileInputStream("test-resources/Thumbnailator/grid.jpg");
		
		try
		{
			// when
			Thumbnails.of(is1, is2)
				.size(50, 50)
				.toFiles(Rename.PREFIX_DOT_THUMBNAIL);
		}
		catch (IllegalStateException e)
		{
			// then
			assertEquals("Cannot create thumbnails to files if original images are not from files.", e.getMessage());
			throw e;
		}
	}
	
	/**
	 * Test for the {@link Thumbnails.Builder} class where,
	 * <ol>
	 * <li>Thumbnails.of(InputStream, InputStream)</li>
	 * <li>asFiles(Rename)</li>
	 * </ol>
	 * and the expected outcome is,
	 * <ol>
	 * <li>An IllegalStateException occurs.</li>
	 * </ol>
	 * @throws IOException 
	 */	
	@Test(expected=IllegalStateException.class)
	public void of_InputStreams_asFiles_Rename() throws IOException
	{
		// given
		InputStream is1 = new FileInputStream("test-resources/Thumbnailator/grid.png");
		InputStream is2 = new FileInputStream("test-resources/Thumbnailator/grid.jpg");
		
		try
		{
			// when
			Thumbnails.of(is1, is2)
				.size(50, 50)
				.asFiles(Rename.PREFIX_DOT_THUMBNAIL);
		}
		catch (IllegalStateException e)
		{
			// then
			assertEquals("Cannot create thumbnails to files if original images are not from files.", e.getMessage());
			throw e;
		}
	}
	
	/**
	 * Test for the {@link Thumbnails.Builder} class where,
	 * <ol>
	 * <li>Thumbnails.of(InputStream, InputStream)</li>
	 * <li>toFiles(Iterable<File>)</li>
	 * </ol>
	 * and the expected outcome is,
	 * <ol>
	 * <li>Two images are generated and written to a file whose name is
	 * generated from the Iterable<File> object.</li>
	 * </ol>
	 * @throws IOException 
	 */	
	@Test
	public void of_InputStreams_toFiles_Iterable() throws IOException
	{
		// given
		InputStream is1 = new FileInputStream("test-resources/Thumbnailator/grid.png");
		InputStream is2 = new FileInputStream("test-resources/Thumbnailator/grid.jpg");
		
		// when
		Thumbnails.of(is1, is2)
			.size(50, 50)
			.toFiles(new ConsecutivelyNumberedFilenames(new File("test-resources/Thumbnailator"), "temp-%d.png"));
		
		// then
		File outFile1 = new File("test-resources/Thumbnailator/temp-0.png");
		File outFile2 = new File("test-resources/Thumbnailator/temp-1.png.JPEG");
		outFile1.deleteOnExit();
		outFile2.deleteOnExit();
		
		BufferedImage fromFileImage1 = ImageIO.read(outFile1);
		assertEquals(50, fromFileImage1.getWidth());
		assertEquals(50, fromFileImage1.getHeight());
		
		BufferedImage fromFileImage2 = ImageIO.read(outFile2);
		assertEquals(50, fromFileImage2.getWidth());
		assertEquals(50, fromFileImage2.getHeight());
	}
	
	/**
	 * Test for the {@link Thumbnails.Builder} class where,
	 * <ol>
	 * <li>Thumbnails.of(InputStream, InputStream)</li>
	 * <li>asFiles(Iterable<File>)</li>
	 * </ol>
	 * and the expected outcome is,
	 * <ol>
	 * <li>Two images are generated and written to a file whose name is
	 * generated from the Iterable<File> object.</li>
	 * </ol>
	 * @throws IOException 
	 */	
	@Test
	public void of_InputStreams_asFiles_Iterable() throws IOException
	{
		// given
		InputStream is1 = new FileInputStream("test-resources/Thumbnailator/grid.png");
		InputStream is2 = new FileInputStream("test-resources/Thumbnailator/grid.jpg");
		
		// when
		List<File> thumbnails = Thumbnails.of(is1, is2)
			.size(50, 50)
			.asFiles(new ConsecutivelyNumberedFilenames(new File("test-resources/Thumbnailator"), "temp-%d.png"));
		
		// then
		assertEquals(2, thumbnails.size());
		
		BufferedImage fromFileImage1 = ImageIO.read(thumbnails.get(0));
		assertEquals(50, fromFileImage1.getWidth());
		assertEquals(50, fromFileImage1.getHeight());
		
		BufferedImage fromFileImage2 = ImageIO.read(thumbnails.get(1));
		assertEquals(50, fromFileImage2.getWidth());
		assertEquals(50, fromFileImage2.getHeight());
		
		// clean up
		thumbnails.get(0).deleteOnExit();
		thumbnails.get(1).deleteOnExit();
	}
	
	/**
	 * Test for the {@link Thumbnails.Builder} class where,
	 * <ol>
	 * <li>Thumbnails.of(InputStream, InputStream)</li>
	 * <li>asBufferedImage()</li>
	 * </ol>
	 * and the expected outcome is,
	 * <ol>
	 * <li>An IllegalArgumentException is thrown.</li>
	 * </ol>
	 * @throws IOException 
	 */	
	@Test(expected=IllegalArgumentException.class)
	public void of_InputStreams_asBufferedImage() throws IOException
	{
		// given
		InputStream is = new FileInputStream("test-resources/Thumbnailator/grid.png");
		
		try
		{
			// when
			Thumbnails.of(is, is)
				.size(50, 50)
				.asBufferedImage();
		}
		catch (IllegalArgumentException e)
		{
			// then
			assertEquals("Cannot create one thumbnail from multiple original images.", e.getMessage());
			throw e;
		}
	}
	
	/**
	 * Test for the {@link Thumbnails.Builder} class where,
	 * <ol>
	 * <li>Thumbnails.of(InputStream, InputStream)</li>
	 * <li>asBufferedImages()</li>
	 * </ol>
	 * and the expected outcome is,
	 * <ol>
	 * <li>Two images are generated and returned as BufferedImages in a List</li>
	 * </ol>
	 * @throws IOException 
	 */	
	@Test
	public void of_InputStreams_asBufferedImages() throws IOException
	{
		// given
		InputStream is1 = new FileInputStream("test-resources/Thumbnailator/grid.png");
		InputStream is2 = new FileInputStream("test-resources/Thumbnailator/grid.jpg");
		
		// when
		List<BufferedImage> thumbnails = Thumbnails.of(is1, is2)
			.size(50, 50)
			.asBufferedImages();
		
		// then
		assertEquals(2, thumbnails.size());
		
		BufferedImage thumbnail1 = thumbnails.get(0);
		assertEquals(50, thumbnail1.getWidth());
		assertEquals(50, thumbnail1.getHeight());
		
		BufferedImage thumbnail2 = thumbnails.get(1);
		assertEquals(50, thumbnail2.getWidth());
		assertEquals(50, thumbnail2.getHeight());
	}
	
	/**
	 * Test for the {@link Thumbnails.Builder} class where,
	 * <ol>
	 * <li>Thumbnails.of(InputStream, InputStream)</li>
	 * <li>toOutputStream()</li>
	 * </ol>
	 * and the expected outcome is,
	 * <ol>
	 * <li>An IllegalArgumentException is thrown.</li>
	 * </ol>
	 * @throws IOException 
	 */	
	@Test(expected=IllegalArgumentException.class)
	public void of_InputStreams_toOutputStream() throws IOException
	{
		// given
		InputStream is = new FileInputStream("test-resources/Thumbnailator/grid.png");
		OutputStream os = mock(OutputStream.class);
		
		try
		{
			// when
			Thumbnails.of(is, is)
				.size(50, 50)
				.toOutputStream(os);
		}
		catch (IllegalArgumentException e)
		{
			// then
			assertEquals("Cannot output multiple thumbnails to a single OutputStream.", e.getMessage());
			verifyZeroInteractions(os);
			throw e;
		}
	}
	
	/**
	 * Test for the {@link Thumbnails.Builder} class where,
	 * <ol>
	 * <li>Thumbnails.of(InputStream, InputStream)</li>
	 * <li>toOutputStreams()</li>
	 * </ol>
	 * and the expected outcome is,
	 * <ol>
	 * <li>Processing will be successful.</li>
	 * </ol>
	 * @throws IOException 
	 */	
	@Test
	public void of_InputStreams_toOutputStreams() throws IOException
	{
		// given
		InputStream is1 = new FileInputStream("test-resources/Thumbnailator/grid.png");
		InputStream is2 = new FileInputStream("test-resources/Thumbnailator/grid.png");
		ByteArrayOutputStream os1 = new ByteArrayOutputStream();
		ByteArrayOutputStream os2 = new ByteArrayOutputStream();
		
		// when
		Thumbnails.of(is1, is2)
			.size(50, 50)
			.toOutputStreams(Arrays.asList(os1, os2));
		
		//then
		BufferedImage thumbnail = ImageIO.read(new ByteArrayInputStream(os1.toByteArray()));
		assertEquals("png", TestUtils.getFormatName(new ByteArrayInputStream(os1.toByteArray())));
		assertEquals(50, thumbnail.getWidth());
		assertEquals(50, thumbnail.getHeight());
		
		thumbnail = ImageIO.read(new ByteArrayInputStream(os2.toByteArray()));
		assertEquals("png", TestUtils.getFormatName(new ByteArrayInputStream(os2.toByteArray())));
		assertEquals(50, thumbnail.getWidth());
		assertEquals(50, thumbnail.getHeight());
	}
	
	/**
	 * Test for the {@link Thumbnails.Builder} class where,
	 * <ol>
	 * <li>Thumbnails.of(InputStream, InputStream)</li>
	 * <li>iterableBufferedImages()</li>
	 * </ol>
	 * and the expected outcome is,
	 * <ol>
	 * <li>Two images are generated and an Iterable which can iterate over the
	 * two BufferedImages is returned.</li>
	 * </ol>
	 * @throws IOException 
	 */	
	@Test
	public void of_InputStreams_iterableBufferedImages() throws IOException
	{
		// given
		InputStream is1 = new FileInputStream("test-resources/Thumbnailator/grid.png");
		InputStream is2 = new FileInputStream("test-resources/Thumbnailator/grid.jpg");
		
		// when
		Iterable<BufferedImage> thumbnails = Thumbnails.of(is1, is2)
			.size(50, 50)
			.iterableBufferedImages();
		
		// then
		Iterator<BufferedImage> iter = thumbnails.iterator();
		
		BufferedImage thumbnail1 = iter.next();
		assertEquals(50, thumbnail1.getWidth());
		assertEquals(50, thumbnail1.getHeight());
		
		BufferedImage thumbnail2 = iter.next();
		assertEquals(50, thumbnail2.getWidth());
		assertEquals(50, thumbnail2.getHeight());
		
		assertFalse(iter.hasNext());
	}
	
	/**
	 * Test for the {@link Thumbnails.Builder} class where,
	 * <ol>
	 * <li>Thumbnails.fromImages([InputStream])</li>
	 * <li>asBufferedImage()</li>
	 * </ol>
	 * and the expected outcome is,
	 * <ol>
	 * <li>A BufferedImage is returned</li>
	 * </ol>
	 */	
	@Test
	public void fromInputStreams_Single_asBufferedImage() throws IOException
	{
		// given
		InputStream is = new FileInputStream("test-resources/Thumbnailator/grid.png");
		
		// when
		BufferedImage thumbnail = Thumbnails.fromInputStreams(Arrays.asList(is))
			.size(100, 100)
			.asBufferedImage();
		
		// then
		assertEquals(100, thumbnail.getWidth());
		assertEquals(100, thumbnail.getHeight());
	}
	
	/**
	 * Test for the {@link Thumbnails.Builder} class where,
	 * <ol>
	 * <li>Thumbnails.fromImages([InputStream, InputStream])</li>
	 * <li>asBufferedImage()</li>
	 * </ol>
	 * and the expected outcome is,
	 * <ol>
	 * <li>An IllegalStateException is thrown.</li>
	 * </ol>
	 */	
	@Test(expected=IllegalArgumentException.class)
	public void fromInputStreams_Multiple_asBufferedImage() throws IOException
	{
		// given
		InputStream is = new FileInputStream("test-resources/Thumbnailator/grid.png");
		
		try
		{
			// when
			Thumbnails.fromInputStreams(Arrays.asList(is, is))
				.size(100, 100)
				.asBufferedImage();
		}
		catch (IllegalArgumentException e)
		{
			// then
			assertEquals("Cannot create one thumbnail from multiple original images.", e.getMessage());
			throw e;
		}
	}
	
	/**
	 * Test for the {@link Thumbnails.Builder} class where,
	 * <ol>
	 * <li>Thumbnails.fromImages([InputStream])</li>
	 * <li>asBufferedImages()</li>
	 * </ol>
	 * and the expected outcome is,
	 * <ol>
	 * <li>An IllegalStateException is thrown.</li>
	 * </ol>
	 */	
	@Test
	public void fromInputStreams_Single_asBufferedImages() throws IOException
	{
		// given
		InputStream is = new FileInputStream("test-resources/Thumbnailator/grid.png");
		
		// when
		List<BufferedImage> thumbnails = Thumbnails.fromInputStreams(Arrays.asList(is))
			.size(100, 100)
			.asBufferedImages();
		
		// then
		assertEquals(1, thumbnails.size());
		
		assertEquals(100, thumbnails.get(0).getWidth());
		assertEquals(100, thumbnails.get(0).getHeight());
	}
	
	/**
	 * Test for the {@link Thumbnails.Builder} class where,
	 * <ol>
	 * <li>Thumbnails.fromImages([InputStream, InputStream])</li>
	 * <li>asBufferedImage()</li>
	 * </ol>
	 * and the expected outcome is,
	 * <ol>
	 * <li>An IllegalStateException is thrown.</li>
	 * </ol>
	 */	
	@Test
	public void fromInputStreams_Multiple_asBufferedImages() throws IOException
	{
		// given
		InputStream is1 = new FileInputStream("test-resources/Thumbnailator/grid.png");
		InputStream is2 = new FileInputStream("test-resources/Thumbnailator/grid.png");
		
		// when
		List<BufferedImage> thumbnails = Thumbnails.fromInputStreams(Arrays.asList(is1, is2))
			.size(100, 100)
			.asBufferedImages();
		
		// then
		assertEquals(2, thumbnails.size());
		
		assertEquals(100, thumbnails.get(0).getWidth());
		assertEquals(100, thumbnails.get(0).getHeight());
		assertEquals(100, thumbnails.get(1).getWidth());
		assertEquals(100, thumbnails.get(1).getHeight());
	}

	/**
	 * Test for the {@link Thumbnails.Builder} class where,
	 * <ol>
	 * <li>Thumbnails.fromImages([FileInputStream])</li>
	 * <li>asBufferedImage()</li>
	 * </ol>
	 * and the expected outcome is,
	 * <ol>
	 * <li>A BufferedImage is returned</li>
	 * </ol>
	 */	
	@Test
	public void fromInputStreams_Single_FileInputStream_asBufferedImage() throws IOException
	{
		// given
		FileInputStream is = new FileInputStream("test-resources/Thumbnailator/grid.png");
		
		// when
		BufferedImage thumbnail = Thumbnails.fromInputStreams(Arrays.asList(is))
			.size(100, 100)
			.asBufferedImage();
		
		// then
		assertEquals(100, thumbnail.getWidth());
		assertEquals(100, thumbnail.getHeight());
	}

	/**
	 * Test for the {@link Thumbnails.Builder} class where,
	 * <ol>
	 * <li>Thumbnails.fromImages([FileInputStream, FileInputStream])</li>
	 * <li>asBufferedImage()</li>
	 * </ol>
	 * and the expected outcome is,
	 * <ol>
	 * <li>An IllegalStateException is thrown.</li>
	 * </ol>
	 */	
	@Test(expected=IllegalArgumentException.class)
	public void fromInputStreams_Multiple_FileInputStream_asBufferedImage() throws IOException
	{
		// given
		FileInputStream is = new FileInputStream("test-resources/Thumbnailator/grid.png");
		
		try
		{
			// when
			Thumbnails.fromInputStreams(Arrays.asList(is, is))
				.size(100, 100)
				.asBufferedImage();
		}
		catch (IllegalArgumentException e)
		{
			// then
			assertEquals("Cannot create one thumbnail from multiple original images.", e.getMessage());
			throw e;
		}
	}

	/**
	 * Test for the {@link Thumbnails.Builder} class where,
	 * <ol>
	 * <li>Thumbnails.fromImages([FileInputStream])</li>
	 * <li>asBufferedImages()</li>
	 * </ol>
	 * and the expected outcome is,
	 * <ol>
	 * <li>An IllegalStateException is thrown.</li>
	 * </ol>
	 */	
	@Test
	public void fromInputStreams_Single_FileInputStream_asBufferedImages() throws IOException
	{
		// given
		FileInputStream is = new FileInputStream("test-resources/Thumbnailator/grid.png");
		
		// when
		List<BufferedImage> thumbnails = Thumbnails.fromInputStreams(Arrays.asList(is))
			.size(100, 100)
			.asBufferedImages();
		
		// then
		assertEquals(1, thumbnails.size());
		
		assertEquals(100, thumbnails.get(0).getWidth());
		assertEquals(100, thumbnails.get(0).getHeight());
	}

	/**
	 * Test for the {@link Thumbnails.Builder} class where,
	 * <ol>
	 * <li>Thumbnails.fromImages([FileInputStream, FileInputStream])</li>
	 * <li>asBufferedImage()</li>
	 * </ol>
	 * and the expected outcome is,
	 * <ol>
	 * <li>An IllegalStateException is thrown.</li>
	 * </ol>
	 */	
	@Test
	public void fromInputStream_Multiple_FileInputStream_asBufferedImages() throws IOException
	{
		// given
		FileInputStream fis1 = new FileInputStream("test-resources/Thumbnailator/grid.png");
		FileInputStream fis2 = new FileInputStream("test-resources/Thumbnailator/grid.png");
		
		// when
		List<BufferedImage> thumbnails = Thumbnails.fromInputStreams(Arrays.asList(fis1, fis2))
			.size(100, 100)
			.asBufferedImages();
		
		// then
		assertEquals(2, thumbnails.size());
		
		assertEquals(100, thumbnails.get(0).getWidth());
		assertEquals(100, thumbnails.get(0).getHeight());
		assertEquals(100, thumbnails.get(1).getWidth());
		assertEquals(100, thumbnails.get(1).getHeight());
	}

	/**
	 * Test for the {@link Thumbnails.Builder} class where,
	 * <ol>
	 * <li>Thumbnails.of(InputStream)</li>
	 * <li>InputStream is a FileInputStream</li>
	 * <li>toFile(File)</li>
	 * </ol>
	 * and the expected outcome is,
	 * <ol>
	 * <li>An image is written to the specified file.</li>
	 * </ol>
	 * @throws IOException 
	 */	
	@Test
	public void of_InputStream_FileInputStream_toFile() throws IOException
	{
		// given
		FileInputStream is = new FileInputStream("test-resources/Thumbnailator/grid.png");
		File outFile = new File("test-resources/Thumbnailator/grid.tmp.png");
		outFile.deleteOnExit();
		
		// when
		Thumbnails.of(is)
			.size(50, 50)
			.toFile(outFile);
		
		// then
		BufferedImage fromFileImage = ImageIO.read(outFile);
		assertEquals(50, fromFileImage.getWidth());
		assertEquals(50, fromFileImage.getHeight());
	}
	
	/**
	 * Test for the {@link Thumbnails.Builder} class where,
	 * <ol>
	 * <li>Thumbnails.fromImages(Iterable[InputStream])</li>
	 * <li>asBufferedImage()</li>
	 * </ol>
	 * and the expected outcome is,
	 * <ol>
	 * <li>A BufferedImage is returned</li>
	 * </ol>
	 */	
	@Test
	public void fromInputStreamsIterable_Single_asBufferedImage() throws IOException
	{
		// given
		InputStream is = new FileInputStream("test-resources/Thumbnailator/grid.png");
		
		// when
		BufferedImage thumbnail = Thumbnails.fromInputStreams((Iterable<InputStream>)Arrays.asList(is))
			.size(100, 100)
			.asBufferedImage();
		
		// then
		assertEquals(100, thumbnail.getWidth());
		assertEquals(100, thumbnail.getHeight());
	}
	
	/**
	 * Test for the {@link Thumbnails.Builder} class where,
	 * <ol>
	 * <li>Thumbnails.fromImages(Iterable[InputStream, InputStream])</li>
	 * <li>asBufferedImage()</li>
	 * </ol>
	 * and the expected outcome is,
	 * <ol>
	 * <li>An IllegalStateException is thrown.</li>
	 * </ol>
	 */	
	@Test(expected=IllegalArgumentException.class)
	public void fromInputStreamsIterable_Multiple_asBufferedImage() throws IOException
	{
		// given
		InputStream is = new FileInputStream("test-resources/Thumbnailator/grid.png");
		
		try
		{
			// when
			Thumbnails.fromInputStreams((Iterable<InputStream>)Arrays.asList(is, is))
				.size(100, 100)
				.asBufferedImage();
		}
		catch (IllegalArgumentException e)
		{
			// then
			assertEquals("Cannot create one thumbnail from multiple original images.", e.getMessage());
			throw e;
		}
	}
	
	/**
	 * Test for the {@link Thumbnails.Builder} class where,
	 * <ol>
	 * <li>Thumbnails.fromImages(Iterable[InputStream])</li>
	 * <li>asBufferedImages()</li>
	 * </ol>
	 * and the expected outcome is,
	 * <ol>
	 * <li>An IllegalStateException is thrown.</li>
	 * </ol>
	 */	
	@Test
	public void fromInputStreamsIterable_Single_asBufferedImages() throws IOException
	{
		// given
		InputStream is = new FileInputStream("test-resources/Thumbnailator/grid.png");
		
		// when
		List<BufferedImage> thumbnails = Thumbnails.fromInputStreams((Iterable<InputStream>)Arrays.asList(is))
			.size(100, 100)
			.asBufferedImages();
		
		// then
		assertEquals(1, thumbnails.size());
		
		assertEquals(100, thumbnails.get(0).getWidth());
		assertEquals(100, thumbnails.get(0).getHeight());
	}
	
	/**
	 * Test for the {@link Thumbnails.Builder} class where,
	 * <ol>
	 * <li>Thumbnails.fromImages(Iterable[InputStream, InputStream])</li>
	 * <li>asBufferedImage()</li>
	 * </ol>
	 * and the expected outcome is,
	 * <ol>
	 * <li>An IllegalStateException is thrown.</li>
	 * </ol>
	 */	
	@Test
	public void fromInputStreamsIterable_Multiple_asBufferedImages() throws IOException
	{
		// given
		InputStream is1 = new FileInputStream("test-resources/Thumbnailator/grid.png");
		InputStream is2 = new FileInputStream("test-resources/Thumbnailator/grid.png");
		
		// when
		List<BufferedImage> thumbnails = Thumbnails.fromInputStreams((Iterable<InputStream>)Arrays.asList(is1, is2))
			.size(100, 100)
			.asBufferedImages();
		
		// then
		assertEquals(2, thumbnails.size());
		
		assertEquals(100, thumbnails.get(0).getWidth());
		assertEquals(100, thumbnails.get(0).getHeight());
		assertEquals(100, thumbnails.get(1).getWidth());
		assertEquals(100, thumbnails.get(1).getHeight());
	}
	
	/**
	 * Test for the {@link Thumbnails.Builder} class where,
	 * <ol>
	 * <li>Thumbnails.fromImages(Iterable[FileInputStream])</li>
	 * <li>asBufferedImage()</li>
	 * </ol>
	 * and the expected outcome is,
	 * <ol>
	 * <li>A BufferedImage is returned</li>
	 * </ol>
	 */	
	@Test
	public void fromInputStreamsIterable_Single_FileInputStream_asBufferedImage() throws IOException
	{
		// given
		FileInputStream is = new FileInputStream("test-resources/Thumbnailator/grid.png");
		
		// when
		BufferedImage thumbnail = Thumbnails.fromInputStreams((Iterable<FileInputStream>)Arrays.asList(is))
			.size(100, 100)
			.asBufferedImage();
		
		// then
		assertEquals(100, thumbnail.getWidth());
		assertEquals(100, thumbnail.getHeight());
	}
	
	/**
	 * Test for the {@link Thumbnails.Builder} class where,
	 * <ol>
	 * <li>Thumbnails.fromImages(Iterable[FileInputStream, FileInputStream])</li>
	 * <li>asBufferedImage()</li>
	 * </ol>
	 * and the expected outcome is,
	 * <ol>
	 * <li>An IllegalStateException is thrown.</li>
	 * </ol>
	 */	
	@Test(expected=IllegalArgumentException.class)
	public void fromInputStreamsIterable_Multiple_FileInputStream_asBufferedImage() throws IOException
	{
		// given
		FileInputStream is = new FileInputStream("test-resources/Thumbnailator/grid.png");
		
		try
		{
			// when
			Thumbnails.fromInputStreams((Iterable<FileInputStream>)Arrays.asList(is, is))
				.size(100, 100)
				.asBufferedImage();
		}
		catch (IllegalArgumentException e)
		{
			// then
			assertEquals("Cannot create one thumbnail from multiple original images.", e.getMessage());
			throw e;
		}
	}
	
	/**
	 * Test for the {@link Thumbnails.Builder} class where,
	 * <ol>
	 * <li>Thumbnails.fromImages(Iterable[FileInputStream])</li>
	 * <li>asBufferedImages()</li>
	 * </ol>
	 * and the expected outcome is,
	 * <ol>
	 * <li>An IllegalStateException is thrown.</li>
	 * </ol>
	 */	
	@Test
	public void fromInputStreamsIterable_Single_FileInputStream_asBufferedImages() throws IOException
	{
		// given
		FileInputStream is = new FileInputStream("test-resources/Thumbnailator/grid.png");
		
		// when
		List<BufferedImage> thumbnails = Thumbnails.fromInputStreams((Iterable<FileInputStream>)Arrays.asList(is))
			.size(100, 100)
			.asBufferedImages();
		
		// then
		assertEquals(1, thumbnails.size());
		
		assertEquals(100, thumbnails.get(0).getWidth());
		assertEquals(100, thumbnails.get(0).getHeight());
	}
	
	/**
	 * Test for the {@link Thumbnails.Builder} class where,
	 * <ol>
	 * <li>Thumbnails.fromImages(Iterable[FileInputStream, FileInputStream])</li>
	 * <li>asBufferedImage()</li>
	 * </ol>
	 * and the expected outcome is,
	 * <ol>
	 * <li>An IllegalStateException is thrown.</li>
	 * </ol>
	 */	
	@Test
	public void fromInputStreamIterable_Multiple_FileInputStream_asBufferedImages() throws IOException
	{
		// given
		FileInputStream fis1 = new FileInputStream("test-resources/Thumbnailator/grid.png");
		FileInputStream fis2 = new FileInputStream("test-resources/Thumbnailator/grid.png");
		
		// when
		List<BufferedImage> thumbnails = Thumbnails.fromInputStreams((Iterable<FileInputStream>)Arrays.asList(fis1, fis2))
			.size(100, 100)
			.asBufferedImages();
		
		// then
		assertEquals(2, thumbnails.size());
		
		assertEquals(100, thumbnails.get(0).getWidth());
		assertEquals(100, thumbnails.get(0).getHeight());
		assertEquals(100, thumbnails.get(1).getWidth());
		assertEquals(100, thumbnails.get(1).getHeight());
	}
	
	/**
	 * Test for the {@link Thumbnails.Builder} class where,
	 * <ol>
	 * <li>input is a file</li>
	 * <li>output is via toFile</li>
	 * <li>where the input and output file is the same</li>
	 * </ol>
	 * and the expected outcome is,
	 * <ol>
	 * <li>The file size will be smaller after the resize.</li>
	 * </ol>
	 */	
	@Test
	public void fileSizeDecreasesAfterResize() throws IOException
	{
		// set up
		File sourceFile = new File("test-resources/Thumbnailator/grid.png");
		File f = new File("test-resources/Thumbnailator/tmp-grid.png");
		
		// copy the image to a temporary file.
		TestUtils.copyFile(sourceFile, f);
		
		// given
		long fileSizeBefore = f.length();
		
		// when
		Thumbnails.of(f)
			.size(100, 100)
			.toFile(f);
		
		// then
		long fileSizeAfter = f.length();
		f.delete();
		
		assertTrue(fileSizeAfter < fileSizeBefore);
	}
	
	/**
	 * Test for the {@link Thumbnails.Builder} class where,
	 * <ol>
	 * <li>the two argument toFile(File) is called</li>
	 * <li>allowOverwrite is true</li>
	 * </ol>
	 * and the expected outcome is,
	 * <ol>
	 * <li>The destination file is overwritten</li>
	 * </ol>
	 */	
	@Test
	public void toFile_File_AllowOverwrite() throws IOException
	{
		// set up
		File sourceFile = new File("test-resources/Thumbnailator/grid.png");
		File f = TestUtils.createTempFile(TMPDIR, "png");
		
		// copy the image to a temporary file.
		TestUtils.copyFile(sourceFile, f);
		
		// given
		long fileSizeBefore = f.length();
		
		// when
		Thumbnails.of(f)
			.size(100, 100)
			.allowOverwrite(true)
			.toFile(f);
		
		// then
		long fileSizeAfter = f.length();
		f.delete();
		
		assertTrue(fileSizeAfter < fileSizeBefore);
	}
	
	/**
	 * Test for the {@link Thumbnails.Builder} class where,
	 * <ol>
	 * <li>the two argument toFile(File) is called</li>
	 * <li>allowOverwrite is false</li>
	 * </ol>
	 * and the expected outcome is,
	 * <ol>
	 * <li>The destination file is overwritten</li>
	 * </ol>
	 */	
	@Test
	public void toFile_File_DisallowOverwrite() throws IOException
	{
		// set up
		File sourceFile = new File("test-resources/Thumbnailator/grid.png");
		File f = TestUtils.createTempFile(TMPDIR, "png");
		
		// copy the image to a temporary file.
		TestUtils.copyFile(sourceFile, f);
		
		// given
		// when
		try
		{
			Thumbnails.of(f)
				.size(100, 100)
				.allowOverwrite(false)
				.toFile(f);
			
			fail();
		}
		catch (IllegalArgumentException e)
		{
			// then
			assertEquals("The destination file exists.", e.getMessage());
			assertTrue(sourceFile.length() == f.length());
			f.delete();
		}
	}
	
	/**
	 * Test for the {@link Thumbnails.Builder} class where,
	 * <ol>
	 * <li>the two argument toFile(String) is called</li>
	 * <li>allowOverwrite is true</li>
	 * </ol>
	 * and the expected outcome is,
	 * <ol>
	 * <li>The destination file is overwritten</li>
	 * </ol>
	 */	
	@Test
	public void toFile_String_AllowOverwrite() throws IOException
	{
		// set up
		File sourceFile = new File("test-resources/Thumbnailator/grid.png");
		File f = TestUtils.createTempFile(TMPDIR, "png");
		
		// copy the image to a temporary file.
		TestUtils.copyFile(sourceFile, f);
		
		// given
		long fileSizeBefore = f.length();
		
		// when
		Thumbnails.of(f)
			.size(100, 100)
			.allowOverwrite(true)
			.toFile(f.getAbsolutePath());
		
		// then
		long fileSizeAfter = f.length();
		f.delete();
		
		assertTrue(fileSizeAfter < fileSizeBefore);
	}
	
	/**
	 * Test for the {@link Thumbnails.Builder} class where,
	 * <ol>
	 * <li>the two argument toFile(String) is called</li>
	 * <li>allowOverwrite is false</li>
	 * </ol>
	 * and the expected outcome is,
	 * <ol>
	 * <li>The destination file is overwritten</li>
	 * </ol>
	 */	
	@Test
	public void toFile_String_DisallowOverwrite() throws IOException
	{
		// set up
		File sourceFile = new File("test-resources/Thumbnailator/grid.png");
		File f = TestUtils.createTempFile(TMPDIR, "png");
		
		// copy the image to a temporary file.
		TestUtils.copyFile(sourceFile, f);
		
		// given
		// when
		try
		{
			Thumbnails.of(f)
				.size(100, 100)
				.allowOverwrite(false)
				.toFile(f.getAbsolutePath());
			
			fail();
		}
		catch (IllegalArgumentException e)
		{
			// then
			assertEquals("The destination file exists.", e.getMessage());
			assertTrue(sourceFile.length() == f.length());
			f.delete();
		}
	}
	
	/**
	 * Test for the {@link Thumbnails.Builder} class where,
	 * <ol>
	 * <li>the two argument toFiles(Iterable) is called</li>
	 * <li>allowOverwrite is true</li>
	 * <li>single file specified, and it does not exist.</li>
	 * </ol>
	 * and the expected outcome is,
	 * <ol>
	 * <li>The destination file is written</li>
	 * </ol>
	 */	
	@Test
	public void toFilesIterable_AllowOverwrite_SingleFile_OutputFileDoesNotExist() throws IOException
	{
		// set up
		File sourceFile = new File("test-resources/Thumbnailator/grid.png");
		
		File originalFile = TestUtils.createTempFile(TMPDIR, "png");
		
		File fileThatDoesntExist = TestUtils.createTempFile(TMPDIR, "png");
		
		// copy the image to a temporary file.
		TestUtils.copyFile(sourceFile, originalFile);
		
		// given
		
		// when
		Thumbnails.of(originalFile)
			.size(100, 100)
			.allowOverwrite(true)
			.toFiles(Arrays.asList(fileThatDoesntExist));
		
		// then
		assertTrue(fileThatDoesntExist.exists());
		
		// clean up
		originalFile.delete();
		fileThatDoesntExist.delete();
	}
	
	/**
	 * Test for the {@link Thumbnails.Builder} class where,
	 * <ol>
	 * <li>the two argument toFiles(Iterable) is called</li>
	 * <li>allowOverwrite is true</li>
	 * <li>single file specified, and it exists</li>
	 * </ol>
	 * and the expected outcome is,
	 * <ol>
	 * <li>The destination file is overwritten</li>
	 * </ol>
	 */	
	@Test
	public void toFilesIterable_AllowOverwrite_SingleFile_OutputFileExists() throws IOException
	{
		// set up
		File sourceFile = new File("test-resources/Thumbnailator/grid.png");
		
		File originalFile = TestUtils.createTempFile(TMPDIR, "png");
		
		File fileThatExists = TestUtils.createTempFile(TMPDIR, "png");
		
		// copy the image to a temporary file.
		TestUtils.copyFile(sourceFile, originalFile);
		TestUtils.copyFile(sourceFile, fileThatExists);
		
		// given
		
		// when
		Thumbnails.of(originalFile)
			.size(100, 100)
			.allowOverwrite(true)
			.toFiles(Arrays.asList(fileThatExists));
		
		// then
		assertTrue(fileThatExists.exists());
		assertFalse(sourceFile.length() == fileThatExists.length());
		
		// clean up
		originalFile.delete();
		fileThatExists.delete();
	}
	
	/**
	 * Test for the {@link Thumbnails.Builder} class where,
	 * <ol>
	 * <li>the two argument toFiles(Iterable) is called</li>
	 * <li>allowOverwrite is false</li>
	 * <li>single file specified, and it does not exist.</li>
	 * </ol>
	 * and the expected outcome is,
	 * <ol>
	 * <li>The destination file is written</li>
	 * </ol>
	 */	
	@Test
	public void toFilesIterable_DisallowOverwrite_SingleFile_OutputFileDoesNotExist() throws IOException
	{
		// set up
		File sourceFile = new File("test-resources/Thumbnailator/grid.png");
		
		File originalFile = TestUtils.createTempFile(TMPDIR, "png");
		
		File fileThatDoesntExist = TestUtils.createTempFile(TMPDIR, "png");
		
		// copy the image to a temporary file.
		TestUtils.copyFile(sourceFile, originalFile);
		
		// given
		
		// when
		Thumbnails.of(originalFile)
			.size(100, 100)
			.allowOverwrite(false)
			.toFiles(Arrays.asList(fileThatDoesntExist));
		
		// then
		assertTrue(fileThatDoesntExist.exists());
		
		// clean up
		originalFile.delete();
		fileThatDoesntExist.delete();
	}
	
	/**
	 * Test for the {@link Thumbnails.Builder} class where,
	 * <ol>
	 * <li>the two argument toFiles(Iterable) is called</li>
	 * <li>allowOverwrite is false</li>
	 * <li>single file specified, and it exists</li>
	 * </ol>
	 * and the expected outcome is,
	 * <ol>
	 * <li>The destination file is not written</li>
	 * </ol>
	 */	
	@Test
	public void toFilesIterable_DisallowOverwrite_SingleFile_OutputFileExists() throws IOException
	{
		// set up
		File sourceFile = new File("test-resources/Thumbnailator/grid.png");
		
		File originalFile = TestUtils.createTempFile(TMPDIR, "png");
		
		File fileThatExists = TestUtils.createTempFile(TMPDIR, "png");
		
		// copy the image to a temporary file.
		TestUtils.copyFile(sourceFile, originalFile);
		TestUtils.copyFile(sourceFile, fileThatExists);
		
		// given
		
		// when
		Thumbnails.of(originalFile)
			.size(100, 100)
			.allowOverwrite(false)
			.toFiles(Arrays.asList(fileThatExists));
		
		// then
		assertTrue(fileThatExists.exists());
		assertTrue(sourceFile.length() == fileThatExists.length());
		
		// clean up
		originalFile.delete();
		fileThatExists.delete();
	}
	
	/**
	 * Test for the {@link Thumbnails.Builder} class where,
	 * <ol>
	 * <li>the two argument toFiles(Iterable) is called</li>
	 * <li>allowOverwrite is true</li>
	 * <li>multiple files are specified</li>
	 * <li>all of the output files do not exist</li>
	 * </ol>
	 * and the expected outcome is,
	 * <ol>
	 * <li>The destination file is overwritten</li>
	 * </ol>
	 */	
	@Test
	public void toFilesIterable_AllowOverwrite_MultipleFiles_AllOutputFilesDoNotExist() throws IOException
	{
		// set up
		File sourceFile = new File("test-resources/Thumbnailator/grid.png");
		
		File originalFile = TestUtils.createTempFile(TMPDIR, "png");
		
		File fileThatDoesntExist1 = TestUtils.createTempFile(TMPDIR, "png");
		File fileThatDoesntExist2 = TestUtils.createTempFile(TMPDIR, "png");
		
		// copy the image to a temporary file.
		TestUtils.copyFile(sourceFile, originalFile);
		
		// given
		
		// when
		Thumbnails.of(originalFile, originalFile)
			.size(100, 100)
			.allowOverwrite(true)
			.toFiles(Arrays.asList(fileThatDoesntExist1, fileThatDoesntExist2));
		
		// then
		assertTrue(fileThatDoesntExist1.exists());
		assertTrue(fileThatDoesntExist2.exists());
		
		// clean up
		originalFile.delete();
		fileThatDoesntExist1.delete();
		fileThatDoesntExist2.delete();
	}
	
	/**
	 * Test for the {@link Thumbnails.Builder} class where,
	 * <ol>
	 * <li>the two argument toFiles(Iterable) is called</li>
	 * <li>allowOverwrite is true</li>
	 * <li>multiple files are specified</li>
	 * <li>some of the output files exist</li>
	 * </ol>
	 * and the expected outcome is,
	 * <ol>
	 * <li>The destination file is overwritten</li>
	 * </ol>
	 */	
	@Test
	public void toFilesIterable_AllowOverwrite_MultipleFiles_SomeOutputFilesDoNotExist() throws IOException
	{
		// set up
		File sourceFile = new File("test-resources/Thumbnailator/grid.png");
		
		File originalFile = TestUtils.createTempFile(TMPDIR, "png");
		
		File fileThatDoesntExist = TestUtils.createTempFile(TMPDIR, "png");
		File fileThatExists = TestUtils.createTempFile(TMPDIR, "png");
		
		// copy the image to a temporary file.
		TestUtils.copyFile(sourceFile, originalFile);
		TestUtils.copyFile(sourceFile, fileThatExists);
		
		// given
		
		// when
		Thumbnails.of(originalFile, originalFile)
			.size(100, 100)
			.allowOverwrite(true)
			.toFiles(Arrays.asList(fileThatDoesntExist, fileThatExists));
		
		// then
		assertTrue(fileThatDoesntExist.exists());
		assertTrue(fileThatExists.exists());
		assertFalse(sourceFile.length() == fileThatExists.length());
		
		// clean up
		originalFile.delete();
		fileThatDoesntExist.delete();
		fileThatExists.delete();
	}
	
	/**
	 * Test for the {@link Thumbnails.Builder} class where,
	 * <ol>
	 * <li>the two argument toFiles(Iterable) is called</li>
	 * <li>allowOverwrite is true</li>
	 * <li>multiple files are specified</li>
	 * <li>some of the output files exist</li>
	 * </ol>
	 * and the expected outcome is,
	 * <ol>
	 * <li>The destination file is overwritten</li>
	 * </ol>
	 */	
	@Test
	public void toFilesIterable_AllowOverwrite_MultipleFiles_AllOutputFilesExist() throws IOException
	{
		// set up
		File sourceFile = new File("test-resources/Thumbnailator/grid.png");
		
		File originalFile = TestUtils.createTempFile(TMPDIR, "png");
		
		File fileThatExists1 = TestUtils.createTempFile(TMPDIR, "png");
		File fileThatExists2 = TestUtils.createTempFile(TMPDIR, "png");
		
		// copy the image to a temporary file.
		TestUtils.copyFile(sourceFile, originalFile);
		TestUtils.copyFile(sourceFile, fileThatExists1);
		TestUtils.copyFile(sourceFile, fileThatExists2);
		
		// given
		
		// when
		Thumbnails.of(originalFile, originalFile)
			.size(100, 100)
			.allowOverwrite(true)
			.toFiles(Arrays.asList(fileThatExists1, fileThatExists2));
		
		// then
		assertTrue(fileThatExists1.exists());
		assertTrue(fileThatExists2.exists());
		assertFalse(sourceFile.length() == fileThatExists1.length());
		assertFalse(sourceFile.length() == fileThatExists2.length());
		
		// clean up
		originalFile.delete();
		fileThatExists1.delete();
		fileThatExists2.delete();
	}
	
	/**
	 * Test for the {@link Thumbnails.Builder} class where,
	 * <ol>
	 * <li>the two argument toFiles(Iterable) is called</li>
	 * <li>allowOverwrite is false</li>
	 * <li>multiple files are specified</li>
	 * <li>all of the output files do not exist</li>
	 * </ol>
	 * and the expected outcome is,
	 * <ol>
	 * <li>Only non-existent files are output</li>
	 * </ol>
	 */	
	@Test
	public void toFilesIterable_DisallowOverwrite_MultipleFiles_AllOutputFilesDoNotExist() throws IOException
	{
		// set up
		File sourceFile = new File("test-resources/Thumbnailator/grid.png");
		
		File originalFile = TestUtils.createTempFile(TMPDIR, "png");
		
		File fileThatDoesntExist1 = TestUtils.createTempFile(TMPDIR, "png");
		File fileThatDoesntExist2 = TestUtils.createTempFile(TMPDIR, "png");
		
		// copy the image to a temporary file.
		TestUtils.copyFile(sourceFile, originalFile);
		
		// given
		
		// when
		Thumbnails.of(originalFile, originalFile)
			.size(100, 100)
			.allowOverwrite(false)
			.toFiles(Arrays.asList(fileThatDoesntExist1, fileThatDoesntExist2));
		
		// then
		assertTrue(fileThatDoesntExist1.exists());
		assertTrue(fileThatDoesntExist2.exists());
		
		// clean up
		originalFile.delete();
		fileThatDoesntExist1.delete();
		fileThatDoesntExist2.delete();
	}
	
	/**
	 * Test for the {@link Thumbnails.Builder} class where,
	 * <ol>
	 * <li>the two argument toFiles(Iterable) is called</li>
	 * <li>allowOverwrite is false</li>
	 * <li>multiple files are specified</li>
	 * <li>some of the output files exist</li>
	 * </ol>
	 * and the expected outcome is,
	 * <ol>
	 * <li>Only non-existent files are output</li>
	 * </ol>
	 */	
	@Test
	public void toFilesIterable_DisallowOverwrite_MultipleFiles_SomeOutputFilesDoNotExist() throws IOException
	{
		// set up
		File sourceFile = new File("test-resources/Thumbnailator/grid.png");
		
		File originalFile = TestUtils.createTempFile(TMPDIR, "png");
		
		File fileThatDoesntExist = TestUtils.createTempFile(TMPDIR, "png");
		File fileThatExists = TestUtils.createTempFile(TMPDIR, "png");
		
		// copy the image to a temporary file.
		TestUtils.copyFile(sourceFile, originalFile);
		TestUtils.copyFile(sourceFile, fileThatExists);
		
		// given
		
		// when
		Thumbnails.of(originalFile, originalFile)
			.size(100, 100)
			.allowOverwrite(false)
			.toFiles(Arrays.asList(fileThatDoesntExist, fileThatExists));
		
		// then
		assertTrue(fileThatDoesntExist.exists());
		assertTrue(fileThatExists.exists());
		assertTrue(sourceFile.length() == fileThatExists.length());
		
		// clean up
		originalFile.delete();
		fileThatDoesntExist.delete();
		fileThatExists.delete();
	}
	
	/**
	 * Test for the {@link Thumbnails.Builder} class where,
	 * <ol>
	 * <li>the two argument toFiles(Iterable) is called</li>
	 * <li>allowOverwrite is false</li>
	 * <li>multiple files are specified</li>
	 * <li>some of the output files exist</li>
	 * </ol>
	 * and the expected outcome is,
	 * <ol>
	 * <li>Only non-existent files are output</li>
	 * </ol>
	 */	
	@Test
	public void toFilesIterable_DisallowOverwrite_MultipleFiles_AllOutputFilesExist() throws IOException
	{
		// set up
		File sourceFile = new File("test-resources/Thumbnailator/grid.png");
		
		File originalFile = TestUtils.createTempFile(TMPDIR, "png");
		
		File fileThatExists1 = TestUtils.createTempFile(TMPDIR, "png");
		File fileThatExists2 = TestUtils.createTempFile(TMPDIR, "png");
		
		// copy the image to a temporary file.
		TestUtils.copyFile(sourceFile, originalFile);
		TestUtils.copyFile(sourceFile, fileThatExists1);
		TestUtils.copyFile(sourceFile, fileThatExists2);
		
		// given
		
		// when
		Thumbnails.of(originalFile, originalFile)
			.size(100, 100)
			.allowOverwrite(false)
			.toFiles(Arrays.asList(fileThatExists1, fileThatExists2));
		
		// then
		assertTrue(fileThatExists1.exists());
		assertTrue(fileThatExists2.exists());
		assertTrue(sourceFile.length() == fileThatExists1.length());
		assertTrue(sourceFile.length() == fileThatExists2.length());
		
		// clean up
		originalFile.delete();
		fileThatExists1.delete();
		fileThatExists2.delete();
	}
	
	/**
	 * Test for the {@link Thumbnails.Builder} class where,
	 * <ol>
	 * <li>the two argument asFiles(Iterable) is called</li>
	 * <li>allowOverwrite is true</li>
	 * <li>single file specified, and it does not exist.</li>
	 * </ol>
	 * and the expected outcome is,
	 * <ol>
	 * <li>The destination file is written</li>
	 * <li>The returned list contains only files which were written</li>
	 * </ol>
	 */	
	@Test
	public void asFilesIterable_AllowOverwrite_SingleFile_OutputFileDoesNotExist() throws IOException
	{
		// set up
		File sourceFile = new File("test-resources/Thumbnailator/grid.png");
		
		File originalFile = TestUtils.createTempFile(TMPDIR, "png");
		
		File fileThatDoesntExist1 = TestUtils.createTempFile(TMPDIR, "png");
		File fileThatDoesntExist2 = TestUtils.createTempFile(TMPDIR, "png");
		
		// copy the image to a temporary file.
		TestUtils.copyFile(sourceFile, originalFile);
		
		// given
		
		// when
		List<File> list = Thumbnails.of(originalFile, originalFile)
			.size(100, 100)
			.allowOverwrite(true)
			.asFiles(Arrays.asList(fileThatDoesntExist1, fileThatDoesntExist2));
		
		// then
		assertTrue(fileThatDoesntExist1.exists());
		assertTrue(fileThatDoesntExist2.exists());
		assertEquals(Arrays.asList(fileThatDoesntExist1, fileThatDoesntExist2), list);
		
		// clean up
		originalFile.delete();
		fileThatDoesntExist1.delete();
		fileThatDoesntExist2.delete();
	}
	
	/**
	 * Test for the {@link Thumbnails.Builder} class where,
	 * <ol>
	 * <li>the two argument toFiles(Iterable) is called</li>
	 * <li>allowOverwrite is true</li>
	 * <li>single file specified, and it does not exist.</li>
	 * </ol>
	 * and the expected outcome is,
	 * <ol>
	 * <li>The destination file is overwritten</li>
	 * <li>The returned list contains only files which were written</li>
	 * </ol>
	 */	
	@Test
	public void asFilesIterable_AllowOverwrite_SingleFile_OutputFileExists() throws IOException
	{
		// set up
		File sourceFile = new File("test-resources/Thumbnailator/grid.png");
		
		File originalFile = TestUtils.createTempFile(TMPDIR, "png");
		
		File fileThatExists1 = TestUtils.createTempFile(TMPDIR, "png");
		File fileThatExists2 = TestUtils.createTempFile(TMPDIR, "png");
		
		// copy the image to a temporary file.
		TestUtils.copyFile(sourceFile, originalFile);
		TestUtils.copyFile(sourceFile, fileThatExists1);
		TestUtils.copyFile(sourceFile, fileThatExists2);
		
		// given
		
		// when
		List<File> list = Thumbnails.of(originalFile, originalFile)
			.size(100, 100)
			.allowOverwrite(true)
			.asFiles(Arrays.asList(fileThatExists1, fileThatExists2));
		
		// then
		assertTrue(fileThatExists1.exists());
		assertTrue(fileThatExists2.exists());
		assertFalse(sourceFile.length() == fileThatExists1.length());
		assertFalse(sourceFile.length() == fileThatExists2.length());
		assertEquals(Arrays.asList(fileThatExists1, fileThatExists2), list);
		
		// clean up
		originalFile.delete();
		fileThatExists1.delete();
		fileThatExists2.delete();
	}
	
	/**
	 * Test for the {@link Thumbnails.Builder} class where,
	 * <ol>
	 * <li>the two argument toFiles(Iterable) is called</li>
	 * <li>allowOverwrite is false</li>
	 * <li>single file specified, and it does not exist.</li>
	 * </ol>
	 * and the expected outcome is,
	 * <ol>
	 * <li>The destination file is written</li>
	 * <li>The returned list contains only files which were written</li>
	 * </ol>
	 */	
	@Test
	public void asFilesIterable_DisallowOverwrite_SingleFiles_OutputFileDoesNotExist() throws IOException
	{
		// set up
		File sourceFile = new File("test-resources/Thumbnailator/grid.png");
		
		File originalFile = TestUtils.createTempFile(TMPDIR, "png");
		
		File fileThatDoesntExist1 = TestUtils.createTempFile(TMPDIR, "png");
		File fileThatDoesntExist2 = TestUtils.createTempFile(TMPDIR, "png");
		
		// copy the image to a temporary file.
		TestUtils.copyFile(sourceFile, originalFile);
		
		// given
		
		// when
		List<File> list = Thumbnails.of(originalFile, originalFile)
			.size(100, 100)
			.allowOverwrite(false)
			.asFiles(Arrays.asList(fileThatDoesntExist1, fileThatDoesntExist2));
		
		// then
		assertTrue(fileThatDoesntExist1.exists());
		assertTrue(fileThatDoesntExist2.exists());
		assertEquals(Arrays.asList(fileThatDoesntExist1, fileThatDoesntExist2), list);
		
		// clean up
		originalFile.delete();
		fileThatDoesntExist1.delete();
		fileThatDoesntExist2.delete();
	}
	
	/**
	 * Test for the {@link Thumbnails.Builder} class where,
	 * <ol>
	 * <li>the two argument toFiles(Iterable) is called</li>
	 * <li>allowOverwrite is false</li>
	 * <li>single file specified, and it does not exist.</li>
	 * </ol>
	 * and the expected outcome is,
	 * <ol>
	 * <li>The destination file is not written</li>
	 * <li>The returned list is empty</li>
	 * </ol>
	 */	
	@Test
	public void asFilesIterable_DisallowOverwrite_SingleFile_OutputFileExists() throws IOException
	{
		// set up
		File sourceFile = new File("test-resources/Thumbnailator/grid.png");
		
		File originalFile = TestUtils.createTempFile(TMPDIR, "png");
		
		File fileThatExists1 = TestUtils.createTempFile(TMPDIR, "png");
		File fileThatExists2 = TestUtils.createTempFile(TMPDIR, "png");
		
		// copy the image to a temporary file.
		TestUtils.copyFile(sourceFile, originalFile);
		TestUtils.copyFile(sourceFile, fileThatExists1);
		TestUtils.copyFile(sourceFile, fileThatExists2);
		
		// given
		
		// when
		List<File> list = Thumbnails.of(originalFile, originalFile)
			.size(100, 100)
			.allowOverwrite(false)
			.asFiles(Arrays.asList(fileThatExists1, fileThatExists2));
		
		// then
		assertTrue(fileThatExists1.exists());
		assertTrue(fileThatExists2.exists());
		assertTrue(sourceFile.length() == fileThatExists1.length());
		assertTrue(sourceFile.length() == fileThatExists2.length());
		assertEquals(Collections.emptyList(), list);
		
		// clean up
		originalFile.delete();
		fileThatExists1.delete();
		fileThatExists2.delete();
	}
	
	/**
	 * Test for the {@link Thumbnails.Builder} class where,
	 * <ol>
	 * <li>the two argument asFiles(Iterable) is called</li>
	 * <li>allowOverwrite is true</li>
	 * <li>multiple files are specified</li>
	 * <li>all of the output files do not exist</li>
	 * </ol>
	 * and the expected outcome is,
	 * <ol>
	 * <li>The destination file is overwritten</li>
	 * <li>The returned list contains only files which were written</li>
	 * </ol>
	 */	
	@Test
	public void asFilesIterable_AllowOverwrite_MultipleFiles_AllOutputFilesDoNotExist() throws IOException
	{
		// set up
		File sourceFile = new File("test-resources/Thumbnailator/grid.png");
		
		File originalFile = TestUtils.createTempFile(TMPDIR, "png");
		
		File fileThatDoesntExist1 = TestUtils.createTempFile(TMPDIR, "png");
		File fileThatDoesntExist2 = TestUtils.createTempFile(TMPDIR, "png");
		
		// copy the image to a temporary file.
		TestUtils.copyFile(sourceFile, originalFile);
		
		// given
		
		// when
		List<File> list = Thumbnails.of(originalFile, originalFile)
			.size(100, 100)
			.allowOverwrite(true)
			.asFiles(Arrays.asList(fileThatDoesntExist1, fileThatDoesntExist2));
		
		// then
		assertTrue(fileThatDoesntExist1.exists());
		assertTrue(fileThatDoesntExist2.exists());
		assertEquals(Arrays.asList(fileThatDoesntExist1, fileThatDoesntExist2), list);
		
		// clean up
		originalFile.delete();
		fileThatDoesntExist1.delete();
		fileThatDoesntExist2.delete();
	}
	
	/**
	 * Test for the {@link Thumbnails.Builder} class where,
	 * <ol>
	 * <li>the two argument toFiles(Iterable) is called</li>
	 * <li>allowOverwrite is true</li>
	 * <li>multiple files are specified</li>
	 * <li>some of the output files exist</li>
	 * </ol>
	 * and the expected outcome is,
	 * <ol>
	 * <li>The destination file is overwritten</li>
	 * <li>The returned list contains only files which were written</li>
	 * </ol>
	 */	
	@Test
	public void asFilesIterable_AllowOverwrite_MultipleFiles_SomeOutputFilesDoNotExist() throws IOException
	{
		// set up
		File sourceFile = new File("test-resources/Thumbnailator/grid.png");
		
		File originalFile = TestUtils.createTempFile(TMPDIR, "png");
		
		File fileThatDoesntExist = TestUtils.createTempFile(TMPDIR, "png");
		File fileThatExists = TestUtils.createTempFile(TMPDIR, "png");
		
		// copy the image to a temporary file.
		TestUtils.copyFile(sourceFile, originalFile);
		TestUtils.copyFile(sourceFile, fileThatExists);
		
		// given
		
		// when
		List<File> list = Thumbnails.of(originalFile, originalFile)
			.size(100, 100)
			.allowOverwrite(true)
			.asFiles(Arrays.asList(fileThatDoesntExist, fileThatExists));
		
		// then
		assertTrue(fileThatDoesntExist.exists());
		assertTrue(fileThatExists.exists());
		assertFalse(sourceFile.length() == fileThatExists.length());
		assertEquals(Arrays.asList(fileThatDoesntExist, fileThatExists), list);
		
		// clean up
		originalFile.delete();
		fileThatDoesntExist.delete();
		fileThatExists.delete();
	}
	
	/**
	 * Test for the {@link Thumbnails.Builder} class where,
	 * <ol>
	 * <li>the two argument toFiles(Iterable) is called</li>
	 * <li>allowOverwrite is true</li>
	 * <li>multiple files are specified</li>
	 * <li>some of the output files exist</li>
	 * </ol>
	 * and the expected outcome is,
	 * <ol>
	 * <li>The destination file is overwritten</li>
	 * <li>The returned list contains only files which were written</li>
	 * </ol>
	 */	
	@Test
	public void asFilesIterable_AllowOverwrite_MultipleFiles_AllOutputFilesExist() throws IOException
	{
		// set up
		File sourceFile = new File("test-resources/Thumbnailator/grid.png");
		
		File originalFile = TestUtils.createTempFile(TMPDIR, "png");
		
		File fileThatExists1 = TestUtils.createTempFile(TMPDIR, "png");
		File fileThatExists2 = TestUtils.createTempFile(TMPDIR, "png");
		
		// copy the image to a temporary file.
		TestUtils.copyFile(sourceFile, originalFile);
		TestUtils.copyFile(sourceFile, fileThatExists1);
		TestUtils.copyFile(sourceFile, fileThatExists2);
		
		// given
		
		// when
		List<File> list = Thumbnails.of(originalFile, originalFile)
			.size(100, 100)
			.allowOverwrite(true)
			.asFiles(Arrays.asList(fileThatExists1, fileThatExists2));
		
		// then
		assertTrue(fileThatExists1.exists());
		assertTrue(fileThatExists2.exists());
		assertFalse(sourceFile.length() == fileThatExists1.length());
		assertFalse(sourceFile.length() == fileThatExists2.length());
		assertEquals(Arrays.asList(fileThatExists1, fileThatExists2), list);
		
		// clean up
		originalFile.delete();
		fileThatExists1.delete();
		fileThatExists2.delete();
	}
	
	/**
	 * Test for the {@link Thumbnails.Builder} class where,
	 * <ol>
	 * <li>the two argument toFiles(Iterable) is called</li>
	 * <li>allowOverwrite is false</li>
	 * <li>multiple files are specified</li>
	 * <li>all of the output files do not exist</li>
	 * </ol>
	 * and the expected outcome is,
	 * <ol>
	 * <li>Only non-existent files are output</li>
	 * <li>The returned list contains only files which were written</li>
	 * </ol>
	 */	
	@Test
	public void asFilesIterable_DisallowOverwrite_MultipleFiles_AllOutputFilesDoNotExist() throws IOException
	{
		// set up
		File sourceFile = new File("test-resources/Thumbnailator/grid.png");
		
		File originalFile = TestUtils.createTempFile(TMPDIR, "png");
		
		File fileThatDoesntExist1 = TestUtils.createTempFile(TMPDIR, "png");
		File fileThatDoesntExist2 = TestUtils.createTempFile(TMPDIR, "png");
		
		// copy the image to a temporary file.
		TestUtils.copyFile(sourceFile, originalFile);
		
		// given
		
		// when
		List<File> list = Thumbnails.of(originalFile, originalFile)
			.size(100, 100)
			.allowOverwrite(false)
			.asFiles(Arrays.asList(fileThatDoesntExist1, fileThatDoesntExist2));
		
		// then
		assertTrue(fileThatDoesntExist1.exists());
		assertTrue(fileThatDoesntExist2.exists());
		assertEquals(Arrays.asList(fileThatDoesntExist1, fileThatDoesntExist2), list);
		
		// clean up
		originalFile.delete();
		fileThatDoesntExist1.delete();
		fileThatDoesntExist2.delete();
	}
	
	/**
	 * Test for the {@link Thumbnails.Builder} class where,
	 * <ol>
	 * <li>the two argument toFiles(Iterable) is called</li>
	 * <li>allowOverwrite is false</li>
	 * <li>multiple files are specified</li>
	 * <li>some of the output files exist</li>
	 * </ol>
	 * and the expected outcome is,
	 * <ol>
	 * <li>Only non-existent files are output</li>
	 * <li>The returned list contains only files which were written</li>
	 * </ol>
	 */	
	@Test
	public void asFilesIterable_DisallowOverwrite_MultipleFiles_SomeOutputFilesDoNotExist() throws IOException
	{
		// set up
		File sourceFile = new File("test-resources/Thumbnailator/grid.png");
		
		File originalFile = TestUtils.createTempFile(TMPDIR, "png");
		
		File fileThatDoesntExist = TestUtils.createTempFile(TMPDIR, "png");
		File fileThatExists = TestUtils.createTempFile(TMPDIR, "png");
		
		// copy the image to a temporary file.
		TestUtils.copyFile(sourceFile, originalFile);
		TestUtils.copyFile(sourceFile, fileThatExists);
		
		// given
		
		// when
		List<File> list = Thumbnails.of(originalFile, originalFile)
			.size(100, 100)
			.allowOverwrite(false)
			.asFiles(Arrays.asList(fileThatDoesntExist, fileThatExists));
		
		// then
		assertTrue(fileThatDoesntExist.exists());
		assertTrue(fileThatExists.exists());
		assertTrue(sourceFile.length() == fileThatExists.length());
		assertEquals(Arrays.asList(fileThatDoesntExist), list);
		
		// clean up
		originalFile.delete();
		fileThatDoesntExist.delete();
		fileThatExists.delete();
	}
	
	/**
	 * Test for the {@link Thumbnails.Builder} class where,
	 * <ol>
	 * <li>the two argument toFiles(Iterable) is called</li>
	 * <li>allowOverwrite is false</li>
	 * <li>multiple files are specified</li>
	 * <li>some of the output files exist</li>
	 * </ol>
	 * and the expected outcome is,
	 * <ol>
	 * <li>Only non-existent files are output</li>
	 * <li>The returned list contains only files which were written</li>
	 * </ol>
	 */	
	@Test
	public void asFilesIterable_DisallowOverwrite_MultipleFiles_AllOutputFilesExist() throws IOException
	{
		// set up
		File sourceFile = new File("test-resources/Thumbnailator/grid.png");
		
		File originalFile = TestUtils.createTempFile(TMPDIR, "png");
		
		File fileThatExists1 = TestUtils.createTempFile(TMPDIR, "png");
		File fileThatExists2 = TestUtils.createTempFile(TMPDIR, "png");
		
		// copy the image to a temporary file.
		TestUtils.copyFile(sourceFile, originalFile);
		TestUtils.copyFile(sourceFile, fileThatExists1);
		TestUtils.copyFile(sourceFile, fileThatExists2);
		
		// given
		
		// when
		List<File> list = Thumbnails.of(originalFile, originalFile)
			.size(100, 100)
			.allowOverwrite(false)
			.asFiles(Arrays.asList(fileThatExists1, fileThatExists2));
		
		// then
		assertTrue(fileThatExists1.exists());
		assertTrue(fileThatExists2.exists());
		assertTrue(sourceFile.length() == fileThatExists1.length());
		assertTrue(sourceFile.length() == fileThatExists2.length());
		assertEquals(Collections.emptyList(), list);
		
		// clean up
		originalFile.delete();
		fileThatExists1.delete();
		fileThatExists2.delete();
	}

	/**
	 * Test for the {@link Thumbnails.Builder} class where,
	 * <ol>
	 * <li>the two argument toFiles(Rename) is called</li>
	 * <li>allowOverwrite is true</li>
	 * <li>single file specified, and it does not exist.</li>
	 * </ol>
	 * and the expected outcome is,
	 * <ol>
	 * <li>The destination file is written</li>
	 * </ol>
	 */	
	@Test
	public void toFilesRename_AllowOverwrite_SingleFile_OutputFileDoesNotExist() throws IOException
	{
		// set up
		File sourceFile = new File("test-resources/Thumbnailator/grid.png");
		
		Rename rename = Rename.PREFIX_DOT_THUMBNAIL;
		File originalFile = TestUtils.createTempFile(TMPDIR, "png");
		
		File fileThatDoesntExist = makeRenamedFile(originalFile, rename);
		
		// copy the image to a temporary file.
		TestUtils.copyFile(sourceFile, originalFile);
		
		// given
		
		// when
		Thumbnails.of(originalFile)
			.size(100, 100)
			.allowOverwrite(true)
			.toFiles(rename);
		
		// then
		assertTrue(fileThatDoesntExist.exists());
		
		// clean up
		originalFile.delete();
		fileThatDoesntExist.delete();
	}
	
	/**
	 * Test for the {@link Thumbnails.Builder} class where,
	 * <ol>
	 * <li>the two argument toFiles(Rename) is called</li>
	 * <li>allowOverwrite is true</li>
	 * <li>single file specified, and it exists</li>
	 * </ol>
	 * and the expected outcome is,
	 * <ol>
	 * <li>The destination file is overwritten</li>
	 * </ol>
	 */	
	@Test
	public void toFilesRename_AllowOverwrite_SingleFile_OutputFileExists() throws IOException
	{
		// set up
		File sourceFile = new File("test-resources/Thumbnailator/grid.png");
		
		Rename rename = Rename.PREFIX_DOT_THUMBNAIL;
		File originalFile = TestUtils.createTempFile(TMPDIR, "png");
		
		File fileThatExists = makeRenamedFile(originalFile, rename);
		
		// copy the image to a temporary file.
		TestUtils.copyFile(sourceFile, originalFile);
		TestUtils.copyFile(sourceFile, fileThatExists);
		
		// given
		
		// when
		Thumbnails.of(originalFile)
			.size(100, 100)
			.allowOverwrite(true)
			.toFiles(rename);
		
		// then
		assertTrue(fileThatExists.exists());
		assertFalse(sourceFile.length() == fileThatExists.length());
		
		// clean up
		originalFile.delete();
		fileThatExists.delete();
	}
	
	/**
	 * Test for the {@link Thumbnails.Builder} class where,
	 * <ol>
	 * <li>the two argument toFiles(Rename) is called</li>
	 * <li>allowOverwrite is false</li>
	 * <li>single file specified, and it does not exist.</li>
	 * </ol>
	 * and the expected outcome is,
	 * <ol>
	 * <li>The destination file is written</li>
	 * </ol>
	 */	
	@Test
	public void toFilesRename_DisallowOverwrite_SingleFile_OutputFileDoesNotExist() throws IOException
	{
		// set up
		File sourceFile = new File("test-resources/Thumbnailator/grid.png");
		
		Rename rename = Rename.PREFIX_DOT_THUMBNAIL;
		File originalFile = TestUtils.createTempFile(TMPDIR, "png");
		
		File fileThatDoesntExist = makeRenamedFile(originalFile, rename);
		
		// copy the image to a temporary file.
		TestUtils.copyFile(sourceFile, originalFile);
		
		// given
		
		// when
		Thumbnails.of(originalFile)
			.size(100, 100)
			.allowOverwrite(false)
			.toFiles(rename);
		
		// then
		assertTrue(fileThatDoesntExist.exists());
		
		// clean up
		originalFile.delete();
		fileThatDoesntExist.delete();
	}
	
	/**
	 * Test for the {@link Thumbnails.Builder} class where,
	 * <ol>
	 * <li>the two argument toFiles(Rename) is called</li>
	 * <li>allowOverwrite is false</li>
	 * <li>single file specified, and it exists</li>
	 * </ol>
	 * and the expected outcome is,
	 * <ol>
	 * <li>The destination file is not written</li>
	 * </ol>
	 */	
	@Test
	public void toFilesRename_DisallowOverwrite_SingleFile_OutputFileExists() throws IOException
	{
		// set up
		File sourceFile = new File("test-resources/Thumbnailator/grid.png");
		
		Rename rename = Rename.PREFIX_DOT_THUMBNAIL;
		File originalFile = TestUtils.createTempFile(TMPDIR, "png");
		
		File fileThatExists = makeRenamedFile(originalFile, rename);
		
		// copy the image to a temporary file.
		TestUtils.copyFile(sourceFile, originalFile);
		TestUtils.copyFile(sourceFile, fileThatExists);
		
		// given
		
		// when
		Thumbnails.of(originalFile)
			.size(100, 100)
			.allowOverwrite(false)
			.toFiles(rename);
		
		// then
		assertTrue(fileThatExists.exists());
		assertTrue(sourceFile.length() == fileThatExists.length());
		
		// clean up
		originalFile.delete();
		fileThatExists.delete();
	}
	
	/**
	 * Test for the {@link Thumbnails.Builder} class where,
	 * <ol>
	 * <li>the two argument toFiles(Rename) is called</li>
	 * <li>allowOverwrite is true</li>
	 * <li>multiple files are specified</li>
	 * <li>all of the output files do not exist</li>
	 * </ol>
	 * and the expected outcome is,
	 * <ol>
	 * <li>The destination file is overwritten</li>
	 * </ol>
	 */	
	@Test
	public void toFilesRename_AllowOverwrite_MultipleFiles_AllOutputFilesDoNotExist() throws IOException
	{
		// set up
		File sourceFile = new File("test-resources/Thumbnailator/grid.png");
		
		Rename rename = Rename.PREFIX_DOT_THUMBNAIL;
		File originalFile1 = TestUtils.createTempFile(TMPDIR, "png");
		File originalFile2 = TestUtils.createTempFile(TMPDIR, "png");
		
		File fileThatDoesntExist1 = makeRenamedFile(originalFile1, rename);
		File fileThatDoesntExist2 = makeRenamedFile(originalFile2, rename);
		
		// copy the image to a temporary file.
		TestUtils.copyFile(sourceFile, originalFile1);
		TestUtils.copyFile(sourceFile, originalFile2);
		
		// given
		
		// when
		Thumbnails.of(originalFile1, originalFile2)
			.size(100, 100)
			.allowOverwrite(true)
			.toFiles(rename);
		
		// then
		assertTrue(fileThatDoesntExist1.exists());
		assertTrue(fileThatDoesntExist2.exists());
		
		// clean up
		originalFile1.delete();
		originalFile2.delete();
		fileThatDoesntExist1.delete();
		fileThatDoesntExist2.delete();
	}
	
	/**
	 * Test for the {@link Thumbnails.Builder} class where,
	 * <ol>
	 * <li>the two argument toFiles(Rename) is called</li>
	 * <li>allowOverwrite is true</li>
	 * <li>multiple files are specified</li>
	 * <li>some of the output files exist</li>
	 * </ol>
	 * and the expected outcome is,
	 * <ol>
	 * <li>The destination file is overwritten</li>
	 * </ol>
	 */	
	@Test
	public void toFilesRename_AllowOverwrite_MultipleFiles_SomeOutputFilesDoNotExist() throws IOException
	{
		// set up
		File sourceFile = new File("test-resources/Thumbnailator/grid.png");
		
		Rename rename = Rename.PREFIX_DOT_THUMBNAIL;
		File originalFile1 = TestUtils.createTempFile(TMPDIR, "png");
		File originalFile2 = TestUtils.createTempFile(TMPDIR, "png");
		
		File fileThatDoesntExist = makeRenamedFile(originalFile1, rename);
		File fileThatExists = makeRenamedFile(originalFile2, rename);
		
		// copy the image to a temporary file.
		TestUtils.copyFile(sourceFile, originalFile1);
		TestUtils.copyFile(sourceFile, originalFile2);
		TestUtils.copyFile(sourceFile, fileThatExists);
		
		// given
		
		// when
		Thumbnails.of(originalFile1, originalFile2)
			.size(100, 100)
			.allowOverwrite(true)
			.toFiles(rename);
		
		// then
		assertTrue(fileThatDoesntExist.exists());
		assertTrue(fileThatExists.exists());
		assertFalse(sourceFile.length() == fileThatExists.length());
		
		// clean up
		originalFile1.delete();
		originalFile2.delete();
		fileThatDoesntExist.delete();
		fileThatExists.delete();
	}
	
	/**
	 * Test for the {@link Thumbnails.Builder} class where,
	 * <ol>
	 * <li>the two argument toFiles(Rename) is called</li>
	 * <li>allowOverwrite is true</li>
	 * <li>multiple files are specified</li>
	 * <li>some of the output files exist</li>
	 * </ol>
	 * and the expected outcome is,
	 * <ol>
	 * <li>The destination file is overwritten</li>
	 * </ol>
	 */	
	@Test
	public void toFilesRename_AllowOverwrite_MultipleFiles_AllOutputFilesExist() throws IOException
	{
		// set up
		File sourceFile = new File("test-resources/Thumbnailator/grid.png");
		
		Rename rename = Rename.PREFIX_DOT_THUMBNAIL;
		File originalFile1 = TestUtils.createTempFile(TMPDIR, "png");
		File originalFile2 = TestUtils.createTempFile(TMPDIR, "png");
		
		File fileThatExists1 = makeRenamedFile(originalFile1, rename);
		File fileThatExists2 = makeRenamedFile(originalFile2, rename);
		
		// copy the image to a temporary file.
		TestUtils.copyFile(sourceFile, originalFile1);
		TestUtils.copyFile(sourceFile, originalFile2);
		TestUtils.copyFile(sourceFile, fileThatExists1);
		TestUtils.copyFile(sourceFile, fileThatExists2);
		
		// given
		
		// when
		Thumbnails.of(originalFile1, originalFile2)
			.size(100, 100)
			.allowOverwrite(true)
			.toFiles(rename);
		
		// then
		assertTrue(fileThatExists1.exists());
		assertTrue(fileThatExists2.exists());
		assertFalse(sourceFile.length() == fileThatExists1.length());
		assertFalse(sourceFile.length() == fileThatExists2.length());
		
		// clean up
		originalFile1.delete();
		originalFile2.delete();
		fileThatExists1.delete();
		fileThatExists2.delete();
	}
	
	/**
	 * Test for the {@link Thumbnails.Builder} class where,
	 * <ol>
	 * <li>the two argument toFiles(Rename) is called</li>
	 * <li>allowOverwrite is false</li>
	 * <li>multiple files are specified</li>
	 * <li>all of the output files do not exist</li>
	 * </ol>
	 * and the expected outcome is,
	 * <ol>
	 * <li>Only non-existent files are output</li>
	 * </ol>
	 */	
	@Test
	public void toFilesRename_DisallowOverwrite_MultipleFiles_AllOutputFilesDoNotExist() throws IOException
	{
		// set up
		File sourceFile = new File("test-resources/Thumbnailator/grid.png");
		
		Rename rename = Rename.PREFIX_DOT_THUMBNAIL;
		File originalFile1 = TestUtils.createTempFile(TMPDIR, "png");
		File originalFile2 = TestUtils.createTempFile(TMPDIR, "png");
		
		File fileThatDoesntExist1 = makeRenamedFile(originalFile1, rename);
		File fileThatDoesntExist2 = makeRenamedFile(originalFile2, rename);
		
		// copy the image to a temporary file.
		TestUtils.copyFile(sourceFile, originalFile1);
		TestUtils.copyFile(sourceFile, originalFile2);
		
		// given
		
		// when
		Thumbnails.of(originalFile1, originalFile2)
			.size(100, 100)
			.allowOverwrite(false)
			.toFiles(rename);
		
		// then
		assertTrue(fileThatDoesntExist1.exists());
		assertTrue(fileThatDoesntExist2.exists());
		
		// clean up
		originalFile1.delete();
		originalFile2.delete();
		fileThatDoesntExist1.delete();
		fileThatDoesntExist2.delete();
	}
	
	/**
	 * Test for the {@link Thumbnails.Builder} class where,
	 * <ol>
	 * <li>the two argument toFiles(Rename) is called</li>
	 * <li>allowOverwrite is false</li>
	 * <li>multiple files are specified</li>
	 * <li>some of the output files exist</li>
	 * </ol>
	 * and the expected outcome is,
	 * <ol>
	 * <li>Only non-existent files are output</li>
	 * </ol>
	 */	
	@Test
	public void toFilesRename_DisallowOverwrite_MultipleFiles_SomeOutputFilesDoNotExist() throws IOException
	{
		// set up
		File sourceFile = new File("test-resources/Thumbnailator/grid.png");
		
		Rename rename = Rename.PREFIX_DOT_THUMBNAIL;
		File originalFile1 = TestUtils.createTempFile(TMPDIR, "png");
		File originalFile2 = TestUtils.createTempFile(TMPDIR, "png");
		
		File fileThatDoesntExist = makeRenamedFile(originalFile1, rename);
		File fileThatExists = makeRenamedFile(originalFile2, rename);
		
		// copy the image to a temporary file.
		TestUtils.copyFile(sourceFile, originalFile1);
		TestUtils.copyFile(sourceFile, originalFile2);
		TestUtils.copyFile(sourceFile, fileThatExists);
		
		// given
		
		// when
		Thumbnails.of(originalFile1, originalFile2)
			.size(100, 100)
			.allowOverwrite(false)
			.toFiles(rename);
		
		// then
		assertTrue(fileThatDoesntExist.exists());
		assertTrue(fileThatExists.exists());
		assertTrue(sourceFile.length() == fileThatExists.length());
		
		// clean up
		originalFile1.delete();
		originalFile2.delete();
		fileThatDoesntExist.delete();
		fileThatExists.delete();
	}
	
	/**
	 * Test for the {@link Thumbnails.Builder} class where,
	 * <ol>
	 * <li>the two argument toFiles(Rename) is called</li>
	 * <li>allowOverwrite is false</li>
	 * <li>multiple files are specified</li>
	 * <li>some of the output files exist</li>
	 * </ol>
	 * and the expected outcome is,
	 * <ol>
	 * <li>Only non-existent files are output</li>
	 * </ol>
	 */	
	@Test
	public void toFilesRename_DisallowOverwrite_MultipleFiles_AllOutputFilesExist() throws IOException
	{
		// set up
		File sourceFile = new File("test-resources/Thumbnailator/grid.png");
		
		Rename rename = Rename.PREFIX_DOT_THUMBNAIL;
		File originalFile1 = TestUtils.createTempFile(TMPDIR, "png");
		File originalFile2 = TestUtils.createTempFile(TMPDIR, "png");
		
		File fileThatExists1 = makeRenamedFile(originalFile1, rename);
		File fileThatExists2 = makeRenamedFile(originalFile2, rename);
		
		// copy the image to a temporary file.
		TestUtils.copyFile(sourceFile, originalFile1);
		TestUtils.copyFile(sourceFile, originalFile2);
		TestUtils.copyFile(sourceFile, fileThatExists1);
		TestUtils.copyFile(sourceFile, fileThatExists2);
		
		// given
		
		// when
		Thumbnails.of(originalFile1, originalFile2)
			.size(100, 100)
			.allowOverwrite(false)
			.toFiles(rename);
		
		// then
		assertTrue(fileThatExists1.exists());
		assertTrue(fileThatExists2.exists());
		assertTrue(sourceFile.length() == fileThatExists1.length());
		assertTrue(sourceFile.length() == fileThatExists2.length());
		
		// clean up
		originalFile1.delete();
		originalFile2.delete();
		fileThatExists1.delete();
		fileThatExists2.delete();
	}

	/**
	 * Test for the {@link Thumbnails.Builder} class where,
	 * <ol>
	 * <li>the two argument asFiles(Rename) is called</li>
	 * <li>allowOverwrite is true</li>
	 * <li>single file specified, and it does not exist.</li>
	 * </ol>
	 * and the expected outcome is,
	 * <ol>
	 * <li>The destination file is written</li>
	 * </ol>
	 */	
	@Test
	public void asFilesRename_AllowOverwrite_SingleFile_OutputFileDoesNotExist() throws IOException
	{
		// set up
		File sourceFile = new File("test-resources/Thumbnailator/grid.png");
		
		Rename rename = Rename.PREFIX_DOT_THUMBNAIL;
		File originalFile = TestUtils.createTempFile(TMPDIR, "png");
		
		File fileThatDoesntExist = makeRenamedFile(originalFile, rename);
		
		// copy the image to a temporary file.
		TestUtils.copyFile(sourceFile, originalFile);
		
		// given
		
		// when
		List<File> list = Thumbnails.of(originalFile)
			.size(100, 100)
			.allowOverwrite(true)
			.asFiles(rename);
		
		// then
		assertTrue(fileThatDoesntExist.exists());
		assertEquals(Arrays.asList(fileThatDoesntExist), list);
		
		// clean up
		originalFile.delete();
		fileThatDoesntExist.delete();
	}
	
	/**
	 * Test for the {@link Thumbnails.Builder} class where,
	 * <ol>
	 * <li>the two argument asFiles(Rename) is called</li>
	 * <li>allowOverwrite is true</li>
	 * <li>single file specified, and it exists</li>
	 * </ol>
	 * and the expected outcome is,
	 * <ol>
	 * <li>The destination file is overwritten</li>
	 * </ol>
	 */	
	@Test
	public void asFilesRename_AllowOverwrite_SingleFile_OutputFileExists() throws IOException
	{
		// set up
		File sourceFile = new File("test-resources/Thumbnailator/grid.png");
		
		Rename rename = Rename.PREFIX_DOT_THUMBNAIL;
		File originalFile = TestUtils.createTempFile(TMPDIR, "png");
		
		File fileThatExists = makeRenamedFile(originalFile, rename);
		
		// copy the image to a temporary file.
		TestUtils.copyFile(sourceFile, originalFile);
		TestUtils.copyFile(sourceFile, fileThatExists);
		
		// given
		
		// when
		List<File> list = Thumbnails.of(originalFile)
			.size(100, 100)
			.allowOverwrite(true)
			.asFiles(rename);
		
		// then
		assertTrue(fileThatExists.exists());
		assertFalse(sourceFile.length() == fileThatExists.length());
		assertEquals(Arrays.asList(fileThatExists), list);

		// clean up
		originalFile.delete();
		fileThatExists.delete();
	}
	
	/**
	 * Test for the {@link Thumbnails.Builder} class where,
	 * <ol>
	 * <li>the two argument asFiles(Rename) is called</li>
	 * <li>allowOverwrite is false</li>
	 * <li>single file specified, and it does not exist.</li>
	 * </ol>
	 * and the expected outcome is,
	 * <ol>
	 * <li>The destination file is written</li>
	 * </ol>
	 */	
	@Test
	public void asFilesRename_DisallowOverwrite_SingleFile_OutputFileDoesNotExist() throws IOException
	{
		// set up
		File sourceFile = new File("test-resources/Thumbnailator/grid.png");
		
		Rename rename = Rename.PREFIX_DOT_THUMBNAIL;
		File originalFile = TestUtils.createTempFile(TMPDIR, "png");
		
		File fileThatDoesntExist = makeRenamedFile(originalFile, rename);
		
		// copy the image to a temporary file.
		TestUtils.copyFile(sourceFile, originalFile);
		
		// given
		
		// when
		List<File> list = Thumbnails.of(originalFile)
			.size(100, 100)
			.allowOverwrite(false)
			.asFiles(rename);
		
		// then
		assertTrue(fileThatDoesntExist.exists());
		assertEquals(Arrays.asList(fileThatDoesntExist), list);
		
		// clean up
		originalFile.delete();
		fileThatDoesntExist.delete();
	}
	
	/**
	 * Test for the {@link Thumbnails.Builder} class where,
	 * <ol>
	 * <li>the two argument asFiles(Rename) is called</li>
	 * <li>allowOverwrite is false</li>
	 * <li>single file specified, and it exists</li>
	 * </ol>
	 * and the expected outcome is,
	 * <ol>
	 * <li>The destination file is not written</li>
	 * </ol>
	 */	
	@Test
	public void asFilesRename_DisallowOverwrite_SingleFile_OutputFileExists() throws IOException
	{
		// set up
		File sourceFile = new File("test-resources/Thumbnailator/grid.png");
		
		Rename rename = Rename.PREFIX_DOT_THUMBNAIL;
		File originalFile = TestUtils.createTempFile(TMPDIR, "png");
		
		File fileThatExists = makeRenamedFile(originalFile, rename);
		
		// copy the image to a temporary file.
		TestUtils.copyFile(sourceFile, originalFile);
		TestUtils.copyFile(sourceFile, fileThatExists);
		
		// given
		
		// when
		List<File> list = Thumbnails.of(originalFile)
			.size(100, 100)
			.allowOverwrite(false)
			.asFiles(rename);
		
		// then
		assertTrue(fileThatExists.exists());
		assertTrue(sourceFile.length() == fileThatExists.length());
		assertEquals(Collections.emptyList(), list);
		
		// clean up
		originalFile.delete();
		fileThatExists.delete();
	}
	
	/**
	 * Test for the {@link Thumbnails.Builder} class where,
	 * <ol>
	 * <li>the two argument asFiles(Rename) is called</li>
	 * <li>allowOverwrite is true</li>
	 * <li>multiple files are specified</li>
	 * <li>all of the output files do not exist</li>
	 * </ol>
	 * and the expected outcome is,
	 * <ol>
	 * <li>The destination file is overwritten</li>
	 * </ol>
	 */	
	@Test
	public void asFilesRename_AllowOverwrite_MultipleFiles_AllOutputFilesDoNotExist() throws IOException
	{
		// set up
		File sourceFile = new File("test-resources/Thumbnailator/grid.png");
		
		Rename rename = Rename.PREFIX_DOT_THUMBNAIL;
		File originalFile1 = TestUtils.createTempFile(TMPDIR, "png");
		File originalFile2 = TestUtils.createTempFile(TMPDIR, "png");
		
		File fileThatDoesntExist1 = makeRenamedFile(originalFile1, rename);
		File fileThatDoesntExist2 = makeRenamedFile(originalFile2, rename);
		
		// copy the image to a temporary file.
		TestUtils.copyFile(sourceFile, originalFile1);
		TestUtils.copyFile(sourceFile, originalFile2);
		
		// given
		
		// when
		List<File> list = Thumbnails.of(originalFile1, originalFile2)
			.size(100, 100)
			.allowOverwrite(true)
			.asFiles(rename);
		
		// then
		assertTrue(fileThatDoesntExist1.exists());
		assertTrue(fileThatDoesntExist2.exists());
		assertEquals(Arrays.asList(fileThatDoesntExist1, fileThatDoesntExist2), list);
		
		// clean up
		originalFile1.delete();
		originalFile2.delete();
		fileThatDoesntExist1.delete();
		fileThatDoesntExist2.delete();
	}
	
	/**
	 * Test for the {@link Thumbnails.Builder} class where,
	 * <ol>
	 * <li>the two argument asFiles(Rename) is called</li>
	 * <li>allowOverwrite is true</li>
	 * <li>multiple files are specified</li>
	 * <li>some of the output files exist</li>
	 * </ol>
	 * and the expected outcome is,
	 * <ol>
	 * <li>The destination file is overwritten</li>
	 * </ol>
	 */	
	@Test
	public void asFilesRename_AllowOverwrite_MultipleFiles_SomeOutputFilesDoNotExist() throws IOException
	{
		// set up
		File sourceFile = new File("test-resources/Thumbnailator/grid.png");
		
		Rename rename = Rename.PREFIX_DOT_THUMBNAIL;
		File originalFile1 = TestUtils.createTempFile(TMPDIR, "png");
		File originalFile2 = TestUtils.createTempFile(TMPDIR, "png");
		
		File fileThatDoesntExist = makeRenamedFile(originalFile1, rename);
		File fileThatExists = makeRenamedFile(originalFile2, rename);
		
		// copy the image to a temporary file.
		TestUtils.copyFile(sourceFile, originalFile1);
		TestUtils.copyFile(sourceFile, originalFile2);
		TestUtils.copyFile(sourceFile, fileThatExists);
		
		// given
		
		// when
		List<File> list = Thumbnails.of(originalFile1, originalFile2)
			.size(100, 100)
			.allowOverwrite(true)
			.asFiles(rename);
		
		// then
		assertTrue(fileThatDoesntExist.exists());
		assertTrue(fileThatExists.exists());
		assertFalse(sourceFile.length() == fileThatExists.length());
		assertEquals(Arrays.asList(fileThatDoesntExist, fileThatExists), list);
		
		// clean up
		originalFile1.delete();
		originalFile2.delete();
		fileThatDoesntExist.delete();
		fileThatExists.delete();
	}
	
	/**
	 * Test for the {@link Thumbnails.Builder} class where,
	 * <ol>
	 * <li>the two argument asFiles(Rename) is called</li>
	 * <li>allowOverwrite is true</li>
	 * <li>multiple files are specified</li>
	 * <li>some of the output files exist</li>
	 * </ol>
	 * and the expected outcome is,
	 * <ol>
	 * <li>The destination file is overwritten</li>
	 * </ol>
	 */	
	@Test
	public void asFilesRename_AllowOverwrite_MultipleFiles_AllOutputFilesExist() throws IOException
	{
		// set up
		File sourceFile = new File("test-resources/Thumbnailator/grid.png");
		
		Rename rename = Rename.PREFIX_DOT_THUMBNAIL;
		File originalFile1 = TestUtils.createTempFile(TMPDIR, "png");
		File originalFile2 = TestUtils.createTempFile(TMPDIR, "png");
		
		File fileThatExists1 = makeRenamedFile(originalFile1, rename);
		File fileThatExists2 = makeRenamedFile(originalFile2, rename);
		
		// copy the image to a temporary file.
		TestUtils.copyFile(sourceFile, originalFile1);
		TestUtils.copyFile(sourceFile, originalFile2);
		TestUtils.copyFile(sourceFile, fileThatExists1);
		TestUtils.copyFile(sourceFile, fileThatExists2);
		
		// given
		
		// when
		List<File> list = Thumbnails.of(originalFile1, originalFile2)
			.size(100, 100)
			.allowOverwrite(true)
			.asFiles(rename);
		
		// then
		assertTrue(fileThatExists1.exists());
		assertTrue(fileThatExists2.exists());
		assertFalse(sourceFile.length() == fileThatExists1.length());
		assertFalse(sourceFile.length() == fileThatExists2.length());
		assertEquals(Arrays.asList(fileThatExists1, fileThatExists2), list);
		
		// clean up
		originalFile1.delete();
		originalFile2.delete();
		fileThatExists1.delete();
		fileThatExists2.delete();
	}
	
	/**
	 * Test for the {@link Thumbnails.Builder} class where,
	 * <ol>
	 * <li>the two argument asFiles(Rename) is called</li>
	 * <li>allowOverwrite is false</li>
	 * <li>multiple files are specified</li>
	 * <li>all of the output files do not exist</li>
	 * </ol>
	 * and the expected outcome is,
	 * <ol>
	 * <li>Only non-existent files are output</li>
	 * </ol>
	 */	
	@Test
	public void asFilesRename_DisallowOverwrite_MultipleFiles_AllOutputFilesDoNotExist() throws IOException
	{
		// set up
		File sourceFile = new File("test-resources/Thumbnailator/grid.png");
		
		Rename rename = Rename.PREFIX_DOT_THUMBNAIL;
		File originalFile1 = TestUtils.createTempFile(TMPDIR, "png");
		File originalFile2 = TestUtils.createTempFile(TMPDIR, "png");
		
		File fileThatDoesntExist1 = makeRenamedFile(originalFile1, rename);
		File fileThatDoesntExist2 = makeRenamedFile(originalFile2, rename);
		
		// copy the image to a temporary file.
		TestUtils.copyFile(sourceFile, originalFile1);
		TestUtils.copyFile(sourceFile, originalFile2);
		
		// given
		
		// when
		List<File> list = Thumbnails.of(originalFile1, originalFile2)
			.size(100, 100)
			.allowOverwrite(true)
			.asFiles(rename);
		
		// then
		assertTrue(fileThatDoesntExist1.exists());
		assertTrue(fileThatDoesntExist2.exists());
		assertEquals(Arrays.asList(fileThatDoesntExist1, fileThatDoesntExist2), list);
		
		// clean up
		originalFile1.delete();
		originalFile2.delete();
		fileThatDoesntExist1.delete();
		fileThatDoesntExist2.delete();
	}
	
	/**
	 * Test for the {@link Thumbnails.Builder} class where,
	 * <ol>
	 * <li>the two argument asFiles(Rename) is called</li>
	 * <li>allowOverwrite is false</li>
	 * <li>multiple files are specified</li>
	 * <li>some of the output files exist</li>
	 * </ol>
	 * and the expected outcome is,
	 * <ol>
	 * <li>Only non-existent files are output</li>
	 * </ol>
	 */	
	@Test
	public void asFilesRename_DisallowOverwrite_MultipleFiles_SomeOutputFilesDoNotExist() throws IOException
	{
		// set up
		File sourceFile = new File("test-resources/Thumbnailator/grid.png");
		
		Rename rename = Rename.PREFIX_DOT_THUMBNAIL;
		File originalFile1 = TestUtils.createTempFile(TMPDIR, "png");
		File originalFile2 = TestUtils.createTempFile(TMPDIR, "png");
		
		File fileThatDoesntExist = makeRenamedFile(originalFile1, rename);
		File fileThatExists = makeRenamedFile(originalFile2, rename);
		
		// copy the image to a temporary file.
		TestUtils.copyFile(sourceFile, originalFile1);
		TestUtils.copyFile(sourceFile, originalFile2);
		TestUtils.copyFile(sourceFile, fileThatExists);
		
		// given
		
		// when
		List<File> list = Thumbnails.of(originalFile1, originalFile2)
			.size(100, 100)
			.allowOverwrite(false)
			.asFiles(rename);
		
		// then
		assertTrue(fileThatDoesntExist.exists());
		assertTrue(fileThatExists.exists());
		assertTrue(sourceFile.length() == fileThatExists.length());
		assertEquals(Arrays.asList(fileThatDoesntExist), list);
		
		// clean up
		originalFile1.delete();
		originalFile2.delete();
		fileThatDoesntExist.delete();
		fileThatExists.delete();
	}
	
	/**
	 * Test for the {@link Thumbnails.Builder} class where,
	 * <ol>
	 * <li>the two argument asFiles(Rename) is called</li>
	 * <li>allowOverwrite is false</li>
	 * <li>multiple files are specified</li>
	 * <li>some of the output files exist</li>
	 * </ol>
	 * and the expected outcome is,
	 * <ol>
	 * <li>Only non-existent files are output</li>
	 * </ol>
	 */	
	@Test
	public void asFilesRename_DisallowOverwrite_MultipleFiles_AllOutputFilesExist() throws IOException
	{
		// set up
		File sourceFile = new File("test-resources/Thumbnailator/grid.png");
		
		Rename rename = Rename.PREFIX_DOT_THUMBNAIL;
		File originalFile1 = TestUtils.createTempFile(TMPDIR, "png");
		File originalFile2 = TestUtils.createTempFile(TMPDIR, "png");
		
		File fileThatExists1 = makeRenamedFile(originalFile1, rename);
		File fileThatExists2 = makeRenamedFile(originalFile2, rename);
		
		// copy the image to a temporary file.
		TestUtils.copyFile(sourceFile, originalFile1);
		TestUtils.copyFile(sourceFile, originalFile2);
		TestUtils.copyFile(sourceFile, fileThatExists1);
		TestUtils.copyFile(sourceFile, fileThatExists2);
		
		// given
		
		// when
		List<File> list = Thumbnails.of(originalFile1, originalFile2)
			.size(100, 100)
			.allowOverwrite(false)
			.asFiles(rename);
		
		// then
		assertTrue(fileThatExists1.exists());
		assertTrue(fileThatExists2.exists());
		assertTrue(sourceFile.length() == fileThatExists1.length());
		assertTrue(sourceFile.length() == fileThatExists2.length());
		assertEquals(Collections.emptyList(), list);
		
		// clean up
		originalFile1.delete();
		originalFile2.delete();
		fileThatExists1.delete();
		fileThatExists2.delete();
	}
	
	@Test
	public void toFile_SourceExtensionIsjpg_DestExtensionIsjpg() throws IOException
	{
		// given
		File sourceFile = new File("test-resources/Thumbnailator/grid.jpg");
		File f = TestUtils.createTempFile(TMPDIR, "jpg");
		TestUtils.copyFile(sourceFile, f);
		
		File destFile = TestUtils.createTempFile(TMPDIR, "jpg");
		
		// when
		Thumbnails.of(f)
			.size(10, 10)
			.toFile(destFile);
		
		// then
		assertTrue(destFile.exists());
		assertEquals("JPEG", TestUtils.getFormatName(new FileInputStream(destFile)));
	}
	
	@Test
	public void toFile_SourceExtensionIsjpg_DestExtensionIsJPG() throws IOException
	{
		// given
		File sourceFile = new File("test-resources/Thumbnailator/grid.jpg");
		File f = TestUtils.createTempFile(TMPDIR, "jpg");
		TestUtils.copyFile(sourceFile, f);
		
		File destFile = TestUtils.createTempFile(TMPDIR, "JPG");
		
		// when
		Thumbnails.of(f)
			.size(10, 10)
			.toFile(destFile);
		
		// then
		assertTrue(destFile.exists());
		assertEquals("JPEG", TestUtils.getFormatName(new FileInputStream(destFile)));
	}
	
	@Test
	public void toFile_SourceExtensionIsjpg_DestExtensionIsJpg() throws IOException
	{
		// given
		File sourceFile = new File("test-resources/Thumbnailator/grid.jpg");
		File f = TestUtils.createTempFile(TMPDIR, "jpg");
		TestUtils.copyFile(sourceFile, f);
		
		File destFile = TestUtils.createTempFile(TMPDIR, "Jpg");
		
		// when
		Thumbnails.of(f)
			.size(10, 10)
			.toFile(destFile);
		
		// then
		assertTrue(destFile.exists());
		assertEquals("JPEG", TestUtils.getFormatName(new FileInputStream(destFile)));
	}
	
	@Test
	public void toFile_SourceExtensionIsjpg_DestExtensionIsjpeg() throws IOException
	{
<<<<<<< HEAD
		ThumbnailParameter param = 
			new ThumbnailParameterBuilder()
				.size(100, 100)
				.build();
		
		return new File(f.getParent(), Rename.PREFIX_DOT_THUMBNAIL.apply(f.getName(), param));
=======
		// given
		File sourceFile = new File("test-resources/Thumbnailator/grid.jpg");
		File f = TestUtils.createTempFile(TMPDIR, "jpg");
		TestUtils.copyFile(sourceFile, f);
		
		File destFile = TestUtils.createTempFile(TMPDIR, "jpeg");
		
		// when
		Thumbnails.of(f)
			.size(10, 10)
			.toFile(destFile);
		
		// then
		assertTrue(destFile.exists());
		assertEquals("JPEG", TestUtils.getFormatName(new FileInputStream(destFile)));
>>>>>>> 41a8c602
	}
	
	@Test
	public void toFile_SourceExtensionIsjpg_DestExtensionIsJPEG() throws IOException
	{
		// given
		File sourceFile = new File("test-resources/Thumbnailator/grid.jpg");
		File f = TestUtils.createTempFile(TMPDIR, "jpg");
		TestUtils.copyFile(sourceFile, f);
		
		File destFile = TestUtils.createTempFile(TMPDIR, "JPEG");
		
		// when
		Thumbnails.of(f)
			.size(10, 10)
			.toFile(destFile);
		
		// then
		assertTrue(destFile.exists());
		assertEquals("JPEG", TestUtils.getFormatName(new FileInputStream(destFile)));
	}
	
	@Test
	public void toFile_SourceExtensionIsjpg_DestExtensionIsJpeg() throws IOException
	{
		// given
		File sourceFile = new File("test-resources/Thumbnailator/grid.jpg");
		File f = TestUtils.createTempFile(TMPDIR, "jpg");
		TestUtils.copyFile(sourceFile, f);
		
		File destFile = TestUtils.createTempFile(TMPDIR, "Jpeg");
		
		// when
		Thumbnails.of(f)
			.size(10, 10)
			.toFile(destFile);
		
		// then
		assertTrue(destFile.exists());
		assertEquals("JPEG", TestUtils.getFormatName(new FileInputStream(destFile)));
	}
	
	@Test
	public void toFile_SourceExtensionIsjpeg_DestExtensionIsjpg() throws IOException
	{
		// given
		File sourceFile = new File("test-resources/Thumbnailator/grid.jpg");
		File f = TestUtils.createTempFile(TMPDIR, "jpeg");
		TestUtils.copyFile(sourceFile, f);
		
		File destFile = TestUtils.createTempFile(TMPDIR, "jpg");
		
		// when
		Thumbnails.of(f)
			.size(10, 10)
			.toFile(destFile);
		
		// then
		assertTrue(destFile.exists());
		assertEquals("JPEG", TestUtils.getFormatName(new FileInputStream(destFile)));
	}
	
	@Test
	public void toFile_SourceExtensionIsjpeg_DestExtensionIsJPG() throws IOException
	{
		// given
		File sourceFile = new File("test-resources/Thumbnailator/grid.jpg");
		File f = TestUtils.createTempFile(TMPDIR, "jpeg");
		TestUtils.copyFile(sourceFile, f);
		
		File destFile = TestUtils.createTempFile(TMPDIR, "JPG");
		
		// when
		Thumbnails.of(f)
			.size(10, 10)
			.toFile(destFile);
		
		// then
		assertTrue(destFile.exists());
		assertEquals("JPEG", TestUtils.getFormatName(new FileInputStream(destFile)));
	}
	
	@Test
	public void toFile_SourceExtensionIsjpeg_DestExtensionIsJpg() throws IOException
	{
		// given
		File sourceFile = new File("test-resources/Thumbnailator/grid.jpg");
		File f = TestUtils.createTempFile(TMPDIR, "jpeg");
		TestUtils.copyFile(sourceFile, f);
		
		File destFile = TestUtils.createTempFile(TMPDIR, "Jpg");
		
		// when
		Thumbnails.of(f)
			.size(10, 10)
			.toFile(destFile);
		
		// then
		assertTrue(destFile.exists());
		assertEquals("JPEG", TestUtils.getFormatName(new FileInputStream(destFile)));
	}
	
	@Test
	public void toFile_SourceExtensionIsjpeg_DestExtensionIsjpeg() throws IOException
	{
		// given
		File sourceFile = new File("test-resources/Thumbnailator/grid.jpg");
		File f = TestUtils.createTempFile(TMPDIR, "jpeg");
		TestUtils.copyFile(sourceFile, f);
		
		File destFile = TestUtils.createTempFile(TMPDIR, "jpeg");
		
		// when
		Thumbnails.of(f)
			.size(10, 10)
			.toFile(destFile);
		
		// then
		assertTrue(destFile.exists());
		assertEquals("JPEG", TestUtils.getFormatName(new FileInputStream(destFile)));
	}
	
	@Test
	public void toFile_SourceExtensionIsjpeg_DestExtensionIsJPEG() throws IOException
	{
		// given
		File sourceFile = new File("test-resources/Thumbnailator/grid.jpg");
		File f = TestUtils.createTempFile(TMPDIR, "jpeg");
		TestUtils.copyFile(sourceFile, f);
		
		File destFile = TestUtils.createTempFile(TMPDIR, "JPEG");
		
		// when
		Thumbnails.of(f)
			.size(10, 10)
			.toFile(destFile);
		
		// then
		assertTrue(destFile.exists());
		assertEquals("JPEG", TestUtils.getFormatName(new FileInputStream(destFile)));
	}
	
	@Test
	public void toFile_SourceExtensionIsjpeg_DestExtensionIsJpeg() throws IOException
	{
		// given
		File sourceFile = new File("test-resources/Thumbnailator/grid.jpg");
		File f = TestUtils.createTempFile(TMPDIR, "jpeg");
		TestUtils.copyFile(sourceFile, f);
		
		File destFile = TestUtils.createTempFile(TMPDIR, "Jpeg");
		
		// when
		Thumbnails.of(f)
			.size(10, 10)
			.toFile(destFile);
		
		// then
		assertTrue(destFile.exists());
		assertEquals("JPEG", TestUtils.getFormatName(new FileInputStream(destFile)));
	}
	
	@Test
	public void toFile_SourceExtensionIsJPG_DestExtensionIsjpg() throws IOException
	{
		// given
		File sourceFile = new File("test-resources/Thumbnailator/grid.jpg");
		File f = TestUtils.createTempFile(TMPDIR, "JPG");
		TestUtils.copyFile(sourceFile, f);
		
		File destFile = TestUtils.createTempFile(TMPDIR, "jpg");
		
		// when
		Thumbnails.of(f)
			.size(10, 10)
			.toFile(destFile);
		
		// then
		assertTrue(destFile.exists());
		assertEquals("JPEG", TestUtils.getFormatName(new FileInputStream(destFile)));
	}
	
	@Test
	public void toFile_SourceExtensionIsJPG_DestExtensionIsJPG() throws IOException
	{
		// given
		File sourceFile = new File("test-resources/Thumbnailator/grid.jpg");
		File f = TestUtils.createTempFile(TMPDIR, "JPG");
		TestUtils.copyFile(sourceFile, f);
		
		File destFile = TestUtils.createTempFile(TMPDIR, "JPG");
		
		// when
		Thumbnails.of(f)
			.size(10, 10)
			.toFile(destFile);
		
		// then
		assertTrue(destFile.exists());
		assertEquals("JPEG", TestUtils.getFormatName(new FileInputStream(destFile)));
	}
	
	@Test
	public void toFile_SourceExtensionIsJPG_DestExtensionIsJpg() throws IOException
	{
		// given
		File sourceFile = new File("test-resources/Thumbnailator/grid.jpg");
		File f = TestUtils.createTempFile(TMPDIR, "JPG");
		TestUtils.copyFile(sourceFile, f);
		
		File destFile = TestUtils.createTempFile(TMPDIR, "Jpg");
		
		// when
		Thumbnails.of(f)
			.size(10, 10)
			.toFile(destFile);
		
		// then
		assertTrue(destFile.exists());
		assertEquals("JPEG", TestUtils.getFormatName(new FileInputStream(destFile)));
	}
	
	@Test
	public void toFile_SourceExtensionIsJPG_DestExtensionIsjpeg() throws IOException
	{
		// given
		File sourceFile = new File("test-resources/Thumbnailator/grid.jpg");
		File f = TestUtils.createTempFile(TMPDIR, "JPG");
		TestUtils.copyFile(sourceFile, f);
		
		File destFile = TestUtils.createTempFile(TMPDIR, "jpeg");
		
		// when
		Thumbnails.of(f)
			.size(10, 10)
			.toFile(destFile);
		
		// then
		assertTrue(destFile.exists());
		assertEquals("JPEG", TestUtils.getFormatName(new FileInputStream(destFile)));
	}
	
	@Test
	public void toFile_SourceExtensionIsJPG_DestExtensionIsJPEG() throws IOException
	{
		// given
		File sourceFile = new File("test-resources/Thumbnailator/grid.jpg");
		File f = TestUtils.createTempFile(TMPDIR, "JPG");
		TestUtils.copyFile(sourceFile, f);
		
		File destFile = TestUtils.createTempFile(TMPDIR, "JPEG");
		
		// when
		Thumbnails.of(f)
			.size(10, 10)
			.toFile(destFile);
		
		// then
		assertTrue(destFile.exists());
		assertEquals("JPEG", TestUtils.getFormatName(new FileInputStream(destFile)));
	}
	
	@Test
	public void toFile_SourceExtensionIsJPG_DestExtensionIsJpeg() throws IOException
	{
		// given
		File sourceFile = new File("test-resources/Thumbnailator/grid.jpg");
		File f = TestUtils.createTempFile(TMPDIR, "JPG");
		TestUtils.copyFile(sourceFile, f);
		
		File destFile = TestUtils.createTempFile(TMPDIR, "Jpeg");
		
		// when
		Thumbnails.of(f)
			.size(10, 10)
			.toFile(destFile);
		
		// then
		assertTrue(destFile.exists());
		assertEquals("JPEG", TestUtils.getFormatName(new FileInputStream(destFile)));
	}
	
	@Test
	public void toFile_SourceExtensionIsJPEG_DestExtensionIsjpg() throws IOException
	{
		// given
		File sourceFile = new File("test-resources/Thumbnailator/grid.jpg");
		File f = TestUtils.createTempFile(TMPDIR, "JPEG");
		TestUtils.copyFile(sourceFile, f);
		
		File destFile = TestUtils.createTempFile(TMPDIR, "jpg");
		
		// when
		Thumbnails.of(f)
			.size(10, 10)
			.toFile(destFile);
		
		// then
		assertTrue(destFile.exists());
		assertEquals("JPEG", TestUtils.getFormatName(new FileInputStream(destFile)));
	}
	
	@Test
	public void toFile_SourceExtensionIsJPEG_DestExtensionIsJPG() throws IOException
	{
		// given
		File sourceFile = new File("test-resources/Thumbnailator/grid.jpg");
		File f = TestUtils.createTempFile(TMPDIR, "JPEG");
		TestUtils.copyFile(sourceFile, f);
		
		File destFile = TestUtils.createTempFile(TMPDIR, "JPG");
		
		// when
		Thumbnails.of(f)
			.size(10, 10)
			.toFile(destFile);
		
		// then
		assertTrue(destFile.exists());
		assertEquals("JPEG", TestUtils.getFormatName(new FileInputStream(destFile)));
	}
	
	@Test
	public void toFile_SourceExtensionIsJPEG_DestExtensionIsJpg() throws IOException
	{
		// given
		File sourceFile = new File("test-resources/Thumbnailator/grid.jpg");
		File f = TestUtils.createTempFile(TMPDIR, "JPEG");
		TestUtils.copyFile(sourceFile, f);
		
		File destFile = TestUtils.createTempFile(TMPDIR, "Jpg");
		
		// when
		Thumbnails.of(f)
			.size(10, 10)
			.toFile(destFile);
		
		// then
		assertTrue(destFile.exists());
		assertEquals("JPEG", TestUtils.getFormatName(new FileInputStream(destFile)));
	}
	
	@Test
	public void toFile_SourceExtensionIsJPEG_DestExtensionIsjpeg() throws IOException
	{
		// given
		File sourceFile = new File("test-resources/Thumbnailator/grid.jpg");
		File f = TestUtils.createTempFile(TMPDIR, "JPEG");
		TestUtils.copyFile(sourceFile, f);
		
		File destFile = TestUtils.createTempFile(TMPDIR, "jpeg");
		
		// when
		Thumbnails.of(f)
			.size(10, 10)
			.toFile(destFile);
		
		// then
		assertTrue(destFile.exists());
		assertEquals("JPEG", TestUtils.getFormatName(new FileInputStream(destFile)));
	}
	
	@Test
	public void toFile_SourceExtensionIsJPEG_DestExtensionIsJPEG() throws IOException
	{
		// given
		File sourceFile = new File("test-resources/Thumbnailator/grid.jpg");
		File f = TestUtils.createTempFile(TMPDIR, "JPEG");
		TestUtils.copyFile(sourceFile, f);
		
		File destFile = TestUtils.createTempFile(TMPDIR, "JPEG");
		
		// when
		Thumbnails.of(f)
			.size(10, 10)
			.toFile(destFile);
		
		// then
		assertTrue(destFile.exists());
		assertEquals("JPEG", TestUtils.getFormatName(new FileInputStream(destFile)));
	}
	
	@Test
	public void toFile_SourceExtensionIsJPEG_DestExtensionIsJpeg() throws IOException
	{
		// given
		File sourceFile = new File("test-resources/Thumbnailator/grid.jpg");
		File f = TestUtils.createTempFile(TMPDIR, "JPEG");
		TestUtils.copyFile(sourceFile, f);
		
		File destFile = TestUtils.createTempFile(TMPDIR, "Jpeg");
		
		// when
		Thumbnails.of(f)
			.size(10, 10)
			.toFile(destFile);
		
		// then
		assertTrue(destFile.exists());
		assertEquals("JPEG", TestUtils.getFormatName(new FileInputStream(destFile)));
	}
	
	@Test
	public void toFile_SourceExtensionIsJpg_DestExtensionIsjpg() throws IOException
	{
		// given
		File sourceFile = new File("test-resources/Thumbnailator/grid.jpg");
		File f = TestUtils.createTempFile(TMPDIR, "Jpg");
		TestUtils.copyFile(sourceFile, f);
		
		File destFile = TestUtils.createTempFile(TMPDIR, "jpg");
		
		// when
		Thumbnails.of(f)
			.size(10, 10)
			.toFile(destFile);
		
		// then
		assertTrue(destFile.exists());
		assertEquals("JPEG", TestUtils.getFormatName(new FileInputStream(destFile)));
	}
	
	@Test
	public void toFile_SourceExtensionIsJpg_DestExtensionIsJPG() throws IOException
	{
		// given
		File sourceFile = new File("test-resources/Thumbnailator/grid.jpg");
		File f = TestUtils.createTempFile(TMPDIR, "Jpg");
		TestUtils.copyFile(sourceFile, f);
		
		File destFile = TestUtils.createTempFile(TMPDIR, "JPG");
		
		// when
		Thumbnails.of(f)
			.size(10, 10)
			.toFile(destFile);
		
		// then
		assertTrue(destFile.exists());
		assertEquals("JPEG", TestUtils.getFormatName(new FileInputStream(destFile)));
	}
	
	@Test
	public void toFile_SourceExtensionIsJpg_DestExtensionIsJpg() throws IOException
	{
		// given
		File sourceFile = new File("test-resources/Thumbnailator/grid.jpg");
		File f = TestUtils.createTempFile(TMPDIR, "Jpg");
		TestUtils.copyFile(sourceFile, f);
		
		File destFile = TestUtils.createTempFile(TMPDIR, "Jpg");
		
		// when
		Thumbnails.of(f)
			.size(10, 10)
			.toFile(destFile);
		
		// then
		assertTrue(destFile.exists());
		assertEquals("JPEG", TestUtils.getFormatName(new FileInputStream(destFile)));
	}
	
	@Test
	public void toFile_SourceExtensionIsJpg_DestExtensionIsjpeg() throws IOException
	{
		// given
		File sourceFile = new File("test-resources/Thumbnailator/grid.jpg");
		File f = TestUtils.createTempFile(TMPDIR, "Jpg");
		TestUtils.copyFile(sourceFile, f);
		
		File destFile = TestUtils.createTempFile(TMPDIR, "jpeg");
		
		// when
		Thumbnails.of(f)
			.size(10, 10)
			.toFile(destFile);
		
		// then
		assertTrue(destFile.exists());
		assertEquals("JPEG", TestUtils.getFormatName(new FileInputStream(destFile)));
	}
	
	@Test
	public void toFile_SourceExtensionIsJpg_DestExtensionIsJPEG() throws IOException
	{
		// given
		File sourceFile = new File("test-resources/Thumbnailator/grid.jpg");
		File f = TestUtils.createTempFile(TMPDIR, "Jpg");
		TestUtils.copyFile(sourceFile, f);
		
		File destFile = TestUtils.createTempFile(TMPDIR, "JPEG");
		
		// when
		Thumbnails.of(f)
			.size(10, 10)
			.toFile(destFile);
		
		// then
		assertTrue(destFile.exists());
		assertEquals("JPEG", TestUtils.getFormatName(new FileInputStream(destFile)));
	}
	
	@Test
	public void toFile_SourceExtensionIsJpg_DestExtensionIsJpeg() throws IOException
	{
		// given
		File sourceFile = new File("test-resources/Thumbnailator/grid.jpg");
		File f = TestUtils.createTempFile(TMPDIR, "Jpg");
		TestUtils.copyFile(sourceFile, f);
		
		File destFile = TestUtils.createTempFile(TMPDIR, "Jpeg");
		
		// when
		Thumbnails.of(f)
			.size(10, 10)
			.toFile(destFile);
		
		// then
		assertTrue(destFile.exists());
		assertEquals("JPEG", TestUtils.getFormatName(new FileInputStream(destFile)));
	}
	
	@Test
	public void toFile_SourceExtensionIsJpeg_DestExtensionIsjpg() throws IOException
	{
		// given
		File sourceFile = new File("test-resources/Thumbnailator/grid.jpg");
		File f = TestUtils.createTempFile(TMPDIR, "Jpeg");
		TestUtils.copyFile(sourceFile, f);
		
		File destFile = TestUtils.createTempFile(TMPDIR, "jpg");
		
		// when
		Thumbnails.of(f)
			.size(10, 10)
			.toFile(destFile);
		
		// then
		assertTrue(destFile.exists());
		assertEquals("JPEG", TestUtils.getFormatName(new FileInputStream(destFile)));
	}
	
	@Test
	public void toFile_SourceExtensionIsJpeg_DestExtensionIsJPG() throws IOException
	{
		// given
		File sourceFile = new File("test-resources/Thumbnailator/grid.jpg");
		File f = TestUtils.createTempFile(TMPDIR, "Jpeg");
		TestUtils.copyFile(sourceFile, f);
		
		File destFile = TestUtils.createTempFile(TMPDIR, "JPG");
		
		// when
		Thumbnails.of(f)
			.size(10, 10)
			.toFile(destFile);
		
		// then
		assertTrue(destFile.exists());
		assertEquals("JPEG", TestUtils.getFormatName(new FileInputStream(destFile)));
	}
	
	@Test
	public void toFile_SourceExtensionIsJpeg_DestExtensionIsJpg() throws IOException
	{
		// given
		File sourceFile = new File("test-resources/Thumbnailator/grid.jpg");
		File f = TestUtils.createTempFile(TMPDIR, "Jpeg");
		TestUtils.copyFile(sourceFile, f);
		
		File destFile = TestUtils.createTempFile(TMPDIR, "Jpg");
		
		// when
		Thumbnails.of(f)
			.size(10, 10)
			.toFile(destFile);
		
		// then
		assertTrue(destFile.exists());
		assertEquals("JPEG", TestUtils.getFormatName(new FileInputStream(destFile)));
	}
	
	@Test
	public void toFile_SourceExtensionIsJpeg_DestExtensionIsjpeg() throws IOException
	{
		// given
		File sourceFile = new File("test-resources/Thumbnailator/grid.jpg");
		File f = TestUtils.createTempFile(TMPDIR, "Jpeg");
		TestUtils.copyFile(sourceFile, f);
		
		File destFile = TestUtils.createTempFile(TMPDIR, "jpeg");
		
		// when
		Thumbnails.of(f)
			.size(10, 10)
			.toFile(destFile);
		
		// then
		assertTrue(destFile.exists());
		assertEquals("JPEG", TestUtils.getFormatName(new FileInputStream(destFile)));
	}
	
	@Test
	public void toFile_SourceExtensionIsJpeg_DestExtensionIsJPEG() throws IOException
	{
		// given
		File sourceFile = new File("test-resources/Thumbnailator/grid.jpg");
		File f = TestUtils.createTempFile(TMPDIR, "Jpeg");
		TestUtils.copyFile(sourceFile, f);
		
		File destFile = TestUtils.createTempFile(TMPDIR, "JPEG");
		
		// when
		Thumbnails.of(f)
			.size(10, 10)
			.toFile(destFile);
		
		// then
		assertTrue(destFile.exists());
		assertEquals("JPEG", TestUtils.getFormatName(new FileInputStream(destFile)));
	}
	
	@Test
	public void toFile_SourceExtensionIsJpeg_DestExtensionIsJpeg() throws IOException
	{
		// given
		File sourceFile = new File("test-resources/Thumbnailator/grid.jpg");
		File f = TestUtils.createTempFile(TMPDIR, "Jpeg");
		TestUtils.copyFile(sourceFile, f);
		
		File destFile = TestUtils.createTempFile(TMPDIR, "Jpeg");
		
		// when
		Thumbnails.of(f)
			.size(10, 10)
			.toFile(destFile);
		
		// then
		assertTrue(destFile.exists());
		assertEquals("JPEG", TestUtils.getFormatName(new FileInputStream(destFile)));
	}
	
	@Test
	public void toFile_SourceExtensionIsjpg_DestExtensionIsjpg_OutputFormatIsjpg() throws IOException
	{
		// given
		File sourceFile = new File("test-resources/Thumbnailator/grid.jpg");
		File f = TestUtils.createTempFile(TMPDIR, "jpg");
		TestUtils.copyFile(sourceFile, f);
		
		File destFile = TestUtils.createTempFile(TMPDIR, "jpg");
		
		// when
		Thumbnails.of(f)
			.size(10, 10)
			.outputFormat("jpg")
			.toFile(destFile);
		
		// then
		assertTrue(destFile.exists());
		assertEquals("JPEG", TestUtils.getFormatName(new FileInputStream(destFile)));
	}
	
	@Test
	public void toFile_SourceExtensionIsjpg_DestExtensionIsJPG_OutputFormatIsjpg() throws IOException
	{
		// given
		File sourceFile = new File("test-resources/Thumbnailator/grid.jpg");
		File f = TestUtils.createTempFile(TMPDIR, "jpg");
		TestUtils.copyFile(sourceFile, f);
		
		File destFile = TestUtils.createTempFile(TMPDIR, "JPG");
		
		// when
		Thumbnails.of(f)
			.size(10, 10)
			.outputFormat("jpg")
			.toFile(destFile);
		
		// then
		assertTrue(destFile.exists());
		assertEquals("JPEG", TestUtils.getFormatName(new FileInputStream(destFile)));
	}
	
	@Test
	public void toFile_SourceExtensionIsjpg_DestExtensionIsJpg_OutputFormatIsjpg() throws IOException
	{
		// given
		File sourceFile = new File("test-resources/Thumbnailator/grid.jpg");
		File f = TestUtils.createTempFile(TMPDIR, "jpg");
		TestUtils.copyFile(sourceFile, f);
		
		File destFile = TestUtils.createTempFile(TMPDIR, "Jpg");
		
		// when
		Thumbnails.of(f)
			.size(10, 10)
			.outputFormat("jpg")
			.toFile(destFile);
		
		// then
		assertTrue(destFile.exists());
		assertEquals("JPEG", TestUtils.getFormatName(new FileInputStream(destFile)));
	}
	
	@Test
	public void toFile_SourceExtensionIsjpg_DestExtensionIsjpeg_OutputFormatIsjpg() throws IOException
	{
		// given
		File sourceFile = new File("test-resources/Thumbnailator/grid.jpg");
		File f = TestUtils.createTempFile(TMPDIR, "jpg");
		TestUtils.copyFile(sourceFile, f);
		
		File destFile = TestUtils.createTempFile(TMPDIR, "jpeg");
		
		// when
		Thumbnails.of(f)
			.size(10, 10)
			.outputFormat("jpg")
			.toFile(destFile);
		
		// then
		assertTrue(destFile.exists());
		assertEquals("JPEG", TestUtils.getFormatName(new FileInputStream(destFile)));
	}
	
	@Test
	public void toFile_SourceExtensionIsjpg_DestExtensionIsJPEG_OutputFormatIsjpg() throws IOException
	{
		// given
		File sourceFile = new File("test-resources/Thumbnailator/grid.jpg");
		File f = TestUtils.createTempFile(TMPDIR, "jpg");
		TestUtils.copyFile(sourceFile, f);
		
		File destFile = TestUtils.createTempFile(TMPDIR, "JPEG");
		
		// when
		Thumbnails.of(f)
			.size(10, 10)
			.outputFormat("jpg")
			.toFile(destFile);
		
		// then
		assertTrue(destFile.exists());
		assertEquals("JPEG", TestUtils.getFormatName(new FileInputStream(destFile)));
	}
	
	@Test
	public void toFile_SourceExtensionIsjpg_DestExtensionIsJpeg_OutputFormatIsjpg() throws IOException
	{
		// given
		File sourceFile = new File("test-resources/Thumbnailator/grid.jpg");
		File f = TestUtils.createTempFile(TMPDIR, "jpg");
		TestUtils.copyFile(sourceFile, f);
		
		File destFile = TestUtils.createTempFile(TMPDIR, "Jpeg");
		
		// when
		Thumbnails.of(f)
			.size(10, 10)
			.outputFormat("jpg")
			.toFile(destFile);
		
		// then
		assertTrue(destFile.exists());
		assertEquals("JPEG", TestUtils.getFormatName(new FileInputStream(destFile)));
	}

	@Test
	public void toFile_SourceExtensionIsjpg_DestExtensionIsjpg_OutputFormatIsJPEG() throws IOException
	{
		// given
		File sourceFile = new File("test-resources/Thumbnailator/grid.jpg");
		File f = TestUtils.createTempFile(TMPDIR, "jpg");
		TestUtils.copyFile(sourceFile, f);
		
		File destFile = TestUtils.createTempFile(TMPDIR, "jpg");
		
		// when
		Thumbnails.of(f)
			.size(10, 10)
			.outputFormat("JPEG")
			.toFile(destFile);
		
		// then
		assertTrue(destFile.exists());
		assertEquals("JPEG", TestUtils.getFormatName(new FileInputStream(destFile)));
	}
	
	@Test
	public void toFile_SourceExtensionIsjpg_DestExtensionIsJPG_OutputFormatIsJPEG() throws IOException
	{
		// given
		File sourceFile = new File("test-resources/Thumbnailator/grid.jpg");
		File f = TestUtils.createTempFile(TMPDIR, "jpg");
		TestUtils.copyFile(sourceFile, f);
		
		File destFile = TestUtils.createTempFile(TMPDIR, "JPG");
		
		// when
		Thumbnails.of(f)
			.size(10, 10)
			.outputFormat("JPEG")
			.toFile(destFile);
		
		// then
		assertTrue(destFile.exists());
		assertEquals("JPEG", TestUtils.getFormatName(new FileInputStream(destFile)));
	}
	
	@Test
	public void toFile_SourceExtensionIsjpg_DestExtensionIsJpg_OutputFormatIsJPEG() throws IOException
	{
		// given
		File sourceFile = new File("test-resources/Thumbnailator/grid.jpg");
		File f = TestUtils.createTempFile(TMPDIR, "jpg");
		TestUtils.copyFile(sourceFile, f);
		
		File destFile = TestUtils.createTempFile(TMPDIR, "Jpg");
		
		// when
		Thumbnails.of(f)
			.size(10, 10)
			.outputFormat("JPEG")
			.toFile(destFile);
		
		// then
		assertTrue(destFile.exists());
		assertEquals("JPEG", TestUtils.getFormatName(new FileInputStream(destFile)));
	}
	
	@Test
	public void toFile_SourceExtensionIsjpg_DestExtensionIsjpeg_OutputFormatIsJPEG() throws IOException
	{
		// given
		File sourceFile = new File("test-resources/Thumbnailator/grid.jpg");
		File f = TestUtils.createTempFile(TMPDIR, "jpg");
		TestUtils.copyFile(sourceFile, f);
		
		File destFile = TestUtils.createTempFile(TMPDIR, "jpeg");
		
		// when
		Thumbnails.of(f)
			.size(10, 10)
			.outputFormat("JPEG")
			.toFile(destFile);
		
		// then
		assertTrue(destFile.exists());
		assertEquals("JPEG", TestUtils.getFormatName(new FileInputStream(destFile)));
	}
	
	@Test
	public void toFile_SourceExtensionIsjpg_DestExtensionIsJPEG_OutputFormatIsJPEG() throws IOException
	{
		// given
		File sourceFile = new File("test-resources/Thumbnailator/grid.jpg");
		File f = TestUtils.createTempFile(TMPDIR, "jpg");
		TestUtils.copyFile(sourceFile, f);
		
		File destFile = TestUtils.createTempFile(TMPDIR, "JPEG");
		
		// when
		Thumbnails.of(f)
			.size(10, 10)
			.outputFormat("JPEG")
			.toFile(destFile);
		
		// then
		assertTrue(destFile.exists());
		assertEquals("JPEG", TestUtils.getFormatName(new FileInputStream(destFile)));
	}
	
	@Test
	public void toFile_SourceExtensionIsjpg_DestExtensionIsJpeg_OutputFormatIsJPEG() throws IOException
	{
		// given
		File sourceFile = new File("test-resources/Thumbnailator/grid.jpg");
		File f = TestUtils.createTempFile(TMPDIR, "jpg");
		TestUtils.copyFile(sourceFile, f);
		
		File destFile = TestUtils.createTempFile(TMPDIR, "Jpeg");
		
		// when
		Thumbnails.of(f)
			.size(10, 10)
			.outputFormat("JPEG")
			.toFile(destFile);
		
		// then
		assertTrue(destFile.exists());
		assertEquals("JPEG", TestUtils.getFormatName(new FileInputStream(destFile)));
	}

	private File makeRenamedFile(File f, Rename rename)
	{
		return new File(f.getParent(), Rename.PREFIX_DOT_THUMBNAIL.apply(f.getName()));
	}
}
<|MERGE_RESOLUTION|>--- conflicted
+++ resolved
@@ -1,8487 +1,8483 @@
-package net.coobird.thumbnailator;
-
-import static org.junit.Assert.*;
-import static org.mockito.Mockito.*;
-
-import java.awt.image.BufferedImage;
-import java.io.ByteArrayInputStream;
-import java.io.ByteArrayOutputStream;
-import java.io.File;
-import java.io.FileInputStream;
-import java.io.IOException;
-import java.io.InputStream;
-import java.io.OutputStream;
-import java.net.URL;
-import java.util.Arrays;
-import java.util.Collections;
-import java.util.Iterator;
-import java.util.List;
-
-import javax.imageio.ImageIO;
-
-import net.coobird.thumbnailator.builders.BufferedImageBuilder;
-import net.coobird.thumbnailator.builders.ThumbnailParameterBuilder;
-import net.coobird.thumbnailator.name.ConsecutivelyNumberedFilenames;
-import net.coobird.thumbnailator.name.Rename;
-
-import org.junit.AfterClass;
-import org.junit.BeforeClass;
-import org.junit.Test;
-
-public class ThumbnailsBuilderInputOutputTest
-{
-	/**
-	 * The temporary directory to use when creating files to use for this test.
-	 */
-	private static final String TMPDIR = 
-			"test-resources/tmp/ThumbnailsBuilderInputOutputTest";
-	
-	@BeforeClass
-	public static void makeTemporaryDirectory()
-	{
-		TestUtils.makeTemporaryDirectory(TMPDIR);
-	}
-	
-	@AfterClass
-	public static void deleteTemporaryDirectory()
-	{
-		TestUtils.deleteTemporaryDirectory(TMPDIR);
-	}
-
-	/**
-	 * Test for the {@link Thumbnails.Builder} class where,
-	 * <ol>
-	 * <li>Thumbnails.of(BufferedImage)</li>
-	 * <li>toFile(File)</li>
-	 * </ol>
-	 * and the expected outcome is,
-	 * <ol>
-	 * <li>Processing completes successfully. Image format is determined
-	 * by the extension of the file.</li>
-	 * </ol>
-	 */	
-	@Test
-	public void of_BufferedImage_toFile_File_NoOutputFormatSpecified() throws IOException
-	{
-		// given
-		BufferedImage img = new BufferedImageBuilder(200, 200).build();
-		File destFile = new File("test-resources/Thumbnailator/tmp.png");
-		destFile.deleteOnExit();
-		
-		// when
-		Thumbnails.of(img)
-			.size(100, 100)
-			.toFile(destFile);
-		
-		// then
-		assertEquals("png", TestUtils.getFormatName(new FileInputStream(destFile)));
-		
-		BufferedImage thumbnail = ImageIO.read(destFile);
-		assertEquals(100, thumbnail.getWidth());
-		assertEquals(100, thumbnail.getHeight());
-	}
-	
-	/**
-	 * Test for the {@link Thumbnails.Builder} class where,
-	 * <ol>
-	 * <li>Thumbnails.of(BufferedImage)</li>
-	 * <li>toFile(File)</li>
-	 * </ol>
-	 * and the expected outcome is,
-	 * <ol>
-	 * <li>Processing completes successfully. Image format is determined
-	 * by the extension of the file.</li>
-	 * </ol>
-	 */	
-	@Test
-	public void of_BufferedImage_toFile_String_NoOutputFormatSpecified() throws IOException
-	{
-		// given
-		BufferedImage img = new BufferedImageBuilder(200, 200).build();
-		String destFilePath = "test-resources/Thumbnailator/tmp.png";
-		
-		// when
-		Thumbnails.of(img)
-			.size(100, 100)
-			.toFile(destFilePath);
-		
-		// then
-		File destFile = new File(destFilePath);
-		destFile.deleteOnExit();
-		
-		assertEquals("png", TestUtils.getFormatName(new FileInputStream(destFile)));
-		
-		BufferedImage thumbnail = ImageIO.read(destFile);
-		assertEquals(100, thumbnail.getWidth());
-		assertEquals(100, thumbnail.getHeight());
-	}
-	
-	/**
-	 * Test for the {@link Thumbnails.Builder} class where,
-	 * <ol>
-	 * <li>Thumbnails.of(BufferedImage)</li>
-	 * <li>toFiles(Iterable<File>)</li>
-	 * </ol>
-	 * and the expected outcome is,
-	 * <ol>
-	 * <li>Processing completes successfully. Image format is determined
-	 * by the extension of the file.</li>
-	 * </ol>
-	 * @throws IOException 
-	 */	
-	@Test
-	public void of_BufferedImage_toFiles_Iterable_NoOutputFormatSpecified() throws IOException
-	{
-		// given
-		BufferedImage img = new BufferedImageBuilder(200, 200).build();
-		
-		// when
-		Thumbnails.of(img)
-			.size(50, 50)
-			.toFiles(new ConsecutivelyNumberedFilenames(new File("test-resources/Thumbnailator"), "temp-%d.png"));
-		
-		// then
-		File outFile = new File("test-resources/Thumbnailator/temp-0.png");
-		outFile.deleteOnExit();
-		
-		assertEquals("png", TestUtils.getFormatName(new FileInputStream(outFile)));
-		
-		BufferedImage fromFileImage1 = ImageIO.read(outFile);
-		assertEquals(50, fromFileImage1.getWidth());
-		assertEquals(50, fromFileImage1.getHeight());
-	}	
-
-	/**
-	 * Test for the {@link Thumbnails.Builder} class where,
-	 * <ol>
-	 * <li>Thumbnails.of(BufferedImage)</li>
-	 * <li>asFiles(Iterable<File>)</li>
-	 * </ol>
-	 * and the expected outcome is,
-	 * <ol>
-	 * <li>Processing completes successfully. Image format is determined
-	 * by the extension of the file.</li>
-	 * </ol>
-	 * @throws IOException 
-	 */	
-	@Test
-	public void of_BufferedImage_asFiles_Iterable_NoOutputFormatSpecified() throws IOException
-	{
-		// given
-		BufferedImage img = new BufferedImageBuilder(200, 200).build();
-		
-		// when
-		List<File> thumbnails = Thumbnails.of(img)
-			.size(50, 50)
-			.asFiles(new ConsecutivelyNumberedFilenames(new File("test-resources/Thumbnailator"), "temp-%d.png"));
-		
-		// then
-		assertEquals(1, thumbnails.size());
-		
-		BufferedImage fromFileImage1 = ImageIO.read(thumbnails.get(0));
-		assertEquals("png", TestUtils.getFormatName(new FileInputStream(thumbnails.get(0))));
-		assertEquals(50, fromFileImage1.getWidth());
-		assertEquals(50, fromFileImage1.getHeight());
-		
-		// clean up
-		thumbnails.get(0).deleteOnExit();
-	}
-	
-	/**
-	 * Test for the {@link Thumbnails.Builder} class where,
-	 * <ol>
-	 * <li>Thumbnails.of(BufferedImage)</li>
-	 * <li>asBufferedImage()</li>
-	 * </ol>
-	 * and the expected outcome is,
-	 * <ol>
-	 * <li>A BufferedImage is returned</li>
-	 * </ol>
-	 */	
-	@Test
-	public void of_BufferedImage_asBufferedImage_NoOutputFormatSpecified() throws IOException
-	{
-		// given
-		BufferedImage img = new BufferedImageBuilder(200, 200).build();
-		
-		// when
-		BufferedImage thumbnail = Thumbnails.of(img)
-			.size(100, 100)
-			.asBufferedImage();
-		
-		// then
-		assertEquals(100, thumbnail.getWidth());
-		assertEquals(100, thumbnail.getHeight());
-	}
-
-	/**
-	 * Test for the {@link Thumbnails.Builder} class where,
-	 * <ol>
-	 * <li>Thumbnails.of(BufferedImage)</li>
-	 * <li>asBufferedImages()</li>
-	 * </ol>
-	 * and the expected outcome is,
-	 * <ol>
-	 * <li>An IllegalStateException is thrown.</li>
-	 * </ol>
-	 */	
-	@Test
-	public void of_BufferedImage_asBufferedImages_NoOutputFormatSpecified() throws IOException
-	{
-		// given
-		BufferedImage img = new BufferedImageBuilder(200, 200).build();
-		
-		// when
-		List<BufferedImage> thumbnails = Thumbnails.of(img)
-			.size(100, 100)
-			.asBufferedImages();
-		
-		// then
-		assertEquals(1, thumbnails.size());
-		
-		assertEquals(100, thumbnails.get(0).getWidth());
-		assertEquals(100, thumbnails.get(0).getHeight());
-	}
-	
-	/**
-	 * Test for the {@link Thumbnails.Builder} class where,
-	 * <ol>
-	 * <li>Thumbnails.of(BufferedImage)</li>
-	 * <li>toOutputStream()</li>
-	 * </ol>
-	 * and the expected outcome is,
-	 * <ol>
-	 * <li>An IllegalStateException is thrown.</li>
-	 * </ol>
-	 * @throws IOException 
-	 */	
-	@Test(expected=IllegalStateException.class)
-	public void of_BufferedImage_toOutputStream_NoOutputFormatSpecified() throws IOException
-	{
-		// given
-		BufferedImage img = new BufferedImageBuilder(200, 200).build();
-		ByteArrayOutputStream os = new ByteArrayOutputStream();
-		
-		try
-		{
-			// when
-			Thumbnails.of(img)
-				.size(50, 50)
-				.toOutputStream(os);
-			
-			fail();
-		}
-		catch (IllegalStateException e)
-		{
-			// then
-			assertEquals("Output format not specified.", e.getMessage());
-			throw e;
-		}
-	}
-	
-	/**
-	 * Test for the {@link Thumbnails.Builder} class where,
-	 * <ol>
-	 * <li>Thumbnails.of(BufferedImage)</li>
-	 * <li>toOutputStreams(Iterable<OutputStream>)</li>
-	 * </ol>
-	 * and the expected outcome is,
-	 * <ol>
-	 * <li>An IllegalStateException is thrown.</li>
-	 * </ol>
-	 * @throws IOException 
-	 */	
-	@Test(expected=IllegalStateException.class)
-	public void of_BufferedImage_toOutputStreams_NoOutputFormatSpecified() throws IOException
-	{
-		// given
-		BufferedImage img = new BufferedImageBuilder(200, 200).build();
-		ByteArrayOutputStream os = new ByteArrayOutputStream();
-		
-		try
-		{
-			// when
-			Thumbnails.of(img)
-				.size(50, 50)
-				.toOutputStreams(Arrays.asList(os));
-			
-			fail();
-		}
-		catch (IllegalStateException e)
-		{
-			// then
-			assertEquals("Output format not specified.", e.getMessage());
-			throw e;
-		}
-	}
-	
-	/**
-	 * Test for the {@link Thumbnails.Builder} class where,
-	 * <ol>
-	 * <li>Thumbnails.of(BufferedImage)</li>
-	 * <li>iterableBufferedImages()</li>
-	 * </ol>
-	 * and the expected outcome is,
-	 * <ol>
-	 * <li>Processing completes successfully.</li>
-	 * </ol>
-	 * @throws IOException 
-	 */	
-	@Test
-	public void of_BufferedImage_iterableBufferedImages_NoOutputFormatSpecified() throws IOException
-	{
-		// given
-		BufferedImage img = new BufferedImageBuilder(200, 200).build();
-		
-		// when
-		Iterable<BufferedImage> thumbnails = Thumbnails.of(img)
-			.size(50, 50)
-			.iterableBufferedImages();
-		
-		// then
-		Iterator<BufferedImage> iter = thumbnails.iterator();
-		
-		BufferedImage thumbnail = iter.next();
-		assertEquals(50, thumbnail.getWidth());
-		assertEquals(50, thumbnail.getHeight());
-		
-		assertFalse(iter.hasNext());
-	}
-	
-	/**
-	 * Test for the {@link Thumbnails.Builder} class where,
-	 * <ol>
-	 * <li>Thumbnails.of(BufferedImage)</li>
-	 * <li>outputFormat("png")</li>
-	 * <li>toFile(File)</li>
-	 * </ol>
-	 * and the expected outcome is,
-	 * <ol>
-	 * <li>The thumbnail is written to the specified file</li>
-	 * </ol>
-	 */	
-	@Test
-	public void of_BufferedImage_toFile_File_OutputFormatSpecified() throws IOException
-	{
-		// given
-		BufferedImage img = new BufferedImageBuilder(200, 200).build();
-		File destFile = new File("test-resources/Thumbnailator/tmp.png");
-		destFile.deleteOnExit();
-		
-		// when
-		Thumbnails.of(img)
-			.size(100, 100)
-			.outputFormat("png")
-			.toFile(destFile);
-		
-		// then
-		BufferedImage thumbnail = ImageIO.read(destFile);
-		assertEquals(100, thumbnail.getWidth());
-		assertEquals(100, thumbnail.getHeight());
-	}
-	
-	/**
-	 * Test for the {@link Thumbnails.Builder} class where,
-	 * <ol>
-	 * <li>Thumbnails.of(BufferedImage)</li>
-	 * <li>outputFormat("png")</li>
-	 * <li>toFile(File)</li>
-	 * </ol>
-	 * and the expected outcome is,
-	 * <ol>
-	 * <li>The thumbnail is written to the specified file</li>
-	 * </ol>
-	 */	
-	@Test
-	public void of_BufferedImage_toFile_String_OutputFormatSpecified() throws IOException
-	{
-		// given
-		BufferedImage img = new BufferedImageBuilder(200, 200).build();
-		String destFilePath = "test-resources/Thumbnailator/tmp.png";
-		
-		// when
-		Thumbnails.of(img)
-			.size(100, 100)
-			.outputFormat("png")
-			.toFile(destFilePath);
-		
-		// then
-		File destFile = new File(destFilePath);
-		destFile.deleteOnExit();
-		
-		BufferedImage thumbnail = ImageIO.read(destFile);
-		assertEquals(100, thumbnail.getWidth());
-		assertEquals(100, thumbnail.getHeight());
-	}
-	
-	/**
-	 * Test for the {@link Thumbnails.Builder} class where,
-	 * <ol>
-	 * <li>Thumbnails.of(BufferedImage)</li>
-	 * <li>outputFormat("png")</li>
-	 * <li>toFiles(Iterable<File>)</li>
-	 * </ol>
-	 * and the expected outcome is,
-	 * <ol>
-	 * <li>An image is generated and written to a file whose name is generated
-	 * from the Iterable<File> object.</li>
-	 * </ol>
-	 * @throws IOException 
-	 */	
-	@Test
-	public void of_BufferedImage_toFiles_Iterable_OutputFormatSpecified() throws IOException
-	{
-		// given
-		BufferedImage img1 = new BufferedImageBuilder(200, 200).build();
-		
-		// when
-		Thumbnails.of(img1)
-			.size(50, 50)
-			.outputFormat("png")
-			.toFiles(new ConsecutivelyNumberedFilenames(new File("test-resources/Thumbnailator"), "temp-%d.png"));
-		
-		// then
-		File outFile = new File("test-resources/Thumbnailator/temp-0.png");
-		outFile.deleteOnExit();
-		
-		BufferedImage fromFileImage1 = ImageIO.read(outFile);
-		assertEquals(50, fromFileImage1.getWidth());
-		assertEquals(50, fromFileImage1.getHeight());
-	}	
-	
-	/**
-	 * Test for the {@link Thumbnails.Builder} class where,
-	 * <ol>
-	 * <li>Thumbnails.of(BufferedImage)</li>
-	 * <li>outputFormat("png")</li>
-	 * <li>asFiles(Iterable<File>)</li>
-	 * </ol>
-	 * and the expected outcome is,
-	 * <ol>
-	 * <li>An image is generated and written to a file whose name is generated
-	 * from the Iterable<File> object.</li>
-	 * </ol>
-	 * @throws IOException 
-	 */	
-	@Test
-	public void of_BufferedImage_asFiles_Iterable_OutputFormatSpecified() throws IOException
-	{
-		// given
-		BufferedImage img1 = new BufferedImageBuilder(200, 200).build();
-		
-		// when
-		List<File> thumbnails = Thumbnails.of(img1)
-			.size(50, 50)
-			.outputFormat("png")
-			.asFiles(new ConsecutivelyNumberedFilenames(new File("test-resources/Thumbnailator"), "temp-%d.png"));
-		
-		// then
-		File outFile = new File("test-resources/Thumbnailator/temp-0.png");
-		outFile.deleteOnExit();
-		
-		assertEquals(1, thumbnails.size());
-		
-		BufferedImage fromFileImage1 = ImageIO.read(thumbnails.get(0));
-		assertEquals(50, fromFileImage1.getWidth());
-		assertEquals(50, fromFileImage1.getHeight());
-	}
-	
-	/**
-	 * Test for the {@link Thumbnails.Builder} class where,
-	 * <ol>
-	 * <li>Thumbnails.of(BufferedImage)</li>
-	 * <li>outputFormat("png")</li>
-	 * <li>asBufferedImage()</li>
-	 * </ol>
-	 * and the expected outcome is,
-	 * <ol>
-	 * <li>A BufferedImage is returned</li>
-	 * </ol>
-	 */	
-	@Test
-	public void of_BufferedImage_asBufferedImage_OutputFormatSpecified() throws IOException
-	{
-		// given
-		BufferedImage img = new BufferedImageBuilder(200, 200).build();
-		
-		// when
-		BufferedImage thumbnail = Thumbnails.of(img)
-			.size(100, 100)
-			.outputFormat("png")
-			.asBufferedImage();
-		
-		// then
-		assertEquals(100, thumbnail.getWidth());
-		assertEquals(100, thumbnail.getHeight());
-	}
-	
-	/**
-	 * Test for the {@link Thumbnails.Builder} class where,
-	 * <ol>
-	 * <li>Thumbnails.of(BufferedImage)</li>
-	 * <li>outputFormat("png")</li>
-	 * <li>asBufferedImages()</li>
-	 * </ol>
-	 * and the expected outcome is,
-	 * <ol>
-	 * <li>An IllegalStateException is thrown.</li>
-	 * </ol>
-	 */	
-	@Test
-	public void of_BufferedImage_asBufferedImages_OutputFormatSpecified() throws IOException
-	{
-		// given
-		BufferedImage img = new BufferedImageBuilder(200, 200).build();
-		
-		// when
-		List<BufferedImage> thumbnails = Thumbnails.of(img)
-			.size(100, 100)
-			.outputFormat("png")
-			.asBufferedImages();
-		
-		// then
-		assertEquals(100, thumbnails.get(0).getWidth());
-		assertEquals(100, thumbnails.get(0).getHeight());
-		assertEquals(1, thumbnails.size());
-	}
-	
-	/**
-	 * Test for the {@link Thumbnails.Builder} class where,
-	 * <ol>
-	 * <li>Thumbnails.of(BufferedImage)</li>
-	 * <li>outputFormat("png")</li>
-	 * <li>toOutputStream()</li>
-	 * </ol>
-	 * and the expected outcome is,
-	 * <ol>
-	 * <li>Processing completes successfully.</li>
-	 * </ol>
-	 * @throws IOException 
-	 */	
-	@Test
-	public void of_BufferedImage_toOutputStream_OutputFormatSpecified() throws IOException
-	{
-		// given
-		BufferedImage img = new BufferedImageBuilder(200, 200).build();
-		ByteArrayOutputStream os = new ByteArrayOutputStream();
-		
-		// when
-		Thumbnails.of(img)
-			.size(50, 50)
-			.outputFormat("png")
-			.toOutputStream(os);
-		
-		// then
-		BufferedImage thumbnail = ImageIO.read(new ByteArrayInputStream(os.toByteArray()));
-		assertEquals(50, thumbnail.getWidth());
-		assertEquals(50, thumbnail.getHeight());
-	}
-	
-	/**
-	 * Test for the {@link Thumbnails.Builder} class where,
-	 * <ol>
-	 * <li>Thumbnails.of(BufferedImage)</li>
-	 * <li>outputFormat("png")</li>
-	 * <li>toOutputStreams(Iterable<OutputStream>)</li>
-	 * </ol>
-	 * and the expected outcome is,
-	 * <ol>
-	 * <li>Processing completes successfully.</li>
-	 * </ol>
-	 * @throws IOException 
-	 */	
-	@Test
-	public void of_BufferedImage_toOutputStreams_OutputFormatSpecified() throws IOException
-	{
-		// given
-		BufferedImage img = new BufferedImageBuilder(200, 200).build();
-		ByteArrayOutputStream os = new ByteArrayOutputStream();
-		
-		// when
-		Thumbnails.of(img)
-			.size(50, 50)
-			.outputFormat("png")
-			.toOutputStreams(Arrays.asList(os));
-		
-		// then
-		BufferedImage thumbnail = ImageIO.read(new ByteArrayInputStream(os.toByteArray()));
-		assertEquals(50, thumbnail.getWidth());
-		assertEquals(50, thumbnail.getHeight());
-	}
-	
-	/**
-	 * Test for the {@link Thumbnails.Builder} class where,
-	 * <ol>
-	 * <li>Thumbnails.of(BufferedImage)</li>
-	 * <li>outputFormat("png")</li>
-	 * <li>iterableBufferedImages()</li>
-	 * </ol>
-	 * and the expected outcome is,
-	 * <ol>
-	 * <li>Processing completes successfully.</li>
-	 * </ol>
-	 * @throws IOException 
-	 */	
-	@Test
-	public void of_BufferedImage_iterableBufferedImages_OutputFormatSpecified() throws IOException
-	{
-		// given
-		BufferedImage img = new BufferedImageBuilder(200, 200).build();
-		
-		// when
-		Iterable<BufferedImage> thumbnails = Thumbnails.of(img)
-			.size(50, 50)
-			.outputFormat("png")
-			.iterableBufferedImages();
-		
-		// then
-		Iterator<BufferedImage> iter = thumbnails.iterator();
-		
-		BufferedImage thumbnail = iter.next();
-		assertEquals(50, thumbnail.getWidth());
-		assertEquals(50, thumbnail.getHeight());
-		
-		assertFalse(iter.hasNext());
-	}
-	
-	/**
-	 * Test for the {@link Thumbnails.Builder} class where,
-	 * <ol>
-	 * <li>Thumbnails.of(BufferedImage, BufferedImage)</li>
-	 * <li>toFile(File)</li>
-	 * </ol>
-	 * and the expected outcome is,
-	 * <ol>
-	 * <li>An IllegalArgumentException will be thrown</li>
-	 * </ol>
-	 */	
-	@Test(expected=IllegalArgumentException.class)
-	public void of_BufferedImages_toFile_File_NoOutputFormatSpecified() throws IOException
-	{
-		// given
-		BufferedImage img = new BufferedImageBuilder(200, 200).build();
-		File destFile = new File("test-resources/Thumbnailator/tmp.png");
-		destFile.deleteOnExit();
-		
-		try
-		{
-			// when
-			Thumbnails.of(img, img)
-				.size(100, 100)
-				.toFile(destFile);
-		}
-		catch (IllegalArgumentException e)
-		{
-			// then
-			assertEquals("Cannot output multiple thumbnails to one file.", e.getMessage());
-			throw e;
-		}
-	}
-	
-	/**
-	 * Test for the {@link Thumbnails.Builder} class where,
-	 * <ol>
-	 * <li>Thumbnails.of(BufferedImage, BufferedImage)</li>
-	 * <li>toFile(File)</li>
-	 * </ol>
-	 * and the expected outcome is,
-	 * <ol>
-	 * <li>Processing completes successfully. Image format is determined
-	 * by the extension of the file.</li>
-	 * </ol>
-	 */	
-	@Test(expected=IllegalArgumentException.class)
-	public void of_BufferedImages_toFile_String_NoOutputFormatSpecified() throws IOException
-	{
-		// given
-		BufferedImage img = new BufferedImageBuilder(200, 200).build();
-		String destFilePath = "test-resources/Thumbnailator/tmp.png";
-		
-		try
-		{
-			// when
-			Thumbnails.of(img, img)
-				.size(100, 100)
-				.toFile(destFilePath);
-		}
-		catch (IllegalArgumentException e)
-		{
-			// then
-			assertEquals("Cannot output multiple thumbnails to one file.", e.getMessage());
-			throw e;
-		}
-	}
-	
-	/**
-	 * Test for the {@link Thumbnails.Builder} class where,
-	 * <ol>
-	 * <li>Thumbnails.of(BufferedImage, BufferedImage)</li>
-	 * <li>toFiles(Iterable<File>)</li>
-	 * </ol>
-	 * and the expected outcome is,
-	 * <ol>
-	 * <li>Processing completes successfully. Image format is determined
-	 * by the extension of the file.</li>
-	 * </ol>
-	 * @throws IOException 
-	 */	
-	@Test
-	public void of_BufferedImages_toFiles_Iterable_NoOutputFormatSpecified() throws IOException
-	{
-		// given
-		BufferedImage img = new BufferedImageBuilder(200, 200).build();
-		
-		// when
-		Thumbnails.of(img, img)
-			.size(50, 50)
-			.toFiles(new ConsecutivelyNumberedFilenames(new File("test-resources/Thumbnailator"), "temp-%d.png"));
-		
-		// then
-		File outFile = new File("test-resources/Thumbnailator/temp-0.png");
-		outFile.deleteOnExit();
-		
-		assertEquals("png", TestUtils.getFormatName(new FileInputStream(outFile)));
-		
-		BufferedImage fromFileImage1 = ImageIO.read(outFile);
-		assertEquals(50, fromFileImage1.getWidth());
-		assertEquals(50, fromFileImage1.getHeight());
-	}	
-
-	/**
-	 * Test for the {@link Thumbnails.Builder} class where,
-	 * <ol>
-	 * <li>Thumbnails.of(BufferedImage, BufferedImage)</li>
-	 * <li>asFiles(Iterable<File>)</li>
-	 * </ol>
-	 * and the expected outcome is,
-	 * <ol>
-	 * <li>Processing completes successfully. Image format is determined
-	 * by the extension of the file.</li>
-	 * </ol>
-	 * @throws IOException 
-	 */	
-	@Test
-	public void of_BufferedImages_asFiles_Iterable_NoOutputFormatSpecified() throws IOException
-	{
-		// given
-		BufferedImage img = new BufferedImageBuilder(200, 200).build();
-		
-		// when
-		List<File> thumbnails = Thumbnails.of(img, img)
-			.size(50, 50)
-			.asFiles(new ConsecutivelyNumberedFilenames(new File("test-resources/Thumbnailator"), "temp-%d.png"));
-		
-		// then
-		assertEquals(2, thumbnails.size());
-		
-		BufferedImage fromFileImage1 = ImageIO.read(thumbnails.get(0));
-		assertEquals("png", TestUtils.getFormatName(new FileInputStream(thumbnails.get(0))));
-		assertEquals(50, fromFileImage1.getWidth());
-		assertEquals(50, fromFileImage1.getHeight());
-		
-		BufferedImage fromFileImage2 = ImageIO.read(thumbnails.get(1));
-		assertEquals("png", TestUtils.getFormatName(new FileInputStream(thumbnails.get(1))));
-		assertEquals(50, fromFileImage2.getWidth());
-		assertEquals(50, fromFileImage2.getHeight());
-		
-		// clean up
-		thumbnails.get(0).deleteOnExit();
-		thumbnails.get(1).deleteOnExit();
-	}
-
-	/**
-	 * Test for the {@link Thumbnails.Builder} class where,
-	 * <ol>
-	 * <li>Thumbnails.of(BufferedImage, BufferedImage)</li>
-	 * <li>asBufferedImage()</li>
-	 * </ol>
-	 * and the expected outcome is,
-	 * <ol>
-	 * <li>An IllegalStateException is thrown.</li>
-	 * </ol>
-	 */	
-	@Test(expected=IllegalArgumentException.class)
-	public void of_BufferedImages_asBufferedImage_NoOutputFormatSpecified() throws IOException
-	{
-		// given
-		BufferedImage img = new BufferedImageBuilder(200, 200).build();
-		
-		try
-		{
-			// when
-			Thumbnails.of(img, img)
-				.size(100, 100)
-				.asBufferedImage();
-		}
-		catch (IllegalArgumentException e)
-		{
-			// then
-			assertEquals("Cannot create one thumbnail from multiple original images.", e.getMessage());
-			throw e;
-		}
-	}
-
-	/**
-	 * Test for the {@link Thumbnails.Builder} class where,
-	 * <ol>
-	 * <li>Thumbnails.of(BufferedImage, BufferedImage)</li>
-	 * <li>asBufferedImage()</li>
-	 * </ol>
-	 * and the expected outcome is,
-	 * <ol>
-	 * <li>An IllegalStateException is thrown.</li>
-	 * </ol>
-	 */	
-	@Test
-	public void of_BufferedImages_asBufferedImages_NoOutputFormatSpecified() throws IOException
-	{
-		// given
-		BufferedImage img = new BufferedImageBuilder(200, 200).build();
-		
-		// when
-		List<BufferedImage> thumbnails = Thumbnails.of(img, img)
-			.size(100, 100)
-			.asBufferedImages();
-		
-		// then
-		assertEquals(2, thumbnails.size());
-		
-		assertEquals(100, thumbnails.get(0).getWidth());
-		assertEquals(100, thumbnails.get(0).getHeight());
-		assertEquals(100, thumbnails.get(1).getWidth());
-		assertEquals(100, thumbnails.get(1).getHeight());
-	}
-	
-	/**
-	 * Test for the {@link Thumbnails.Builder} class where,
-	 * <ol>
-	 * <li>Thumbnails.of(BufferedImage, BufferedImage)</li>
-	 * <li>toOutputStream()</li>
-	 * </ol>
-	 * and the expected outcome is,
-	 * <ol>
-	 * <li>An IllegalArgumentException is thrown.</li>
-	 * </ol>
-	 * @throws IOException 
-	 */	
-	@Test(expected=IllegalArgumentException.class)
-	public void of_BufferedImages_toOutputStream_NoOutputFormatSpecified() throws IOException
-	{
-		// given
-		BufferedImage img = new BufferedImageBuilder(200, 200).build();
-		ByteArrayOutputStream os = new ByteArrayOutputStream();
-		
-		try
-		{
-			// when
-			Thumbnails.of(img, img)
-				.size(50, 50)
-				.toOutputStream(os);
-			
-			fail();
-		}
-		catch (IllegalArgumentException e)
-		{
-			// then
-			assertEquals("Cannot output multiple thumbnails to a single OutputStream.", e.getMessage());
-			throw e;
-		}
-	}
-	
-	/**
-	 * Test for the {@link Thumbnails.Builder} class where,
-	 * <ol>
-	 * <li>Thumbnails.of(BufferedImage, BufferedImage)</li>
-	 * <li>toOutputStreams(Iterable<OutputStream>)</li>
-	 * </ol>
-	 * and the expected outcome is,
-	 * <ol>
-	 * <li>An IllegalStateException is thrown.</li>
-	 * </ol>
-	 * @throws IOException 
-	 */	
-	@Test(expected=IllegalStateException.class)
-	public void of_BufferedImages_toOutputStreams_NoOutputFormatSpecified() throws IOException
-	{
-		// given
-		BufferedImage img = new BufferedImageBuilder(200, 200).build();
-		ByteArrayOutputStream os = new ByteArrayOutputStream();
-		
-		try
-		{
-			// when
-			Thumbnails.of(img, img)
-				.size(50, 50)
-				.toOutputStreams(Arrays.asList(os));
-			
-			fail();
-		}
-		catch (IllegalStateException e)
-		{
-			// then
-			assertEquals("Output format not specified.", e.getMessage());
-			throw e;
-		}
-	}
-	
-	/**
-	 * Test for the {@link Thumbnails.Builder} class where,
-	 * <ol>
-	 * <li>Thumbnails.of(BufferedImage, BufferedImage)</li>
-	 * <li>iterableBufferedImages()</li>
-	 * </ol>
-	 * and the expected outcome is,
-	 * <ol>
-	 * <li>Processing completes successfully.</li>
-	 * </ol>
-	 * @throws IOException 
-	 */	
-	@Test
-	public void of_BufferedImages_iterableBufferedImages_NoOutputFormatSpecified() throws IOException
-	{
-		// given
-		BufferedImage img = new BufferedImageBuilder(200, 200).build();
-		
-		// when
-		Iterable<BufferedImage> thumbnails = Thumbnails.of(img, img)
-			.size(50, 50)
-			.iterableBufferedImages();
-		
-		// then
-		Iterator<BufferedImage> iter = thumbnails.iterator();
-		
-		BufferedImage thumbnail1 = iter.next();
-		assertEquals(50, thumbnail1.getWidth());
-		assertEquals(50, thumbnail1.getHeight());
-		
-		BufferedImage thumbnail2 = iter.next();
-		assertEquals(50, thumbnail2.getWidth());
-		assertEquals(50, thumbnail2.getHeight());
-		
-		assertFalse(iter.hasNext());
-	}
-	/**
-	 * Test for the {@link Thumbnails.Builder} class where,
-	 * <ol>
-	 * <li>Thumbnails.of(BufferedImage, BufferedImage)</li>
-	 * <li>outputFormat("png")</li>
-	 * <li>toFile(File)</li>
-	 * </ol>
-	 * and the expected outcome is,
-	 * <ol>
-	 * <li>The thumbnail is written to the specified file</li>
-	 * </ol>
-	 */	
-	@Test(expected=IllegalArgumentException.class)
-	public void of_BufferedImages_toFile_File_OutputFormatSpecified() throws IOException
-	{
-		// given
-		BufferedImage img = new BufferedImageBuilder(200, 200).build();
-		File destFile = new File("test-resources/Thumbnailator/tmp.png");
-		destFile.deleteOnExit();
-		
-		try
-		{
-			// when
-			Thumbnails.of(img, img)
-				.size(100, 100)
-				.outputFormat("png")
-				.toFile(destFile);
-		}
-		catch (IllegalArgumentException e)
-		{
-			// then
-			assertEquals("Cannot output multiple thumbnails to one file.", e.getMessage());
-			throw e;
-		}
-	}
-
-	/**
-	 * Test for the {@link Thumbnails.Builder} class where,
-	 * <ol>
-	 * <li>Thumbnails.of(BufferedImage, BufferedImage)</li>
-	 * <li>outputFormat("png")</li>
-	 * <li>toFile(File)</li>
-	 * </ol>
-	 * and the expected outcome is,
-	 * <ol>
-	 * <li>The thumbnail is written to the specified file</li>
-	 * </ol>
-	 */	
-	@Test(expected=IllegalArgumentException.class)
-	public void of_BufferedImages_toFile_String_OutputFormatSpecified() throws IOException
-	{
-		// given
-		BufferedImage img = new BufferedImageBuilder(200, 200).build();
-		String destFilePath = "test-resources/Thumbnailator/tmp.png";
-		
-		try
-		{
-			// when
-			Thumbnails.of(img, img)
-				.size(100, 100)
-				.outputFormat("png")
-				.toFile(destFilePath);
-		}
-		catch (IllegalArgumentException e)
-		{
-			// then
-			assertEquals("Cannot output multiple thumbnails to one file.", e.getMessage());
-			throw e;
-		}
-		finally
-		{
-			// clean up
-			new File(destFilePath).deleteOnExit();
-		}
-	}
-
-	/**
-	 * Test for the {@link Thumbnails.Builder} class where,
-	 * <ol>
-	 * <li>Thumbnails.of(BufferedImage, BufferedImage)</li>
-	 * <li>outputFormat("png")</li>
-	 * <li>toFiles(Iterable<File>)</li>
-	 * </ol>
-	 * and the expected outcome is,
-	 * <ol>
-	 * <li>An image is generated and written to a file whose name is generated
-	 * from the Iterable<File> object.</li>
-	 * </ol>
-	 * @throws IOException 
-	 */	
-	@Test
-	public void of_BufferedImages_toFiles_Iterable_OutputFormatSpecified() throws IOException
-	{
-		// given
-		BufferedImage img = new BufferedImageBuilder(200, 200).build();
-		
-		// when
-		Thumbnails.of(img, img)
-			.size(50, 50)
-			.outputFormat("png")
-			.toFiles(new ConsecutivelyNumberedFilenames(new File("test-resources/Thumbnailator"), "temp-%d.png"));
-		
-		// then
-		File outFile1 = new File("test-resources/Thumbnailator/temp-0.png");
-		outFile1.deleteOnExit();
-		File outFile2 = new File("test-resources/Thumbnailator/temp-1.png");
-		outFile2.deleteOnExit();
-		
-		BufferedImage fromFileImage1 = ImageIO.read(outFile1);
-		assertEquals(50, fromFileImage1.getWidth());
-		assertEquals(50, fromFileImage1.getHeight());
-		
-		BufferedImage fromFileImage2 = ImageIO.read(outFile2);
-		assertEquals(50, fromFileImage2.getWidth());
-		assertEquals(50, fromFileImage2.getHeight());
-	}
-
-	/**
-	 * Test for the {@link Thumbnails.Builder} class where,
-	 * <ol>
-	 * <li>Thumbnails.of(BufferedImage, BufferedImage)</li>
-	 * <li>outputFormat("png")</li>
-	 * <li>asFiles(Iterable<File>)</li>
-	 * </ol>
-	 * and the expected outcome is,
-	 * <ol>
-	 * <li>An image is generated and written to a file whose name is generated
-	 * from the Iterable<File> object.</li>
-	 * </ol>
-	 * @throws IOException 
-	 */	
-	@Test
-	public void of_BufferedImages_asFiles_Iterable_OutputFormatSpecified() throws IOException
-	{
-		// given
-		BufferedImage img = new BufferedImageBuilder(200, 200).build();
-		
-		// when
-		List<File> thumbnails = Thumbnails.of(img, img)
-			.size(50, 50)
-			.outputFormat("png")
-			.asFiles(new ConsecutivelyNumberedFilenames(new File("test-resources/Thumbnailator"), "temp-%d.png"));
-		
-		// then
-		File outFile = new File("test-resources/Thumbnailator/temp-0.png");
-		outFile.deleteOnExit();
-		
-		assertEquals(2, thumbnails.size());
-		
-		BufferedImage fromFileImage1 = ImageIO.read(thumbnails.get(0));
-		assertEquals(50, fromFileImage1.getWidth());
-		assertEquals(50, fromFileImage1.getHeight());
-		
-		BufferedImage fromFileImage2 = ImageIO.read(thumbnails.get(1));
-		assertEquals(50, fromFileImage2.getWidth());
-		assertEquals(50, fromFileImage2.getHeight());
-		
-		// clean up
-		thumbnails.get(0).deleteOnExit();
-		thumbnails.get(1).deleteOnExit();
-	}
-
-	/**
-	 * Test for the {@link Thumbnails.Builder} class where,
-	 * <ol>
-	 * <li>Thumbnails.of(BufferedImage, BufferedImage)</li>
-	 * <li>outputFormat("png")</li>
-	 * <li>asBufferedImage()</li>
-	 * </ol>
-	 * and the expected outcome is,
-	 * <ol>
-	 * <li>A BufferedImage is returned</li>
-	 * </ol>
-	 */	
-	@Test(expected=IllegalArgumentException.class)
-	public void of_BufferedImages_asBufferedImage_OutputFormatSpecified() throws IOException
-	{
-		// given
-		BufferedImage img = new BufferedImageBuilder(200, 200).build();
-		
-		try
-		{
-			// when
-			Thumbnails.of(img, img)
-				.size(100, 100)
-				.outputFormat("png")
-				.asBufferedImage();
-		}
-		catch (IllegalArgumentException e)
-		{
-			// then
-			assertEquals("Cannot create one thumbnail from multiple original images.", e.getMessage());
-			throw e;
-		}
-	}
-
-	/**
-	 * Test for the {@link Thumbnails.Builder} class where,
-	 * <ol>
-	 * <li>Thumbnails.of(BufferedImage, BufferedImage)</li>
-	 * <li>outputFormat("png")</li>
-	 * <li>asBufferedImages()</li>
-	 * </ol>
-	 * and the expected outcome is,
-	 * <ol>
-	 * <li>An IllegalStateException is thrown.</li>
-	 * </ol>
-	 */	
-	@Test
-	public void of_BufferedImages_asBufferedImages_OutputFormatSpecified() throws IOException
-	{
-		// given
-		BufferedImage img = new BufferedImageBuilder(200, 200).build();
-		
-		// when
-		List<BufferedImage> thumbnails = Thumbnails.of(img, img)
-			.size(100, 100)
-			.outputFormat("png")
-			.asBufferedImages();
-		
-		// then
-		assertEquals(2, thumbnails.size());
-		
-		assertEquals(100, thumbnails.get(0).getWidth());
-		assertEquals(100, thumbnails.get(0).getHeight());
-		
-		assertEquals(100, thumbnails.get(1).getWidth());
-		assertEquals(100, thumbnails.get(1).getHeight());
-	}
-
-	/**
-	 * Test for the {@link Thumbnails.Builder} class where,
-	 * <ol>
-	 * <li>Thumbnails.of(BufferedImage, BufferedImage)</li>
-	 * <li>outputFormat("png")</li>
-	 * <li>toOutputStream()</li>
-	 * </ol>
-	 * and the expected outcome is,
-	 * <ol>
-	 * <li>Processing completes successfully.</li>
-	 * </ol>
-	 * @throws IOException 
-	 */	
-	@Test(expected=IllegalArgumentException.class)
-	public void of_BufferedImages_toOutputStream_OutputFormatSpecified() throws IOException
-	{
-		// given
-		BufferedImage img = new BufferedImageBuilder(200, 200).build();
-		ByteArrayOutputStream os = new ByteArrayOutputStream();
-		
-		try
-		{
-			// when
-			Thumbnails.of(img, img)
-				.size(50, 50)
-				.outputFormat("png")
-				.toOutputStream(os);
-			
-			fail();
-		}
-		catch (IllegalArgumentException e)
-		{
-			// then
-			assertEquals("Cannot output multiple thumbnails to a single OutputStream.", e.getMessage());
-			throw e;
-		}
-	}
-
-	/**
-	 * Test for the {@link Thumbnails.Builder} class where,
-	 * <ol>
-	 * <li>Thumbnails.of(BufferedImage, BufferedImage)</li>
-	 * <li>outputFormat("png")</li>
-	 * <li>toOutputStreams(Iterable<OutputStream>)</li>
-	 * </ol>
-	 * and the expected outcome is,
-	 * <ol>
-	 * <li>Processing completes successfully.</li>
-	 * </ol>
-	 * @throws IOException 
-	 */	
-	@Test
-	public void of_BufferedImages_toOutputStreams_OutputFormatSpecified() throws IOException
-	{
-		// given
-		BufferedImage img = new BufferedImageBuilder(200, 200).build();
-		ByteArrayOutputStream os1 = new ByteArrayOutputStream();
-		ByteArrayOutputStream os2 = new ByteArrayOutputStream();
-		
-		// when
-		Thumbnails.of(img, img)
-			.size(50, 50)
-			.outputFormat("png")
-			.toOutputStreams(Arrays.asList(os1, os2));
-		
-		// then
-		BufferedImage thumbnail = ImageIO.read(new ByteArrayInputStream(os1.toByteArray()));
-		assertEquals(50, thumbnail.getWidth());
-		assertEquals(50, thumbnail.getHeight());
-		
-		thumbnail = ImageIO.read(new ByteArrayInputStream(os2.toByteArray()));
-		assertEquals(50, thumbnail.getWidth());
-		assertEquals(50, thumbnail.getHeight());
-	}
-
-	/**
-	 * Test for the {@link Thumbnails.Builder} class where,
-	 * <ol>
-	 * <li>Thumbnails.of(BufferedImage, BufferedImage)</li>
-	 * <li>outputFormat("png")</li>
-	 * <li>iterableBufferedImages()</li>
-	 * </ol>
-	 * and the expected outcome is,
-	 * <ol>
-	 * <li>Processing completes successfully.</li>
-	 * </ol>
-	 * @throws IOException 
-	 */	
-	@Test
-	public void of_BufferedImages_iterableBufferedImages_OutputFormatSpecified() throws IOException
-	{
-		// given
-		BufferedImage img = new BufferedImageBuilder(200, 200).build();
-		
-		// when
-		Iterable<BufferedImage> thumbnails = Thumbnails.of(img, img)
-			.size(50, 50)
-			.outputFormat("png")
-			.iterableBufferedImages();
-		
-		// then
-		Iterator<BufferedImage> iter = thumbnails.iterator();
-		
-		BufferedImage thumbnail = iter.next();
-		assertEquals(50, thumbnail.getWidth());
-		assertEquals(50, thumbnail.getHeight());
-		
-		thumbnail = iter.next();
-		assertEquals(50, thumbnail.getWidth());
-		assertEquals(50, thumbnail.getHeight());
-		
-		assertFalse(iter.hasNext());
-	}
-
-	/**
-	 * Test for the {@link Thumbnails.Builder} class where,
-	 * <ol>
-	 * <li>Thumbnails.fromImages([BufferedImage])</li>
-	 * <li>asBufferedImage()</li>
-	 * </ol>
-	 * and the expected outcome is,
-	 * <ol>
-	 * <li>A BufferedImage is returned</li>
-	 * </ol>
-	 */	
-	@Test
-	public void fromImages_Single_asBufferedImage() throws IOException
-	{
-		// given
-		BufferedImage img = new BufferedImageBuilder(200, 200).build();
-		
-		// when
-		BufferedImage thumbnail = Thumbnails.fromImages(Arrays.asList(img))
-			.size(100, 100)
-			.asBufferedImage();
-		
-		// then
-		assertEquals(100, thumbnail.getWidth());
-		assertEquals(100, thumbnail.getHeight());
-	}
-
-	/**
-	 * Test for the {@link Thumbnails.Builder} class where,
-	 * <ol>
-	 * <li>Thumbnails.fromImages([BufferedImage, BufferedImage])</li>
-	 * <li>asBufferedImage()</li>
-	 * </ol>
-	 * and the expected outcome is,
-	 * <ol>
-	 * <li>An IllegalStateException is thrown.</li>
-	 * </ol>
-	 */	
-	@Test(expected=IllegalArgumentException.class)
-	public void fromImages_Multiple_asBufferedImage() throws IOException
-	{
-		// given
-		BufferedImage img = new BufferedImageBuilder(200, 200).build();
-		
-		try
-		{
-			// when
-			Thumbnails.fromImages(Arrays.asList(img, img))
-				.size(100, 100)
-				.asBufferedImage();
-		}
-		catch (IllegalArgumentException e)
-		{
-			// then
-			assertEquals("Cannot create one thumbnail from multiple original images.", e.getMessage());
-			throw e;
-		}
-	}
-
-	/**
-	 * Test for the {@link Thumbnails.Builder} class where,
-	 * <ol>
-	 * <li>Thumbnails.fromImages([BufferedImage])</li>
-	 * <li>asBufferedImages()</li>
-	 * </ol>
-	 * and the expected outcome is,
-	 * <ol>
-	 * <li>An IllegalStateException is thrown.</li>
-	 * </ol>
-	 */	
-	@Test
-	public void fromImages_Single_asBufferedImages() throws IOException
-	{
-		// given
-		BufferedImage img = new BufferedImageBuilder(200, 200).build();
-		
-		// when
-		List<BufferedImage> thumbnails = Thumbnails.fromImages(Arrays.asList(img))
-			.size(100, 100)
-			.asBufferedImages();
-		
-		// then
-		assertEquals(1, thumbnails.size());
-		
-		assertEquals(100, thumbnails.get(0).getWidth());
-		assertEquals(100, thumbnails.get(0).getHeight());
-	}
-
-	/**
-	 * Test for the {@link Thumbnails.Builder} class where,
-	 * <ol>
-	 * <li>Thumbnails.fromImages([BufferedImage, BufferedImage])</li>
-	 * <li>asBufferedImage()</li>
-	 * </ol>
-	 * and the expected outcome is,
-	 * <ol>
-	 * <li>An IllegalStateException is thrown.</li>
-	 * </ol>
-	 */	
-	@Test
-	public void fromImages_Multiple_asBufferedImages() throws IOException
-	{
-		// given
-		BufferedImage img = new BufferedImageBuilder(200, 200).build();
-		
-		// when
-		List<BufferedImage> thumbnails = Thumbnails.fromImages(Arrays.asList(img, img))
-			.size(100, 100)
-			.asBufferedImages();
-		
-		// then
-		assertEquals(2, thumbnails.size());
-		
-		assertEquals(100, thumbnails.get(0).getWidth());
-		assertEquals(100, thumbnails.get(0).getHeight());
-		assertEquals(100, thumbnails.get(1).getWidth());
-		assertEquals(100, thumbnails.get(1).getHeight());
-	}
-	
-	/**
-	 * Test for the {@link Thumbnails.Builder} class where,
-	 * <ol>
-	 * <li>Thumbnails.fromImages(Iterable[BufferedImage])</li>
-	 * <li>asBufferedImage()</li>
-	 * </ol>
-	 * and the expected outcome is,
-	 * <ol>
-	 * <li>A BufferedImage is returned</li>
-	 * </ol>
-	 */	
-	@Test
-	public void fromImagesIterable_Single_asBufferedImage() throws IOException
-	{
-		// given
-		BufferedImage img = new BufferedImageBuilder(200, 200).build();
-		
-		// when
-		BufferedImage thumbnail = Thumbnails.fromImages((Iterable<BufferedImage>)Arrays.asList(img))
-			.size(100, 100)
-			.asBufferedImage();
-		
-		// then
-		assertEquals(100, thumbnail.getWidth());
-		assertEquals(100, thumbnail.getHeight());
-	}
-	
-	/**
-	 * Test for the {@link Thumbnails.Builder} class where,
-	 * <ol>
-	 * <li>Thumbnails.fromImages(Iterable[BufferedImage, BufferedImage])</li>
-	 * <li>asBufferedImage()</li>
-	 * </ol>
-	 * and the expected outcome is,
-	 * <ol>
-	 * <li>An IllegalStateException is thrown.</li>
-	 * </ol>
-	 */	
-	@Test(expected=IllegalArgumentException.class)
-	public void fromImagesIterable_Multiple_asBufferedImage() throws IOException
-	{
-		// given
-		BufferedImage img = new BufferedImageBuilder(200, 200).build();
-		
-		try
-		{
-			// when
-			Thumbnails.fromImages((Iterable<BufferedImage>)Arrays.asList(img, img))
-				.size(100, 100)
-				.asBufferedImage();
-		}
-		catch (IllegalArgumentException e)
-		{
-			// then
-			assertEquals("Cannot create one thumbnail from multiple original images.", e.getMessage());
-			throw e;
-		}
-	}
-	
-	/**
-	 * Test for the {@link Thumbnails.Builder} class where,
-	 * <ol>
-	 * <li>Thumbnails.fromImages(Iterable[BufferedImage])</li>
-	 * <li>asBufferedImages()</li>
-	 * </ol>
-	 * and the expected outcome is,
-	 * <ol>
-	 * <li>An IllegalStateException is thrown.</li>
-	 * </ol>
-	 */	
-	@Test
-	public void fromImagesIterable_Single_asBufferedImages() throws IOException
-	{
-		// given
-		BufferedImage img = new BufferedImageBuilder(200, 200).build();
-		
-		// when
-		List<BufferedImage> thumbnails = Thumbnails.fromImages((Iterable<BufferedImage>)Arrays.asList(img))
-			.size(100, 100)
-			.asBufferedImages();
-		
-		// then
-		assertEquals(1, thumbnails.size());
-		
-		assertEquals(100, thumbnails.get(0).getWidth());
-		assertEquals(100, thumbnails.get(0).getHeight());
-	}
-	
-	/**
-	 * Test for the {@link Thumbnails.Builder} class where,
-	 * <ol>
-	 * <li>Thumbnails.fromImages(Iterable[BufferedImage, BufferedImage])</li>
-	 * <li>asBufferedImage()</li>
-	 * </ol>
-	 * and the expected outcome is,
-	 * <ol>
-	 * <li>An IllegalStateException is thrown.</li>
-	 * </ol>
-	 */	
-	@Test
-	public void fromImagesIterable_Multiple_asBufferedImages() throws IOException
-	{
-		// given
-		BufferedImage img = new BufferedImageBuilder(200, 200).build();
-		
-		// when
-		List<BufferedImage> thumbnails = Thumbnails.fromImages((Iterable<BufferedImage>)Arrays.asList(img, img))
-			.size(100, 100)
-			.asBufferedImages();
-		
-		// then
-		assertEquals(2, thumbnails.size());
-		
-		assertEquals(100, thumbnails.get(0).getWidth());
-		assertEquals(100, thumbnails.get(0).getHeight());
-		assertEquals(100, thumbnails.get(1).getWidth());
-		assertEquals(100, thumbnails.get(1).getHeight());
-	}
-
-	/**
-	 * Test for the {@link Thumbnails.Builder} class where,
-	 * <ol>
-	 * <li>Thumbnails.of(File)</li>
-	 * <li>toFile(File)</li>
-	 * </ol>
-	 * and the expected outcome is,
-	 * <ol>
-	 * <li>An image is written to the specified file.</li>
-	 * </ol>
-	 * @throws IOException 
-	 */	
-	@Test
-	public void of_File_toFile() throws IOException
-	{
-		// given
-		File f = new File("test-resources/Thumbnailator/grid.png");
-		File outFile = new File("test-resources/Thumbnailator/grid.tmp.png");
-		outFile.deleteOnExit();
-		
-		// when
-		Thumbnails.of(f)
-			.size(50, 50)
-			.toFile(outFile);
-
-		// then
-		BufferedImage fromFileImage = ImageIO.read(outFile);
-		assertEquals(50, fromFileImage.getWidth());
-		assertEquals(50, fromFileImage.getHeight());
-	}
-
-	/**
-	 * Test for the {@link Thumbnails.Builder} class where,
-	 * <ol>
-	 * <li>Thumbnails.of(File)</li>
-	 * <li>toFiles(Rename)</li>
-	 * </ol>
-	 * and the expected outcome is,
-	 * <ol>
-	 * <li>An image is generated and written to a file whose name is generated
-	 * from the Rename object.</li>
-	 * </ol>
-	 * @throws IOException 
-	 */	
-	@Test
-	public void of_File_toFiles_Rename() throws IOException
-	{
-		// given
-		File f1 = new File("test-resources/Thumbnailator/grid.png");
-		File outFile1 = new File("test-resources/Thumbnailator/thumbnail.grid.png");
-		outFile1.deleteOnExit();
-		
-		// when
-		Thumbnails.of(f1)
-			.size(50, 50)
-			.toFiles(Rename.PREFIX_DOT_THUMBNAIL);
-		
-		// then
-		BufferedImage fromFileImage1 = ImageIO.read(outFile1);
-		assertEquals(50, fromFileImage1.getWidth());
-		assertEquals(50, fromFileImage1.getHeight());
-	}
-
-	/**
-	 * Test for the {@link Thumbnails.Builder} class where,
-	 * <ol>
-	 * <li>Thumbnails.of(File)</li>
-	 * <li>asFiles(Rename)</li>
-	 * </ol>
-	 * and the expected outcome is,
-	 * <ol>
-	 * <li>An image is generated and written to a file whose name is generated
-	 * from the Rename object.</li>
-	 * </ol>
-	 * @throws IOException 
-	 */	
-	@Test
-	public void of_File_asFiles_Rename() throws IOException
-	{
-		// given
-		File f1 = new File("test-resources/Thumbnailator/grid.png");
-		File outFile1 = new File("test-resources/Thumbnailator/thumbnail.grid.png");
-		outFile1.deleteOnExit();
-		
-		// when
-		List<File> thumbnails = Thumbnails.of(f1)
-			.size(50, 50)
-			.asFiles(Rename.PREFIX_DOT_THUMBNAIL);
-		
-		// then
-		assertEquals(1, thumbnails.size());
-		
-		BufferedImage fromFileImage1 = ImageIO.read(thumbnails.get(0));
-		assertEquals(50, fromFileImage1.getWidth());
-		assertEquals(50, fromFileImage1.getHeight());
-	}
-	
-	/**
-	 * Test for the {@link Thumbnails.Builder} class where,
-	 * <ol>
-	 * <li>Thumbnails.of(File)</li>
-	 * <li>toFiles(Iterable<File>)</li>
-	 * </ol>
-	 * and the expected outcome is,
-	 * <ol>
-	 * <li>An image is generated and written to a file whose name is generated
-	 * from the Iterable<File> object.</li>
-	 * </ol>
-	 * @throws IOException 
-	 */	
-	@Test
-	public void of_File_toFiles_Iterable() throws IOException
-	{
-		// given
-		File f1 = new File("test-resources/Thumbnailator/grid.png");
-		
-		// when
-		Thumbnails.of(f1)
-			.size(50, 50)
-			.toFiles(new ConsecutivelyNumberedFilenames(new File("test-resources/Thumbnailator"), "temp-%d.png"));
-		
-		// then
-		File outFile = new File("test-resources/Thumbnailator/temp-0.png");
-		outFile.deleteOnExit();
-		
-		BufferedImage fromFileImage1 = ImageIO.read(outFile);
-		assertEquals(50, fromFileImage1.getWidth());
-		assertEquals(50, fromFileImage1.getHeight());
-	}
-	
-	/**
-	 * Test for the {@link Thumbnails.Builder} class where,
-	 * <ol>
-	 * <li>Thumbnails.of(File)</li>
-	 * <li>asFiles(Iterable<File>)</li>
-	 * </ol>
-	 * and the expected outcome is,
-	 * <ol>
-	 * <li>An image is generated and written to a file whose name is generated
-	 * from the Iterable<File> object.</li>
-	 * </ol>
-	 * @throws IOException 
-	 */	
-	@Test
-	public void of_File_asFiles_Iterable() throws IOException
-	{
-		// given
-		File f1 = new File("test-resources/Thumbnailator/grid.png");
-		
-		// when
-		List<File> thumbnails = Thumbnails.of(f1)
-			.size(50, 50)
-			.asFiles(new ConsecutivelyNumberedFilenames(new File("test-resources/Thumbnailator"), "temp-%d.png"));
-		
-		// then
-		File outFile1 = new File("test-resources/Thumbnailator/temp-0.png");
-		outFile1.deleteOnExit();
-		
-		assertEquals(1, thumbnails.size());
-		
-		BufferedImage fromFileImage1 = ImageIO.read(thumbnails.get(0));
-		assertEquals(50, fromFileImage1.getWidth());
-		assertEquals(50, fromFileImage1.getHeight());
-	}
-	
-	/**
-	 * Test for the {@link Thumbnails.Builder} class where,
-	 * <ol>
-	 * <li>Thumbnails.of(File)</li>
-	 * <li>asBufferedImage()</li>
-	 * </ol>
-	 * and the expected outcome is,
-	 * <ol>
-	 * <li>Processing completes successfully.</li>
-	 * </ol>
-	 * @throws IOException 
-	 */	
-	@Test
-	public void of_File_asBufferedImage() throws IOException
-	{
-		// given
-		File f1 = new File("test-resources/Thumbnailator/grid.png");
-		
-		// when
-		BufferedImage thumbnail = Thumbnails.of(f1)
-			.size(50, 50)
-			.asBufferedImage();
-		
-		// then
-		assertEquals(50, thumbnail.getWidth());
-		assertEquals(50, thumbnail.getHeight());
-	}
-	
-	/**
-	 * Test for the {@link Thumbnails.Builder} class where,
-	 * <ol>
-	 * <li>Thumbnails.of(File)</li>
-	 * <li>asBufferedImages()</li>
-	 * </ol>
-	 * and the expected outcome is,
-	 * <ol>
-	 * <li>Processing completes successfully.</li>
-	 * </ol>
-	 * @throws IOException 
-	 */	
-	@Test
-	public void of_File_asBufferedImages() throws IOException
-	{
-		// given
-		File f1 = new File("test-resources/Thumbnailator/grid.png");
-		
-		// when
-		List<BufferedImage> thumbnails = Thumbnails.of(f1)
-			.size(50, 50)
-			.asBufferedImages();
-		
-		// then
-		assertEquals(1, thumbnails.size());
-		
-		BufferedImage thumbnail = thumbnails.get(0);
-		assertEquals(50, thumbnail.getWidth());
-		assertEquals(50, thumbnail.getHeight());
-	}
-	
-	/**
-	 * Test for the {@link Thumbnails.Builder} class where,
-	 * <ol>
-	 * <li>Thumbnails.of(File)</li>
-	 * <li>toOutputStream()</li>
-	 * </ol>
-	 * and the expected outcome is,
-	 * <ol>
-	 * <li>Processing completes successfully.</li>
-	 * </ol>
-	 * @throws IOException 
-	 */	
-	@Test
-	public void of_File_toOutputStream() throws IOException
-	{
-		// given
-		File f1 = new File("test-resources/Thumbnailator/grid.png");
-		ByteArrayOutputStream os = new ByteArrayOutputStream();
-		
-		// when
-		Thumbnails.of(f1)
-			.size(50, 50)
-			.toOutputStream(os);
-			
-		// then
-		BufferedImage thumbnail = ImageIO.read(new ByteArrayInputStream(os.toByteArray()));
-		assertEquals("png", TestUtils.getFormatName(new ByteArrayInputStream(os.toByteArray())));
-		assertEquals(50, thumbnail.getWidth());
-		assertEquals(50, thumbnail.getHeight());
-	}
-	
-	/**
-	 * Test for the {@link Thumbnails.Builder} class where,
-	 * <ol>
-	 * <li>Thumbnails.of(File)</li>
-	 * <li>toOutputStreams()</li>
-	 * </ol>
-	 * and the expected outcome is,
-	 * <ol>
-	 * <li>Processing completes successfully.</li>
-	 * </ol>
-	 * @throws IOException 
-	 */	
-	@Test
-	public void of_File_toOutputStreams() throws IOException
-	{
-		// given
-		File f1 = new File("test-resources/Thumbnailator/grid.png");
-		ByteArrayOutputStream os = new ByteArrayOutputStream();
-		
-		// when
-		Thumbnails.of(f1)
-			.size(50, 50)
-			.toOutputStreams(Arrays.asList(os));
-		
-		// then
-		BufferedImage thumbnail = ImageIO.read(new ByteArrayInputStream(os.toByteArray()));
-		assertEquals("png", TestUtils.getFormatName(new ByteArrayInputStream(os.toByteArray())));
-		assertEquals(50, thumbnail.getWidth());
-		assertEquals(50, thumbnail.getHeight());
-	}
-	
-	/**
-	 * Test for the {@link Thumbnails.Builder} class where,
-	 * <ol>
-	 * <li>Thumbnails.of(File)</li>
-	 * <li>iterableBufferedImages()</li>
-	 * </ol>
-	 * and the expected outcome is,
-	 * <ol>
-	 * <li>Processing completes successfully.</li>
-	 * </ol>
-	 * @throws IOException 
-	 */	
-	@Test
-	public void of_File_iterableBufferedImages() throws IOException
-	{
-		// given
-		File f1 = new File("test-resources/Thumbnailator/grid.png");
-		
-		// when
-		Iterable<BufferedImage> thumbnails = Thumbnails.of(f1)
-			.size(50, 50)
-			.iterableBufferedImages();
-		
-		// then
-		Iterator<BufferedImage> iter = thumbnails.iterator();
-		
-		BufferedImage thumbnail = iter.next();
-		assertEquals(50, thumbnail.getWidth());
-		assertEquals(50, thumbnail.getHeight());
-		
-		assertFalse(iter.hasNext());
-	}
-
-	/**
-	 * Test for the {@link Thumbnails.Builder} class where,
-	 * <ol>
-	 * <li>Thumbnails.of(File, File)</li>
-	 * <li>toFile(File)</li>
-	 * </ol>
-	 * and the expected outcome is,
-	 * <ol>
-	 * <li>An IllegalArgumentException is thrown.</li>
-	 * </ol>
-	 * @throws IOException 
-	 */	
-	@Test(expected=IllegalArgumentException.class)
-	public void of_Files_toFile() throws IOException
-	{
-		// given
-		File f = new File("test-resources/Thumbnailator/grid.png");
-		File outFile = new File("test-resources/Thumbnailator/grid.tmp.png");
-		outFile.deleteOnExit();
-		
-		try
-		{
-			// when
-			Thumbnails.of(f, f)
-				.size(50, 50)
-				.toFile(outFile);
-		}
-		catch (IllegalArgumentException e)
-		{
-			// then
-			assertEquals("Cannot output multiple thumbnails to one file.", e.getMessage());
-			throw e;
-		}
-	}
-
-	/**
-	 * Test for the {@link Thumbnails.Builder} class where,
-	 * <ol>
-	 * <li>Thumbnails.of(File, File)</li>
-	 * <li>toFiles(Rename)</li>
-	 * </ol>
-	 * and the expected outcome is,
-	 * <ol>
-	 * <li>Two images are generated and written to a file whose name is
-	 * generated from the Rename object.</li>
-	 * </ol>
-	 * @throws IOException 
-	 */	
-	@Test
-	public void of_Files_toFiles_Rename() throws IOException
-	{
-		// given
-		File f1 = new File("test-resources/Thumbnailator/grid.png");
-		File f2 = new File("test-resources/Thumbnailator/grid.jpg");
-		
-		// when
-		Thumbnails.of(f1, f2)
-			.size(50, 50)
-			.toFiles(Rename.PREFIX_DOT_THUMBNAIL);
-		
-		// then
-		File outFile1 = new File("test-resources/Thumbnailator/thumbnail.grid.png");
-		File outFile2 = new File("test-resources/Thumbnailator/thumbnail.grid.jpg");
-		outFile1.deleteOnExit();
-		outFile2.deleteOnExit();
-		
-		BufferedImage fromFileImage1 = ImageIO.read(outFile1);
-		assertEquals(50, fromFileImage1.getWidth());
-		assertEquals(50, fromFileImage1.getHeight());
-		
-		BufferedImage fromFileImage2 = ImageIO.read(outFile2);
-		assertEquals(50, fromFileImage2.getWidth());
-		assertEquals(50, fromFileImage2.getHeight());
-	}
-
-	/**
-	 * Test for the {@link Thumbnails.Builder} class where,
-	 * <ol>
-	 * <li>Thumbnails.of(File, File)</li>
-	 * <li>asFiles(Rename)</li>
-	 * </ol>
-	 * and the expected outcome is,
-	 * <ol>
-	 * <li>Two images are generated and written to a file whose name is
-	 * generated from the Rename object.</li>
-	 * </ol>
-	 * @throws IOException 
-	 */	
-	@Test
-	public void of_Files_asFiles_Rename() throws IOException
-	{
-		// given
-		File f1 = new File("test-resources/Thumbnailator/grid.png");
-		File f2 = new File("test-resources/Thumbnailator/grid.jpg");
-		
-		// when
-		List<File> thumbnails = Thumbnails.of(f1, f2)
-			.size(50, 50)
-			.asFiles(Rename.PREFIX_DOT_THUMBNAIL);
-		
-		// then
-		File outFile1 = new File("test-resources/Thumbnailator/thumbnail.grid.png");
-		File outFile2 = new File("test-resources/Thumbnailator/thumbnail.grid.jpg");
-		outFile1.deleteOnExit();
-		outFile2.deleteOnExit();
-		
-		assertEquals(2, thumbnails.size());
-		
-		BufferedImage fromFileImage1 = ImageIO.read(thumbnails.get(0));
-		assertEquals(50, fromFileImage1.getWidth());
-		assertEquals(50, fromFileImage1.getHeight());
-		
-		BufferedImage fromFileImage2 = ImageIO.read(thumbnails.get(1));
-		assertEquals(50, fromFileImage2.getWidth());
-		assertEquals(50, fromFileImage2.getHeight());
-	}
-	
-	/**
-	 * Test for the {@link Thumbnails.Builder} class where,
-	 * <ol>
-	 * <li>Thumbnails.of(File, File)</li>
-	 * <li>toFiles(Iterable<File>)</li>
-	 * </ol>
-	 * and the expected outcome is,
-	 * <ol>
-	 * <li>Two images are generated and written to a file whose name is
-	 * generated from the Iterable<File> object.</li>
-	 * </ol>
-	 * @throws IOException 
-	 */	
-	@Test
-	public void of_Files_toFiles_Iterable() throws IOException
-	{
-		// given
-		File f1 = new File("test-resources/Thumbnailator/grid.png");
-		File f2 = new File("test-resources/Thumbnailator/grid.jpg");
-
-		// when
-		Thumbnails.of(f1, f2)
-			.size(50, 50)
-			.toFiles(new ConsecutivelyNumberedFilenames(new File("test-resources/Thumbnailator"), "temp-%d.png"));
-		
-		// then
-		File outFile1 = new File("test-resources/Thumbnailator/temp-0.png");
-		File outFile2 = new File("test-resources/Thumbnailator/temp-1.png.JPEG");
-		outFile1.deleteOnExit();
-		outFile2.deleteOnExit();
-		
-		BufferedImage fromFileImage1 = ImageIO.read(outFile1);
-		assertEquals(50, fromFileImage1.getWidth());
-		assertEquals(50, fromFileImage1.getHeight());
-		
-		BufferedImage fromFileImage2 = ImageIO.read(outFile2);
-		assertEquals(50, fromFileImage2.getWidth());
-		assertEquals(50, fromFileImage2.getHeight());
-	}
-	
-	/**
-	 * Test for the {@link Thumbnails.Builder} class where,
-	 * <ol>
-	 * <li>Thumbnails.of(File, File)</li>
-	 * <li>asFiles(Iterable<File>)</li>
-	 * </ol>
-	 * and the expected outcome is,
-	 * <ol>
-	 * <li>Two images are generated and written to a file whose name is
-	 * generated from the Iterable<File> object.</li>
-	 * </ol>
-	 * @throws IOException 
-	 */	
-	@Test
-	public void of_Files_asFiles_Iterable() throws IOException
-	{
-		// given
-		File f1 = new File("test-resources/Thumbnailator/grid.png");
-		File f2 = new File("test-resources/Thumbnailator/grid.jpg");
-
-		// when
-		List<File> thumbnails = Thumbnails.of(f1, f2)
-			.size(50, 50)
-			.asFiles(new ConsecutivelyNumberedFilenames(new File("test-resources/Thumbnailator"), "temp-%d.png"));
-		
-		// then
-		assertEquals(2, thumbnails.size());
-		
-		BufferedImage fromFileImage1 = ImageIO.read(thumbnails.get(0));
-		assertEquals(50, fromFileImage1.getWidth());
-		assertEquals(50, fromFileImage1.getHeight());
-		
-		BufferedImage fromFileImage2 = ImageIO.read(thumbnails.get(1));
-		assertEquals(50, fromFileImage2.getWidth());
-		assertEquals(50, fromFileImage2.getHeight());
-		
-		// clean up
-		thumbnails.get(0).deleteOnExit();
-		thumbnails.get(1).deleteOnExit();
-	}
-
-	/**
-	 * Test for the {@link Thumbnails.Builder} class where,
-	 * <ol>
-	 * <li>Thumbnails.of(File, File)</li>
-	 * <li>asBufferedImage()</li>
-	 * </ol>
-	 * and the expected outcome is,
-	 * <ol>
-	 * <li>An IllegalArgumentException is thrown.</li>
-	 * </ol>
-	 * @throws IOException 
-	 */	
-	@Test(expected=IllegalArgumentException.class)
-	public void of_Files_asBufferedImage() throws IOException
-	{
-		// given
-		File f = new File("test-resources/Thumbnailator/grid.png");
-		
-		try
-		{
-			// when
-			Thumbnails.of(f, f)
-				.size(50, 50)
-				.asBufferedImage();
-		}
-		catch (IllegalArgumentException e)
-		{
-			// then
-			assertEquals("Cannot create one thumbnail from multiple original images.", e.getMessage());
-			throw e;
-		}
-	}
-
-	/**
-	 * Test for the {@link Thumbnails.Builder} class where,
-	 * <ol>
-	 * <li>Thumbnails.of(File, File)</li>
-	 * <li>asBufferedImages()</li>
-	 * </ol>
-	 * and the expected outcome is,
-	 * <ol>
-	 * <li>Two images are generated and returned as BufferedImages in a List</li>
-	 * </ol>
-	 * @throws IOException 
-	 */	
-	@Test
-	public void of_Files_asBufferedImages() throws IOException
-	{
-		// given
-		File f1 = new File("test-resources/Thumbnailator/grid.png");
-		File f2 = new File("test-resources/Thumbnailator/grid.jpg");
-		
-		// when
-		List<BufferedImage> thumbnails = Thumbnails.of(f1, f2)
-			.size(50, 50)
-			.asBufferedImages();
-		
-		// then
-		assertEquals(2, thumbnails.size());
-		
-		BufferedImage thumbnail1 = thumbnails.get(0);
-		assertEquals(50, thumbnail1.getWidth());
-		assertEquals(50, thumbnail1.getHeight());
-		
-		BufferedImage thumbnail2 = thumbnails.get(1);
-		assertEquals(50, thumbnail2.getWidth());
-		assertEquals(50, thumbnail2.getHeight());
-	}
-	
-	/**
-	 * Test for the {@link Thumbnails.Builder} class where,
-	 * <ol>
-	 * <li>Thumbnails.of(File, File)</li>
-	 * <li>toOutputStream()</li>
-	 * </ol>
-	 * and the expected outcome is,
-	 * <ol>
-	 * <li>An IllegalArgumentException is thrown.</li>
-	 * </ol>
-	 * @throws IOException 
-	 */	
-	@Test(expected=IllegalArgumentException.class)
-	public void of_Files_toOutputStream() throws IOException
-	{
-		// given
-		File f = new File("test-resources/Thumbnailator/grid.png");
-		OutputStream os = mock(OutputStream.class);
-		
-		try
-		{
-			// when
-			Thumbnails.of(f, f)
-				.size(50, 50)
-				.toOutputStream(os);
-		}
-		catch (IllegalArgumentException e)
-		{
-			// then
-			assertEquals("Cannot output multiple thumbnails to a single OutputStream.", e.getMessage());
-			verifyZeroInteractions(os);
-			throw e;
-		}
-	}
-	
-	/**
-	 * Test for the {@link Thumbnails.Builder} class where,
-	 * <ol>
-	 * <li>Thumbnails.of(File, File)</li>
-	 * <li>toOutputStreams()</li>
-	 * </ol>
-	 * and the expected outcome is,
-	 * <ol>
-	 * <li>Processing will be successful.</li>
-	 * </ol>
-	 * @throws IOException 
-	 */	
-	@Test
-	public void of_Files_toOutputStreams() throws IOException
-	{
-		// given
-		File f = new File("test-resources/Thumbnailator/grid.png");
-		ByteArrayOutputStream os1 = new ByteArrayOutputStream();
-		ByteArrayOutputStream os2 = new ByteArrayOutputStream();
-		
-		// when
-		Thumbnails.of(f, f)
-			.size(50, 50)
-			.toOutputStreams(Arrays.asList(os1, os2));
-		
-		//then
-		BufferedImage thumbnail = ImageIO.read(new ByteArrayInputStream(os1.toByteArray()));
-		assertEquals("png", TestUtils.getFormatName(new ByteArrayInputStream(os1.toByteArray())));
-		assertEquals(50, thumbnail.getWidth());
-		assertEquals(50, thumbnail.getHeight());
-		
-		thumbnail = ImageIO.read(new ByteArrayInputStream(os2.toByteArray()));
-		assertEquals("png", TestUtils.getFormatName(new ByteArrayInputStream(os2.toByteArray())));
-		assertEquals(50, thumbnail.getWidth());
-		assertEquals(50, thumbnail.getHeight());
-	}
-
-	/**
-	 * Test for the {@link Thumbnails.Builder} class where,
-	 * <ol>
-	 * <li>Thumbnails.of(File, File)</li>
-	 * <li>iterableBufferedImages()</li>
-	 * </ol>
-	 * and the expected outcome is,
-	 * <ol>
-	 * <li>Two images are generated and an Iterable which can iterate over the
-	 * two BufferedImages is returned.</li>
-	 * </ol>
-	 * @throws IOException 
-	 */	
-	@Test
-	public void of_Files_iterableBufferedImages() throws IOException
-	{
-		// given
-		File f1 = new File("test-resources/Thumbnailator/grid.png");
-		File f2 = new File("test-resources/Thumbnailator/grid.jpg");
-		
-		// when
-		Iterable<BufferedImage> thumbnails = Thumbnails.of(f1, f2)
-			.size(50, 50)
-			.iterableBufferedImages();
-		
-		// then
-		Iterator<BufferedImage> iter = thumbnails.iterator();
-		
-		BufferedImage thumbnail1 = iter.next();
-		assertEquals(50, thumbnail1.getWidth());
-		assertEquals(50, thumbnail1.getHeight());
-		
-		BufferedImage thumbnail2 = iter.next();
-		assertEquals(50, thumbnail2.getWidth());
-		assertEquals(50, thumbnail2.getHeight());
-		
-		assertFalse(iter.hasNext());
-	}	
-
-	/**
-	 * Test for the {@link Thumbnails.Builder} class where,
-	 * <ol>
-	 * <li>Thumbnails.fromFiles([File])</li>
-	 * <li>toFile(File)</li>
-	 * </ol>
-	 * and the expected outcome is,
-	 * <ol>
-	 * <li>An image is written to the specified file.</li>
-	 * </ol>
-	 * @throws IOException 
-	 */	
-	@Test
-	public void fromFiles_Single_toFile() throws IOException
-	{
-		// given
-		File f = new File("test-resources/Thumbnailator/grid.png");
-		File outFile = new File("test-resources/Thumbnailator/grid.tmp.png");
-		outFile.deleteOnExit();
-		
-		// when
-		Thumbnails.fromFiles(Arrays.asList(f))
-			.size(50, 50)
-			.toFile(outFile);
-		
-		// then
-		BufferedImage fromFileImage = ImageIO.read(outFile);
-		
-		assertEquals(50, fromFileImage.getWidth());
-		assertEquals(50, fromFileImage.getHeight());
-	}
-
-	/**
-	 * Test for the {@link Thumbnails.Builder} class where,
-	 * <ol>
-	 * <li>Thumbnails.fromFiles([File, File])</li>
-	 * <li>toFile(File)</li>
-	 * </ol>
-	 * and the expected outcome is,
-	 * <ol>
-	 * <li>An IllegalArgumentException is thrown.</li>
-	 * </ol>
-	 * @throws IOException 
-	 */	
-	@Test(expected=IllegalArgumentException.class)
-	public void fromFiles_Multiple_toFile() throws IOException
-	{
-		// given
-		File f = new File("test-resources/Thumbnailator/grid.png");
-		File outFile = new File("test-resources/Thumbnailator/grid.tmp.png");
-		outFile.deleteOnExit();
-		
-		// when
-		Thumbnails.fromFiles(Arrays.asList(f, f))
-			.size(50, 50)
-			.toFile(outFile);
-	}
-
-	/**
-	 * Test for the {@link Thumbnails.Builder} class where,
-	 * <ol>
-	 * <li>Thumbnails.fromFiles([File])</li>
-	 * <li>toFiles(Rename)</li>
-	 * </ol>
-	 * and the expected outcome is,
-	 * <ol>
-	 * <li>An image is generated and written to a file whose name is generated
-	 * from the Rename object.</li>
-	 * </ol>
-	 * @throws IOException 
-	 */	
-	@Test
-	public void fromFiles_Single_toFiles() throws IOException
-	{
-		// given
-		File f1 = new File("test-resources/Thumbnailator/grid.png");
-		File outFile1 = new File("test-resources/Thumbnailator/thumbnail.grid.png");
-		outFile1.deleteOnExit();
-		
-		// when
-		Thumbnails.fromFiles(Arrays.asList(f1))
-			.size(50, 50)
-			.toFiles(Rename.PREFIX_DOT_THUMBNAIL);
-		
-		// then
-		BufferedImage fromFileImage1 = ImageIO.read(outFile1);
-		
-		assertEquals(50, fromFileImage1.getWidth());
-		assertEquals(50, fromFileImage1.getHeight());
-	}
-
-	/**
-	 * Test for the {@link Thumbnails.Builder} class where,
-	 * <ol>
-	 * <li>Thumbnails.fromFiles([File, File])</li>
-	 * <li>toFiles(Rename)</li>
-	 * </ol>
-	 * and the expected outcome is,
-	 * <ol>
-	 * <li>Two images are generated and written to a file whose name is
-	 * generated from the Rename object.</li>
-	 * </ol>
-	 * @throws IOException 
-	 */	
-	@Test
-	public void fromFiles_Multiple_toFiles() throws IOException
-	{
-		// given
-		File f1 = new File("test-resources/Thumbnailator/grid.png");
-		File f2 = new File("test-resources/Thumbnailator/grid.jpg");
-		
-		// when
-		Thumbnails.fromFiles(Arrays.asList(f1, f2))
-			.size(50, 50)
-			.toFiles(Rename.PREFIX_DOT_THUMBNAIL);
-		
-		// then
-		File outFile1 = new File("test-resources/Thumbnailator/thumbnail.grid.png");
-		File outFile2 = new File("test-resources/Thumbnailator/thumbnail.grid.jpg");
-		outFile1.deleteOnExit();
-		outFile2.deleteOnExit();
-		
-		BufferedImage fromFileImage1 = ImageIO.read(outFile1);
-		BufferedImage fromFileImage2 = ImageIO.read(outFile2);
-		
-		assertEquals(50, fromFileImage1.getWidth());
-		assertEquals(50, fromFileImage1.getHeight());
-		assertEquals(50, fromFileImage2.getWidth());
-		assertEquals(50, fromFileImage2.getHeight());
-	}
-
-	/**
-	 * Test for the {@link Thumbnails.Builder} class where,
-	 * <ol>
-	 * <li>Thumbnails.fromFiles([File])</li>
-	 * <li>asFiles(Rename)</li>
-	 * </ol>
-	 * and the expected outcome is,
-	 * <ol>
-	 * <li>An image is generated and written to a file whose name is generated
-	 * from the Rename object.</li>
-	 * </ol>
-	 * @throws IOException 
-	 */	
-	@Test
-	public void fromFiles_Single_asFiles() throws IOException
-	{
-		// given
-		File f1 = new File("test-resources/Thumbnailator/grid.png");
-		File outFile1 = new File("test-resources/Thumbnailator/thumbnail.grid.png");
-		outFile1.deleteOnExit();
-		
-		// when
-		List<File> thumbnails = Thumbnails.fromFiles(Arrays.asList(f1))
-			.size(50, 50)
-			.asFiles(Rename.PREFIX_DOT_THUMBNAIL);
-		
-		// then
-		assertEquals(1, thumbnails.size());
-		
-		BufferedImage fromFileImage1 = ImageIO.read(thumbnails.get(0));
-		
-		assertEquals(50, fromFileImage1.getWidth());
-		assertEquals(50, fromFileImage1.getHeight());
-	}
-
-	/**
-	 * Test for the {@link Thumbnails.Builder} class where,
-	 * <ol>
-	 * <li>Thumbnails.fromFiles([File, File])</li>
-	 * <li>asFiles(Rename)</li>
-	 * </ol>
-	 * and the expected outcome is,
-	 * <ol>
-	 * <li>Two images are generated and written to a file whose name is
-	 * generated from the Rename object.</li>
-	 * </ol>
-	 * @throws IOException 
-	 */	
-	@Test
-	public void fromFiles_Multiple_asFiles() throws IOException
-	{
-		// given
-		File f1 = new File("test-resources/Thumbnailator/grid.png");
-		File f2 = new File("test-resources/Thumbnailator/grid.jpg");
-		
-		// when
-		List<File> thumbnails = Thumbnails.fromFiles(Arrays.asList(f1, f2))
-			.size(50, 50)
-			.asFiles(Rename.PREFIX_DOT_THUMBNAIL);
-		
-		// then
-		File outFile1 = new File("test-resources/Thumbnailator/thumbnail.grid.png");
-		File outFile2 = new File("test-resources/Thumbnailator/thumbnail.grid.jpg");
-		outFile1.deleteOnExit();
-		outFile2.deleteOnExit();
-		
-		assertEquals(2, thumbnails.size());
-		
-		BufferedImage fromFileImage1 = ImageIO.read(thumbnails.get(0));
-		BufferedImage fromFileImage2 = ImageIO.read(thumbnails.get(1));
-		
-		assertEquals(50, fromFileImage1.getWidth());
-		assertEquals(50, fromFileImage1.getHeight());
-		assertEquals(50, fromFileImage2.getWidth());
-		assertEquals(50, fromFileImage2.getHeight());
-	}
-	
-	/**
-	 * Test for the {@link Thumbnails.Builder} class where,
-	 * <ol>
-	 * <li>Thumbnails.fromFiles(Iterable[File])</li>
-	 * <li>toFile(File)</li>
-	 * </ol>
-	 * and the expected outcome is,
-	 * <ol>
-	 * <li>An image is written to the specified file.</li>
-	 * </ol>
-	 * @throws IOException 
-	 */	
-	@Test
-	public void fromFilesIterable_Single_toFile() throws IOException
-	{
-		// given
-		File f = new File("test-resources/Thumbnailator/grid.png");
-		File outFile = new File("test-resources/Thumbnailator/grid.tmp.png");
-		outFile.deleteOnExit();
-		
-		// when
-		Thumbnails.fromFiles((Iterable<File>)Arrays.asList(f))
-			.size(50, 50)
-			.toFile(outFile);
-		
-		// then
-		BufferedImage fromFileImage = ImageIO.read(outFile);
-		
-		assertEquals(50, fromFileImage.getWidth());
-		assertEquals(50, fromFileImage.getHeight());
-	}
-	
-	/**
-	 * Test for the {@link Thumbnails.Builder} class where,
-	 * <ol>
-	 * <li>Thumbnails.fromFiles(Iterable[File, File])</li>
-	 * <li>toFile(File)</li>
-	 * </ol>
-	 * and the expected outcome is,
-	 * <ol>
-	 * <li>An IllegalArgumentException is thrown.</li>
-	 * </ol>
-	 * @throws IOException 
-	 */	
-	@Test(expected=IllegalArgumentException.class)
-	public void fromFilesIterable_Multiple_toFile() throws IOException
-	{
-		// given
-		File f = new File("test-resources/Thumbnailator/grid.png");
-		File outFile = new File("test-resources/Thumbnailator/grid.tmp.png");
-		outFile.deleteOnExit();
-		
-		// when
-		Thumbnails.fromFiles((Iterable<File>)Arrays.asList(f, f))
-		.size(50, 50)
-		.toFile(outFile);
-	}
-	
-	/**
-	 * Test for the {@link Thumbnails.Builder} class where,
-	 * <ol>
-	 * <li>Thumbnails.fromFiles(Iterable[File])</li>
-	 * <li>toFiles(Rename)</li>
-	 * </ol>
-	 * and the expected outcome is,
-	 * <ol>
-	 * <li>An image is generated and written to a file whose name is generated
-	 * from the Rename object.</li>
-	 * </ol>
-	 * @throws IOException 
-	 */	
-	@Test
-	public void fromFilesIterable_Single_toFiles() throws IOException
-	{
-		// given
-		File f1 = new File("test-resources/Thumbnailator/grid.png");
-		File outFile1 = new File("test-resources/Thumbnailator/thumbnail.grid.png");
-		outFile1.deleteOnExit();
-		
-		// when
-		Thumbnails.fromFiles((Iterable<File>)Arrays.asList(f1))
-			.size(50, 50)
-			.toFiles(Rename.PREFIX_DOT_THUMBNAIL);
-		
-		// then
-		BufferedImage fromFileImage1 = ImageIO.read(outFile1);
-		
-		assertEquals(50, fromFileImage1.getWidth());
-		assertEquals(50, fromFileImage1.getHeight());
-	}
-	
-	/**
-	 * Test for the {@link Thumbnails.Builder} class where,
-	 * <ol>
-	 * <li>Thumbnails.fromFiles(Iterable[File, File])</li>
-	 * <li>toFiles(Rename)</li>
-	 * </ol>
-	 * and the expected outcome is,
-	 * <ol>
-	 * <li>Two images are generated and written to a file whose name is
-	 * generated from the Rename object.</li>
-	 * </ol>
-	 * @throws IOException 
-	 */	
-	@Test
-	public void fromFilesIterable_Multiple_toFiles() throws IOException
-	{
-		// given
-		File f1 = new File("test-resources/Thumbnailator/grid.png");
-		File f2 = new File("test-resources/Thumbnailator/grid.jpg");
-		
-		// when
-		Thumbnails.fromFiles((Iterable<File>)Arrays.asList(f1, f2))
-			.size(50, 50)
-			.toFiles(Rename.PREFIX_DOT_THUMBNAIL);
-		
-		// then
-		File outFile1 = new File("test-resources/Thumbnailator/thumbnail.grid.png");
-		File outFile2 = new File("test-resources/Thumbnailator/thumbnail.grid.jpg");
-		outFile1.deleteOnExit();
-		outFile2.deleteOnExit();
-		
-		BufferedImage fromFileImage1 = ImageIO.read(outFile1);
-		BufferedImage fromFileImage2 = ImageIO.read(outFile2);
-		
-		assertEquals(50, fromFileImage1.getWidth());
-		assertEquals(50, fromFileImage1.getHeight());
-		assertEquals(50, fromFileImage2.getWidth());
-		assertEquals(50, fromFileImage2.getHeight());
-	}
-	
-	/**
-	 * Test for the {@link Thumbnails.Builder} class where,
-	 * <ol>
-	 * <li>Thumbnails.fromFiles(Iterable[File])</li>
-	 * <li>asFiles(Rename)</li>
-	 * </ol>
-	 * and the expected outcome is,
-	 * <ol>
-	 * <li>An image is generated and written to a file whose name is generated
-	 * from the Rename object.</li>
-	 * </ol>
-	 * @throws IOException 
-	 */	
-	@Test
-	public void fromFilesIterable_Single_asFiles() throws IOException
-	{
-		// given
-		File f1 = new File("test-resources/Thumbnailator/grid.png");
-		File outFile1 = new File("test-resources/Thumbnailator/thumbnail.grid.png");
-		outFile1.deleteOnExit();
-		
-		// when
-		List<File> thumbnails = Thumbnails.fromFiles((Iterable<File>)Arrays.asList(f1))
-			.size(50, 50)
-			.asFiles(Rename.PREFIX_DOT_THUMBNAIL);
-		
-		// then
-		assertEquals(1, thumbnails.size());
-		
-		BufferedImage fromFileImage1 = ImageIO.read(thumbnails.get(0));
-		
-		assertEquals(50, fromFileImage1.getWidth());
-		assertEquals(50, fromFileImage1.getHeight());
-	}
-	
-	/**
-	 * Test for the {@link Thumbnails.Builder} class where,
-	 * <ol>
-	 * <li>Thumbnails.fromFiles(Iterable[File, File])</li>
-	 * <li>asFiles(Rename)</li>
-	 * </ol>
-	 * and the expected outcome is,
-	 * <ol>
-	 * <li>Two images are generated and written to a file whose name is
-	 * generated from the Rename object.</li>
-	 * </ol>
-	 * @throws IOException 
-	 */	
-	@Test
-	public void fromFilesIterable_Multiple_asFiles() throws IOException
-	{
-		// given
-		File f1 = new File("test-resources/Thumbnailator/grid.png");
-		File f2 = new File("test-resources/Thumbnailator/grid.jpg");
-		
-		// when
-		List<File> thumbnails = Thumbnails.fromFiles((Iterable<File>)Arrays.asList(f1, f2))
-			.size(50, 50)
-			.asFiles(Rename.PREFIX_DOT_THUMBNAIL);
-		
-		// then
-		File outFile1 = new File("test-resources/Thumbnailator/thumbnail.grid.png");
-		File outFile2 = new File("test-resources/Thumbnailator/thumbnail.grid.jpg");
-		outFile1.deleteOnExit();
-		outFile2.deleteOnExit();
-		
-		assertEquals(2, thumbnails.size());
-		
-		BufferedImage fromFileImage1 = ImageIO.read(thumbnails.get(0));
-		BufferedImage fromFileImage2 = ImageIO.read(thumbnails.get(1));
-		
-		assertEquals(50, fromFileImage1.getWidth());
-		assertEquals(50, fromFileImage1.getHeight());
-		assertEquals(50, fromFileImage2.getWidth());
-		assertEquals(50, fromFileImage2.getHeight());
-	}
-
-	/**
-	 * Test for the {@link Thumbnails.Builder} class where,
-	 * <ol>
-	 * <li>Thumbnails.of(String)</li>
-	 * <li>toFile(File)</li>
-	 * </ol>
-	 * and the expected outcome is,
-	 * <ol>
-	 * <li>An image is written to the specified file.</li>
-	 * </ol>
-	 * @throws IOException 
-	 */	
-	@Test
-	public void of_String_toFile() throws IOException
-	{
-		// given
-		String f = "test-resources/Thumbnailator/grid.png";
-		File outFile = new File("test-resources/Thumbnailator/grid.tmp.png");
-		outFile.deleteOnExit();
-		
-		// when
-		Thumbnails.of(f)
-			.size(50, 50)
-			.toFile(outFile);
-		
-		// then
-		BufferedImage fromFileImage = ImageIO.read(outFile);
-		
-		assertEquals(50, fromFileImage.getWidth());
-		assertEquals(50, fromFileImage.getHeight());
-	}
-
-	/**
-	 * Test for the {@link Thumbnails.Builder} class where,
-	 * <ol>
-	 * <li>Thumbnails.of(String, String)</li>
-	 * <li>toFile(File)</li>
-	 * </ol>
-	 * and the expected outcome is,
-	 * <ol>
-	 * <li>An IllegalArgumentException is thrown.</li>
-	 * </ol>
-	 * @throws IOException 
-	 */	
-	@Test(expected=IllegalArgumentException.class)
-	public void of_Strings_toFile() throws IOException
-	{
-		// given
-		String f = "test-resources/Thumbnailator/grid.png";
-		File outFile = new File("test-resources/Thumbnailator/grid.tmp.png");
-		outFile.deleteOnExit();
-		
-		// when
-		Thumbnails.of(f, f)
-			.size(50, 50)
-			.toFile(outFile);
-	}
-
-	/**
-	 * Test for the {@link Thumbnails.Builder} class where,
-	 * <ol>
-	 * <li>Thumbnails.of(String)</li>
-	 * <li>toFiles(Rename)</li>
-	 * </ol>
-	 * and the expected outcome is,
-	 * <ol>
-	 * <li>An image is generated and written to a file whose name is generated
-	 * from the Rename object.</li>
-	 * </ol>
-	 * @throws IOException 
-	 */	
-	@Test
-	public void of_String_toFiles() throws IOException
-	{
-		// given
-		String f1 = "test-resources/Thumbnailator/grid.png";
-		File outFile1 = new File("test-resources/Thumbnailator/thumbnail.grid.png");
-		outFile1.deleteOnExit();
-		
-		// when
-		Thumbnails.of(f1)
-			.size(50, 50)
-			.toFiles(Rename.PREFIX_DOT_THUMBNAIL);
-		
-		// then
-		BufferedImage fromFileImage1 = ImageIO.read(outFile1);
-		
-		assertEquals(50, fromFileImage1.getWidth());
-		assertEquals(50, fromFileImage1.getHeight());
-	}
-
-	/**
-	 * Test for the {@link Thumbnails.Builder} class where,
-	 * <ol>
-	 * <li>Thumbnails.of(String, String)</li>
-	 * <li>toFiles(Rename)</li>
-	 * </ol>
-	 * and the expected outcome is,
-	 * <ol>
-	 * <li>Two images are generated and written to a file whose name is
-	 * generated from the Rename object.</li>
-	 * </ol>
-	 * @throws IOException 
-	 */	
-	@Test
-	public void of_Strings_toFiles() throws IOException
-	{
-		// given
-		String f1 = "test-resources/Thumbnailator/grid.png";
-		String f2 = "test-resources/Thumbnailator/grid.jpg";
-		
-		// when
-		Thumbnails.of(f1, f2)
-			.size(50, 50)
-			.toFiles(Rename.PREFIX_DOT_THUMBNAIL);
-		
-		// then
-		File outFile1 = new File("test-resources/Thumbnailator/thumbnail.grid.png");
-		File outFile2 = new File("test-resources/Thumbnailator/thumbnail.grid.jpg");
-		outFile1.deleteOnExit();
-		outFile2.deleteOnExit();
-		
-		BufferedImage fromFileImage1 = ImageIO.read(outFile1);
-		BufferedImage fromFileImage2 = ImageIO.read(outFile2);
-		
-		assertEquals(50, fromFileImage1.getWidth());
-		assertEquals(50, fromFileImage1.getHeight());
-		assertEquals(50, fromFileImage2.getWidth());
-		assertEquals(50, fromFileImage2.getHeight());
-	}
-
-	/**
-	 * Test for the {@link Thumbnails.Builder} class where,
-	 * <ol>
-	 * <li>Thumbnails.of(String)</li>
-	 * <li>toFiles(Rename)</li>
-	 * </ol>
-	 * and the expected outcome is,
-	 * <ol>
-	 * <li>An image is generated and written to a file whose name is generated
-	 * from the Rename object.</li>
-	 * </ol>
-	 * @throws IOException 
-	 */	
-	@Test
-	public void of_String_asFiles() throws IOException
-	{
-		// given
-		String f1 = "test-resources/Thumbnailator/grid.png";
-		File outFile1 = new File("test-resources/Thumbnailator/thumbnail.grid.png");
-		outFile1.deleteOnExit();
-		
-		// when
-		List<File> thumbnails = Thumbnails.of(f1)
-			.size(50, 50)
-			.asFiles(Rename.PREFIX_DOT_THUMBNAIL);
-		
-		// then
-		assertEquals(1, thumbnails.size());
-		
-		BufferedImage fromFileImage1 = ImageIO.read(thumbnails.get(0));
-		
-		assertEquals(50, fromFileImage1.getWidth());
-		assertEquals(50, fromFileImage1.getHeight());
-	}
-
-	/**
-	 * Test for the {@link Thumbnails.Builder} class where,
-	 * <ol>
-	 * <li>Thumbnails.of(String, String)</li>
-	 * <li>toFiles(Rename)</li>
-	 * </ol>
-	 * and the expected outcome is,
-	 * <ol>
-	 * <li>Two images are generated and written to a file whose name is
-	 * generated from the Rename object.</li>
-	 * </ol>
-	 * @throws IOException 
-	 */	
-	@Test
-	public void of_Strings_asFiles() throws IOException
-	{
-		// given
-		String f1 = "test-resources/Thumbnailator/grid.png";
-		String f2 = "test-resources/Thumbnailator/grid.jpg";
-		
-		// when
-		List<File> thumbnails = Thumbnails.of(f1, f2)
-			.size(50, 50)
-			.asFiles(Rename.PREFIX_DOT_THUMBNAIL);
-		
-		// then
-		File outFile1 = new File("test-resources/Thumbnailator/thumbnail.grid.png");
-		File outFile2 = new File("test-resources/Thumbnailator/thumbnail.grid.jpg");
-		outFile1.deleteOnExit();
-		outFile2.deleteOnExit();
-		
-		assertEquals(2, thumbnails.size());
-		
-		BufferedImage fromFileImage1 = ImageIO.read(thumbnails.get(0));
-		BufferedImage fromFileImage2 = ImageIO.read(thumbnails.get(1));
-		
-		assertEquals(50, fromFileImage1.getWidth());
-		assertEquals(50, fromFileImage1.getHeight());
-		assertEquals(50, fromFileImage2.getWidth());
-		assertEquals(50, fromFileImage2.getHeight());
-	}
-
-	/**
-	 * Test for the {@link Thumbnails.Builder} class where,
-	 * <ol>
-	 * <li>Thumbnails.fromFilenames([String])</li>
-	 * <li>toFile(File)</li>
-	 * </ol>
-	 * and the expected outcome is,
-	 * <ol>
-	 * <li>An image is written to the specified file.</li>
-	 * </ol>
-	 * @throws IOException 
-	 */	
-	@Test
-	public void fromFilenames_Single_toFile() throws IOException
-	{
-		// given
-		String f = "test-resources/Thumbnailator/grid.png";
-		File outFile = new File("test-resources/Thumbnailator/grid.tmp.png");
-		outFile.deleteOnExit();
-		
-		// when
-		Thumbnails.fromFilenames(Arrays.asList(f))
-			.size(50, 50)
-			.toFile(outFile);
-		
-		// then
-		BufferedImage fromFileImage = ImageIO.read(outFile);
-		
-		assertEquals(50, fromFileImage.getWidth());
-		assertEquals(50, fromFileImage.getHeight());
-	}
-
-	/**
-	 * Test for the {@link Thumbnails.Builder} class where,
-	 * <ol>
-	 * <li>Thumbnails.fromFilenames([String, String])</li>
-	 * <li>toFile(File)</li>
-	 * </ol>
-	 * and the expected outcome is,
-	 * <ol>
-	 * <li>An IllegalArgumentException is thrown.</li>
-	 * </ol>
-	 * @throws IOException 
-	 */	
-	@Test(expected=IllegalArgumentException.class)
-	public void fromFilenames_Multiple_toFile() throws IOException
-	{
-		// given
-		String f = "test-resources/Thumbnailator/grid.png";
-		File outFile = new File("test-resources/Thumbnailator/grid.tmp.png");
-		outFile.deleteOnExit();
-		
-		// when
-		Thumbnails.fromFilenames(Arrays.asList(f, f))
-			.size(50, 50)
-			.toFile(outFile);
-	}
-
-	/**
-	 * Test for the {@link Thumbnails.Builder} class where,
-	 * <ol>
-	 * <li>Thumbnails.fromFilenames([String])</li>
-	 * <li>toFiles(Rename)</li>
-	 * </ol>
-	 * and the expected outcome is,
-	 * <ol>
-	 * <li>An image is generated and written to a file whose name is generated
-	 * from the Rename object.</li>
-	 * </ol>
-	 * @throws IOException 
-	 */	
-	@Test
-	public void fromFilenames_Single_toFiles() throws IOException
-	{
-		// given
-		String f1 = "test-resources/Thumbnailator/grid.png";
-		File outFile1 = new File("test-resources/Thumbnailator/thumbnail.grid.png");
-		outFile1.deleteOnExit();
-		
-		// when
-		Thumbnails.fromFilenames(Arrays.asList(f1))
-			.size(50, 50)
-			.toFiles(Rename.PREFIX_DOT_THUMBNAIL);
-		
-		// then
-		BufferedImage fromFileImage1 = ImageIO.read(outFile1);
-		
-		assertEquals(50, fromFileImage1.getWidth());
-		assertEquals(50, fromFileImage1.getHeight());
-	}
-
-	/**
-	 * Test for the {@link Thumbnails.Builder} class where,
-	 * <ol>
-	 * <li>Thumbnails.fromFilenames([String, String])</li>
-	 * <li>toFiles(Rename)</li>
-	 * </ol>
-	 * and the expected outcome is,
-	 * <ol>
-	 * <li>Two images are generated and written to a file whose name is
-	 * generated from the Rename object.</li>
-	 * </ol>
-	 * @throws IOException 
-	 */	
-	@Test
-	public void fromFilenames_Multiple_toFiles() throws IOException
-	{
-		// given
-		String f1 = "test-resources/Thumbnailator/grid.png";
-		String f2 = "test-resources/Thumbnailator/grid.jpg";
-		
-		// when
-		Thumbnails.fromFilenames(Arrays.asList(f1, f2))
-			.size(50, 50)
-			.toFiles(Rename.PREFIX_DOT_THUMBNAIL);
-		
-		// then
-		File outFile1 = new File("test-resources/Thumbnailator/thumbnail.grid.png");
-		File outFile2 = new File("test-resources/Thumbnailator/thumbnail.grid.jpg");
-		outFile1.deleteOnExit();
-		outFile2.deleteOnExit();
-		
-		BufferedImage fromFileImage1 = ImageIO.read(outFile1);
-		BufferedImage fromFileImage2 = ImageIO.read(outFile2);
-		
-		assertEquals(50, fromFileImage1.getWidth());
-		assertEquals(50, fromFileImage1.getHeight());
-		assertEquals(50, fromFileImage2.getWidth());
-		assertEquals(50, fromFileImage2.getHeight());
-	}
-
-	/**
-	 * Test for the {@link Thumbnails.Builder} class where,
-	 * <ol>
-	 * <li>Thumbnails.fromFilenames([String])</li>
-	 * <li>toFiles(Rename)</li>
-	 * </ol>
-	 * and the expected outcome is,
-	 * <ol>
-	 * <li>An image is generated and written to a file whose name is generated
-	 * from the Rename object.</li>
-	 * </ol>
-	 * @throws IOException 
-	 */	
-	@Test
-	public void fromFilenames_Single_asFiles() throws IOException
-	{
-		// given
-		String f1 = "test-resources/Thumbnailator/grid.png";
-		File outFile1 = new File("test-resources/Thumbnailator/thumbnail.grid.png");
-		outFile1.deleteOnExit();
-		
-		// when
-		List<File> thumbnails = Thumbnails.fromFilenames(Arrays.asList(f1))
-			.size(50, 50)
-			.asFiles(Rename.PREFIX_DOT_THUMBNAIL);
-		
-		// then
-		assertEquals(1, thumbnails.size());
-		
-		BufferedImage fromFileImage1 = ImageIO.read(thumbnails.get(0));
-		
-		assertEquals(50, fromFileImage1.getWidth());
-		assertEquals(50, fromFileImage1.getHeight());
-	}
-
-	/**
-	 * Test for the {@link Thumbnails.Builder} class where,
-	 * <ol>
-	 * <li>Thumbnails.fromFilenames([String, String])</li>
-	 * <li>toFiles(Rename)</li>
-	 * </ol>
-	 * and the expected outcome is,
-	 * <ol>
-	 * <li>Two images are generated and written to a file whose name is
-	 * generated from the Rename object.</li>
-	 * </ol>
-	 * @throws IOException 
-	 */	
-	@Test
-	public void fromFilenames_Multiple_asFiles() throws IOException
-	{
-		// given
-		String f1 = "test-resources/Thumbnailator/grid.png";
-		String f2 = "test-resources/Thumbnailator/grid.jpg";
-		
-		// when
-		List<File> thumbnails = Thumbnails.fromFilenames(Arrays.asList(f1, f2))
-			.size(50, 50)
-			.asFiles(Rename.PREFIX_DOT_THUMBNAIL);
-		
-		// then
-		File outFile1 = new File("test-resources/Thumbnailator/thumbnail.grid.png");
-		File outFile2 = new File("test-resources/Thumbnailator/thumbnail.grid.jpg");
-		outFile1.deleteOnExit();
-		outFile2.deleteOnExit();
-		
-		assertEquals(2, thumbnails.size());
-		
-		BufferedImage fromFileImage1 = ImageIO.read(outFile1);
-		BufferedImage fromFileImage2 = ImageIO.read(outFile2);
-		
-		assertEquals(50, fromFileImage1.getWidth());
-		assertEquals(50, fromFileImage1.getHeight());
-		assertEquals(50, fromFileImage2.getWidth());
-		assertEquals(50, fromFileImage2.getHeight());
-	}
-	
-	/**
-	 * Test for the {@link Thumbnails.Builder} class where,
-	 * <ol>
-	 * <li>Thumbnails.fromFilenames(Iterable[String])</li>
-	 * <li>toFile(File)</li>
-	 * </ol>
-	 * and the expected outcome is,
-	 * <ol>
-	 * <li>An image is written to the specified file.</li>
-	 * </ol>
-	 * @throws IOException 
-	 */	
-	@Test
-	public void fromFilenamesIterable_Single_toFile() throws IOException
-	{
-		// given
-		String f = "test-resources/Thumbnailator/grid.png";
-		File outFile = new File("test-resources/Thumbnailator/grid.tmp.png");
-		outFile.deleteOnExit();
-		
-		// when
-		Thumbnails.fromFilenames((Iterable<String>)Arrays.asList(f))
-			.size(50, 50)
-			.toFile(outFile);
-		
-		// then
-		BufferedImage fromFileImage = ImageIO.read(outFile);
-		
-		assertEquals(50, fromFileImage.getWidth());
-		assertEquals(50, fromFileImage.getHeight());
-	}
-	
-	/**
-	 * Test for the {@link Thumbnails.Builder} class where,
-	 * <ol>
-	 * <li>Thumbnails.fromFilenames(Iterable[String, String])</li>
-	 * <li>toFile(File)</li>
-	 * </ol>
-	 * and the expected outcome is,
-	 * <ol>
-	 * <li>An IllegalArgumentException is thrown.</li>
-	 * </ol>
-	 * @throws IOException 
-	 */	
-	@Test(expected=IllegalArgumentException.class)
-	public void fromFilenamesIterable_Multiple_toFile() throws IOException
-	{
-		// given
-		String f = "test-resources/Thumbnailator/grid.png";
-		File outFile = new File("test-resources/Thumbnailator/grid.tmp.png");
-		outFile.deleteOnExit();
-		
-		// when
-		Thumbnails.fromFilenames((Iterable<String>)Arrays.asList(f, f))
-			.size(50, 50)
-			.toFile(outFile);
-	}
-	
-	/**
-	 * Test for the {@link Thumbnails.Builder} class where,
-	 * <ol>
-	 * <li>Thumbnails.fromFilenames(Iterable[String])</li>
-	 * <li>toFiles(Rename)</li>
-	 * </ol>
-	 * and the expected outcome is,
-	 * <ol>
-	 * <li>An image is generated and written to a file whose name is generated
-	 * from the Rename object.</li>
-	 * </ol>
-	 * @throws IOException 
-	 */	
-	@Test
-	public void fromFilenamesIterable_Single_toFiles() throws IOException
-	{
-		// given
-		String f1 = "test-resources/Thumbnailator/grid.png";
-		File outFile1 = new File("test-resources/Thumbnailator/thumbnail.grid.png");
-		outFile1.deleteOnExit();
-		
-		// when
-		Thumbnails.fromFilenames((Iterable<String>)Arrays.asList(f1))
-			.size(50, 50)
-			.toFiles(Rename.PREFIX_DOT_THUMBNAIL);
-		
-		// then
-		BufferedImage fromFileImage1 = ImageIO.read(outFile1);
-		
-		assertEquals(50, fromFileImage1.getWidth());
-		assertEquals(50, fromFileImage1.getHeight());
-	}
-	
-	/**
-	 * Test for the {@link Thumbnails.Builder} class where,
-	 * <ol>
-	 * <li>Thumbnails.fromFilenames(Iterable[String, String])</li>
-	 * <li>toFiles(Rename)</li>
-	 * </ol>
-	 * and the expected outcome is,
-	 * <ol>
-	 * <li>Two images are generated and written to a file whose name is
-	 * generated from the Rename object.</li>
-	 * </ol>
-	 * @throws IOException 
-	 */	
-	@Test
-	public void fromFilenamesIterable_Multiple_toFiles() throws IOException
-	{
-		// given
-		String f1 = "test-resources/Thumbnailator/grid.png";
-		String f2 = "test-resources/Thumbnailator/grid.jpg";
-		
-		// when
-		Thumbnails.fromFilenames((Iterable<String>)Arrays.asList(f1, f2))
-			.size(50, 50)
-			.toFiles(Rename.PREFIX_DOT_THUMBNAIL);
-		
-		// then
-		File outFile1 = new File("test-resources/Thumbnailator/thumbnail.grid.png");
-		File outFile2 = new File("test-resources/Thumbnailator/thumbnail.grid.jpg");
-		outFile1.deleteOnExit();
-		outFile2.deleteOnExit();
-		
-		BufferedImage fromFileImage1 = ImageIO.read(outFile1);
-		BufferedImage fromFileImage2 = ImageIO.read(outFile2);
-		
-		assertEquals(50, fromFileImage1.getWidth());
-		assertEquals(50, fromFileImage1.getHeight());
-		assertEquals(50, fromFileImage2.getWidth());
-		assertEquals(50, fromFileImage2.getHeight());
-	}
-	
-	/**
-	 * Test for the {@link Thumbnails.Builder} class where,
-	 * <ol>
-	 * <li>Thumbnails.fromFilenames(Iterable[String])</li>
-	 * <li>toFiles(Rename)</li>
-	 * </ol>
-	 * and the expected outcome is,
-	 * <ol>
-	 * <li>An image is generated and written to a file whose name is generated
-	 * from the Rename object.</li>
-	 * </ol>
-	 * @throws IOException 
-	 */	
-	@Test
-	public void fromFilenamesIterable_Single_asFiles() throws IOException
-	{
-		// given
-		String f1 = "test-resources/Thumbnailator/grid.png";
-		File outFile1 = new File("test-resources/Thumbnailator/thumbnail.grid.png");
-		outFile1.deleteOnExit();
-		
-		// when
-		List<File> thumbnails = Thumbnails.fromFilenames((Iterable<String>)Arrays.asList(f1))
-			.size(50, 50)
-			.asFiles(Rename.PREFIX_DOT_THUMBNAIL);
-		
-		// then
-		assertEquals(1, thumbnails.size());
-		
-		BufferedImage fromFileImage1 = ImageIO.read(thumbnails.get(0));
-		
-		assertEquals(50, fromFileImage1.getWidth());
-		assertEquals(50, fromFileImage1.getHeight());
-	}
-	
-	/**
-	 * Test for the {@link Thumbnails.Builder} class where,
-	 * <ol>
-	 * <li>Thumbnails.fromFilenames(Iterable[String, String])</li>
-	 * <li>toFiles(Rename)</li>
-	 * </ol>
-	 * and the expected outcome is,
-	 * <ol>
-	 * <li>Two images are generated and written to a file whose name is
-	 * generated from the Rename object.</li>
-	 * </ol>
-	 * @throws IOException 
-	 */	
-	@Test
-	public void fromFilenamesIterable_Multiple_asFiles() throws IOException
-	{
-		// given
-		String f1 = "test-resources/Thumbnailator/grid.png";
-		String f2 = "test-resources/Thumbnailator/grid.jpg";
-		
-		// when
-		List<File> thumbnails = Thumbnails.fromFilenames((Iterable<String>)Arrays.asList(f1, f2))
-			.size(50, 50)
-			.asFiles(Rename.PREFIX_DOT_THUMBNAIL);
-		
-		// then
-		File outFile1 = new File("test-resources/Thumbnailator/thumbnail.grid.png");
-		File outFile2 = new File("test-resources/Thumbnailator/thumbnail.grid.jpg");
-		outFile1.deleteOnExit();
-		outFile2.deleteOnExit();
-		
-		assertEquals(2, thumbnails.size());
-		
-		BufferedImage fromFileImage1 = ImageIO.read(outFile1);
-		BufferedImage fromFileImage2 = ImageIO.read(outFile2);
-		
-		assertEquals(50, fromFileImage1.getWidth());
-		assertEquals(50, fromFileImage1.getHeight());
-		assertEquals(50, fromFileImage2.getWidth());
-		assertEquals(50, fromFileImage2.getHeight());
-	}
-	
-	/**
-	 * Test for the {@link Thumbnails.Builder} class where,
-	 * <ol>
-	 * <li>Thumbnails.of(URL)</li>
-	 * <li>toFile(File)</li>
-	 * </ol>
-	 * and the expected outcome is,
-	 * <ol>
-	 * <li>An image is written to the specified file.</li>
-	 * </ol>
-	 * @throws IOException 
-	 */	
-	@Test
-	public void of_URL_toFile() throws IOException
-	{
-		// given
-		URL f = new File("test-resources/Thumbnailator/grid.png").toURL();
-		File outFile = new File("test-resources/Thumbnailator/grid.tmp.png");
-		outFile.deleteOnExit();
-		
-		// when
-		Thumbnails.of(f)
-			.size(50, 50)
-			.toFile(outFile);
-	
-		// then
-		BufferedImage fromFileImage = ImageIO.read(outFile);
-		assertEquals(50, fromFileImage.getWidth());
-		assertEquals(50, fromFileImage.getHeight());
-	}
-
-	/**
-	 * Test for the {@link Thumbnails.Builder} class where,
-	 * <ol>
-	 * <li>Thumbnails.of(URL)</li>
-	 * <li>toFiles(Rename)</li>
-	 * </ol>
-	 * and the expected outcome is,
-	 * <ol>
-	 * <li>An IllegalStateException occurs.</li>
-	 * </ol>
-	 * @throws IOException 
-	 */	
-	@Test(expected=IllegalStateException.class)
-	public void of_URL_toFiles_Rename() throws IOException
-	{
-		// given
-		URL f1 = new File("test-resources/Thumbnailator/grid.png").toURL();
-		File outFile1 = new File("test-resources/Thumbnailator/thumbnail.grid.png");
-		outFile1.deleteOnExit();
-		
-		try
-		{
-			// when
-			Thumbnails.of(f1)
-				.size(50, 50)
-				.toFiles(Rename.PREFIX_DOT_THUMBNAIL);
-		}
-		catch (IllegalStateException e)
-		{
-			// then
-			assertEquals("Cannot create thumbnails to files if original images are not from files.", e.getMessage());
-			throw e;
-		}
-	}
-
-	/**
-	 * Test for the {@link Thumbnails.Builder} class where,
-	 * <ol>
-	 * <li>Thumbnails.of(URL)</li>
-	 * <li>asFiles(Rename)</li>
-	 * </ol>
-	 * and the expected outcome is,
-	 * <ol>
-	 * <li>An IllegalStateException occurs.</li>
-	 * </ol>
-	 * @throws IOException 
-	 */	
-	@Test(expected=IllegalStateException.class)
-	public void of_URL_asFiles_Rename() throws IOException
-	{
-		// given
-		URL f1 = new File("test-resources/Thumbnailator/grid.png").toURL();
-		File outFile1 = new File("test-resources/Thumbnailator/thumbnail.grid.png");
-		outFile1.deleteOnExit();
-		
-		try
-		{
-			// when
-			Thumbnails.of(f1)
-				.size(50, 50)
-				.asFiles(Rename.PREFIX_DOT_THUMBNAIL);
-		}
-		catch (IllegalStateException e)
-		{
-			// then
-			assertEquals("Cannot create thumbnails to files if original images are not from files.", e.getMessage());
-			throw e;
-		}
-	}
-
-	/**
-	 * Test for the {@link Thumbnails.Builder} class where,
-	 * <ol>
-	 * <li>Thumbnails.of(URL)</li>
-	 * <li>toFiles(Iterable<File>)</li>
-	 * </ol>
-	 * and the expected outcome is,
-	 * <ol>
-	 * <li>An image is generated and written to a file whose name is generated
-	 * from the Iterable<File> object.</li>
-	 * </ol>
-	 * @throws IOException 
-	 */	
-	@Test
-	public void of_URL_toFiles_Iterable() throws IOException
-	{
-		// given
-		URL f1 = new File("test-resources/Thumbnailator/grid.png").toURL();
-		
-		// when
-		Thumbnails.of(f1)
-			.size(50, 50)
-			.toFiles(new ConsecutivelyNumberedFilenames(new File("test-resources/Thumbnailator"), "temp-%d.png"));
-		
-		// then
-		File outFile = new File("test-resources/Thumbnailator/temp-0.png");
-		outFile.deleteOnExit();
-		
-		BufferedImage fromFileImage1 = ImageIO.read(outFile);
-		assertEquals(50, fromFileImage1.getWidth());
-		assertEquals(50, fromFileImage1.getHeight());
-	}
-
-	/**
-	 * Test for the {@link Thumbnails.Builder} class where,
-	 * <ol>
-	 * <li>Thumbnails.of(URL)</li>
-	 * <li>asFiles(Iterable<File>)</li>
-	 * </ol>
-	 * and the expected outcome is,
-	 * <ol>
-	 * <li>An image is generated and written to a file whose name is generated
-	 * from the Iterable<File> object.</li>
-	 * </ol>
-	 * @throws IOException 
-	 */	
-	@Test
-	public void of_URL_asFiles_Iterable() throws IOException
-	{
-		// given
-		URL f1 = new File("test-resources/Thumbnailator/grid.png").toURL();
-		
-		// when
-		List<File> thumbnails = Thumbnails.of(f1)
-			.size(50, 50)
-			.asFiles(new ConsecutivelyNumberedFilenames(new File("test-resources/Thumbnailator"), "temp-%d.png"));
-		
-		// then
-		File outFile1 = new File("test-resources/Thumbnailator/temp-0.png");
-		outFile1.deleteOnExit();
-		
-		assertEquals(1, thumbnails.size());
-		
-		BufferedImage fromFileImage1 = ImageIO.read(thumbnails.get(0));
-		assertEquals(50, fromFileImage1.getWidth());
-		assertEquals(50, fromFileImage1.getHeight());
-	}
-
-	/**
-	 * Test for the {@link Thumbnails.Builder} class where,
-	 * <ol>
-	 * <li>Thumbnails.of(URL)</li>
-	 * <li>asBufferedImage()</li>
-	 * </ol>
-	 * and the expected outcome is,
-	 * <ol>
-	 * <li>Processing completes successfully.</li>
-	 * </ol>
-	 * @throws IOException 
-	 */	
-	@Test
-	public void of_URL_asBufferedImage() throws IOException
-	{
-		// given
-		URL f1 = new File("test-resources/Thumbnailator/grid.png").toURL();
-		
-		// when
-		BufferedImage thumbnail = Thumbnails.of(f1)
-			.size(50, 50)
-			.asBufferedImage();
-		
-		// then
-		assertEquals(50, thumbnail.getWidth());
-		assertEquals(50, thumbnail.getHeight());
-	}
-
-	/**
-	 * Test for the {@link Thumbnails.Builder} class where,
-	 * <ol>
-	 * <li>Thumbnails.of(URL)</li>
-	 * <li>asBufferedImages()</li>
-	 * </ol>
-	 * and the expected outcome is,
-	 * <ol>
-	 * <li>Processing completes successfully.</li>
-	 * </ol>
-	 * @throws IOException 
-	 */	
-	@Test
-	public void of_URL_asBufferedImages() throws IOException
-	{
-		// given
-		URL f1 = new File("test-resources/Thumbnailator/grid.png").toURL();
-		
-		// when
-		List<BufferedImage> thumbnails = Thumbnails.of(f1)
-			.size(50, 50)
-			.asBufferedImages();
-		
-		// then
-		assertEquals(1, thumbnails.size());
-		
-		BufferedImage thumbnail = thumbnails.get(0);
-		assertEquals(50, thumbnail.getWidth());
-		assertEquals(50, thumbnail.getHeight());
-	}
-
-	/**
-	 * Test for the {@link Thumbnails.Builder} class where,
-	 * <ol>
-	 * <li>Thumbnails.of(URL)</li>
-	 * <li>toOutputStream()</li>
-	 * </ol>
-	 * and the expected outcome is,
-	 * <ol>
-	 * <li>Processing completes successfully.</li>
-	 * </ol>
-	 * @throws IOException 
-	 */	
-	@Test
-	public void of_URL_toOutputStream() throws IOException
-	{
-		// given
-		URL f1 = new File("test-resources/Thumbnailator/grid.png").toURL();
-		ByteArrayOutputStream os = new ByteArrayOutputStream();
-		
-		// when
-		Thumbnails.of(f1)
-			.size(50, 50)
-			.toOutputStream(os);
-			
-		// then
-		BufferedImage thumbnail = ImageIO.read(new ByteArrayInputStream(os.toByteArray()));
-		assertEquals("png", TestUtils.getFormatName(new ByteArrayInputStream(os.toByteArray())));
-		assertEquals(50, thumbnail.getWidth());
-		assertEquals(50, thumbnail.getHeight());
-	}
-
-	/**
-	 * Test for the {@link Thumbnails.Builder} class where,
-	 * <ol>
-	 * <li>Thumbnails.of(URL)</li>
-	 * <li>toOutputStreams()</li>
-	 * </ol>
-	 * and the expected outcome is,
-	 * <ol>
-	 * <li>Processing completes successfully.</li>
-	 * </ol>
-	 * @throws IOException 
-	 */	
-	@Test
-	public void of_URL_toOutputStreams() throws IOException
-	{
-		// given
-		URL f1 = new File("test-resources/Thumbnailator/grid.png").toURL();
-		ByteArrayOutputStream os = new ByteArrayOutputStream();
-		
-		// when
-		Thumbnails.of(f1)
-			.size(50, 50)
-			.toOutputStreams(Arrays.asList(os));
-		
-		// then
-		BufferedImage thumbnail = ImageIO.read(new ByteArrayInputStream(os.toByteArray()));
-		assertEquals("png", TestUtils.getFormatName(new ByteArrayInputStream(os.toByteArray())));
-		assertEquals(50, thumbnail.getWidth());
-		assertEquals(50, thumbnail.getHeight());
-	}
-
-	/**
-	 * Test for the {@link Thumbnails.Builder} class where,
-	 * <ol>
-	 * <li>Thumbnails.of(URL)</li>
-	 * <li>iterableBufferedImages()</li>
-	 * </ol>
-	 * and the expected outcome is,
-	 * <ol>
-	 * <li>Processing completes successfully.</li>
-	 * </ol>
-	 * @throws IOException 
-	 */	
-	@Test
-	public void of_URL_iterableBufferedImages() throws IOException
-	{
-		// given
-		URL f1 = new File("test-resources/Thumbnailator/grid.png").toURL();
-		
-		// when
-		Iterable<BufferedImage> thumbnails = Thumbnails.of(f1)
-			.size(50, 50)
-			.iterableBufferedImages();
-		
-		// then
-		Iterator<BufferedImage> iter = thumbnails.iterator();
-		
-		BufferedImage thumbnail = iter.next();
-		assertEquals(50, thumbnail.getWidth());
-		assertEquals(50, thumbnail.getHeight());
-		
-		assertFalse(iter.hasNext());
-	}
-
-	/**
-	 * Test for the {@link Thumbnails.Builder} class where,
-	 * <ol>
-	 * <li>Thumbnails.of(URL, URL)</li>
-	 * <li>toFile(File)</li>
-	 * </ol>
-	 * and the expected outcome is,
-	 * <ol>
-	 * <li>An IllegalArgumentException is thrown.</li>
-	 * </ol>
-	 * @throws IOException 
-	 */	
-	@Test(expected=IllegalArgumentException.class)
-	public void of_URLs_toFile() throws IOException
-	{
-		// given
-		URL f = new File("test-resources/Thumbnailator/grid.png").toURL();
-		File outFile = new File("test-resources/Thumbnailator/grid.tmp.png");
-		outFile.deleteOnExit();
-		
-		try
-		{
-			// when
-			Thumbnails.of(f, f)
-				.size(50, 50)
-				.toFile(outFile);
-		}
-		catch (IllegalArgumentException e)
-		{
-			// then
-			assertEquals("Cannot output multiple thumbnails to one file.", e.getMessage());
-			throw e;
-		}
-	}
-
-	/**
-	 * Test for the {@link Thumbnails.Builder} class where,
-	 * <ol>
-	 * <li>Thumbnails.of(URL, URL)</li>
-	 * <li>toFiles(Rename)</li>
-	 * </ol>
-	 * and the expected outcome is,
-	 * <ol>
-	 * <li>An IllegalStateException occurs.</li>
-	 * </ol>
-	 * @throws IOException 
-	 */	
-	@Test(expected=IllegalStateException.class)
-	public void of_URLs_toFiles_Rename() throws IOException
-	{
-		// given
-		URL f1 = new File("test-resources/Thumbnailator/grid.png").toURL();
-		URL f2 = new File("test-resources/Thumbnailator/grid.jpg").toURL();
-	
-		try
-		{
-			// when
-			Thumbnails.of(f1, f2)
-				.size(50, 50)
-				.toFiles(Rename.PREFIX_DOT_THUMBNAIL);
-		}
-		catch (IllegalStateException e)
-		{
-			// then
-			assertEquals("Cannot create thumbnails to files if original images are not from files.", e.getMessage());
-			throw e;
-		}
-	}
-
-	/**
-	 * Test for the {@link Thumbnails.Builder} class where,
-	 * <ol>
-	 * <li>Thumbnails.of(URL, URL)</li>
-	 * <li>asFiles(Rename)</li>
-	 * </ol>
-	 * and the expected outcome is,
-	 * <ol>
-	 * <li>An IllegalStateException occurs.</li>
-	 * </ol>
-	 * @throws IOException 
-	 */	
-	@Test(expected=IllegalStateException.class)
-	public void of_URLs_asFiles_Rename() throws IOException
-	{
-		// given
-		URL f1 = new File("test-resources/Thumbnailator/grid.png").toURL();
-		URL f2 = new File("test-resources/Thumbnailator/grid.jpg").toURL();
-		
-		try
-		{
-			// when
-			Thumbnails.of(f1, f2)
-				.size(50, 50)
-				.asFiles(Rename.PREFIX_DOT_THUMBNAIL);
-		}
-		catch (IllegalStateException e)
-		{
-			// then
-			assertEquals("Cannot create thumbnails to files if original images are not from files.", e.getMessage());
-			throw e;
-		}
-	}
-
-	/**
-	 * Test for the {@link Thumbnails.Builder} class where,
-	 * <ol>
-	 * <li>Thumbnails.of(URL, URL)</li>
-	 * <li>toFiles(Iterable<File>)</li>
-	 * </ol>
-	 * and the expected outcome is,
-	 * <ol>
-	 * <li>Two images are generated and written to a file whose name is
-	 * generated from the Iterable<File> object.</li>
-	 * </ol>
-	 * @throws IOException 
-	 */	
-	@Test
-	public void of_URLs_toFiles_Iterable() throws IOException
-	{
-		// given
-		URL f1 = new File("test-resources/Thumbnailator/grid.png").toURL();
-		URL f2 = new File("test-resources/Thumbnailator/grid.jpg").toURL();
-	
-		// when
-		Thumbnails.of(f1, f2)
-			.size(50, 50)
-			.toFiles(new ConsecutivelyNumberedFilenames(new File("test-resources/Thumbnailator"), "temp-%d.png"));
-		
-		// then
-		File outFile1 = new File("test-resources/Thumbnailator/temp-0.png");
-		File outFile2 = new File("test-resources/Thumbnailator/temp-1.png.JPEG");
-		outFile1.deleteOnExit();
-		outFile2.deleteOnExit();
-		
-		BufferedImage fromFileImage1 = ImageIO.read(outFile1);
-		assertEquals(50, fromFileImage1.getWidth());
-		assertEquals(50, fromFileImage1.getHeight());
-		
-		BufferedImage fromFileImage2 = ImageIO.read(outFile2);
-		assertEquals(50, fromFileImage2.getWidth());
-		assertEquals(50, fromFileImage2.getHeight());
-	}
-
-	/**
-	 * Test for the {@link Thumbnails.Builder} class where,
-	 * <ol>
-	 * <li>Thumbnails.of(URL, URL)</li>
-	 * <li>asFiles(Iterable<File>)</li>
-	 * </ol>
-	 * and the expected outcome is,
-	 * <ol>
-	 * <li>Two images are generated and written to a file whose name is
-	 * generated from the Iterable<File> object.</li>
-	 * </ol>
-	 * @throws IOException 
-	 */	
-	@Test
-	public void of_URLs_asFiles_Iterable() throws IOException
-	{
-		// given
-		URL f1 = new File("test-resources/Thumbnailator/grid.png").toURL();
-		URL f2 = new File("test-resources/Thumbnailator/grid.jpg").toURL();
-	
-		// when
-		List<File> thumbnails = Thumbnails.of(f1, f2)
-			.size(50, 50)
-			.asFiles(new ConsecutivelyNumberedFilenames(new File("test-resources/Thumbnailator"), "temp-%d.png"));
-		
-		// then
-		assertEquals(2, thumbnails.size());
-		
-		BufferedImage fromFileImage1 = ImageIO.read(thumbnails.get(0));
-		assertEquals(50, fromFileImage1.getWidth());
-		assertEquals(50, fromFileImage1.getHeight());
-		
-		BufferedImage fromFileImage2 = ImageIO.read(thumbnails.get(1));
-		assertEquals(50, fromFileImage2.getWidth());
-		assertEquals(50, fromFileImage2.getHeight());
-		
-		// clean up
-		thumbnails.get(0).deleteOnExit();
-		thumbnails.get(1).deleteOnExit();
-	}
-
-	/**
-	 * Test for the {@link Thumbnails.Builder} class where,
-	 * <ol>
-	 * <li>Thumbnails.of(URL, URL)</li>
-	 * <li>asBufferedImage()</li>
-	 * </ol>
-	 * and the expected outcome is,
-	 * <ol>
-	 * <li>An IllegalArgumentException is thrown.</li>
-	 * </ol>
-	 * @throws IOException 
-	 */	
-	@Test(expected=IllegalArgumentException.class)
-	public void of_URLs_asBufferedImage() throws IOException
-	{
-		// given
-		URL f = new File("test-resources/Thumbnailator/grid.png").toURL();
-		
-		try
-		{
-			// when
-			Thumbnails.of(f, f)
-				.size(50, 50)
-				.asBufferedImage();
-		}
-		catch (IllegalArgumentException e)
-		{
-			// then
-			assertEquals("Cannot create one thumbnail from multiple original images.", e.getMessage());
-			throw e;
-		}
-	}
-
-	/**
-	 * Test for the {@link Thumbnails.Builder} class where,
-	 * <ol>
-	 * <li>Thumbnails.of(URL, URL)</li>
-	 * <li>asBufferedImages()</li>
-	 * </ol>
-	 * and the expected outcome is,
-	 * <ol>
-	 * <li>Two images are generated and returned as BufferedImages in a List</li>
-	 * </ol>
-	 * @throws IOException 
-	 */	
-	@Test
-	public void of_URLs_asBufferedImages() throws IOException
-	{
-		// given
-		URL f1 = new File("test-resources/Thumbnailator/grid.png").toURL();
-		URL f2 = new File("test-resources/Thumbnailator/grid.jpg").toURL();
-		
-		// when
-		List<BufferedImage> thumbnails = Thumbnails.of(f1, f2)
-			.size(50, 50)
-			.asBufferedImages();
-		
-		// then
-		assertEquals(2, thumbnails.size());
-		
-		BufferedImage thumbnail1 = thumbnails.get(0);
-		assertEquals(50, thumbnail1.getWidth());
-		assertEquals(50, thumbnail1.getHeight());
-		
-		BufferedImage thumbnail2 = thumbnails.get(1);
-		assertEquals(50, thumbnail2.getWidth());
-		assertEquals(50, thumbnail2.getHeight());
-	}
-
-	/**
-	 * Test for the {@link Thumbnails.Builder} class where,
-	 * <ol>
-	 * <li>Thumbnails.of(URL, URL)</li>
-	 * <li>toOutputStream()</li>
-	 * </ol>
-	 * and the expected outcome is,
-	 * <ol>
-	 * <li>An IllegalArgumentException is thrown.</li>
-	 * </ol>
-	 * @throws IOException 
-	 */	
-	@Test(expected=IllegalArgumentException.class)
-	public void of_URLs_toOutputStream() throws IOException
-	{
-		// given
-		URL f = new File("test-resources/Thumbnailator/grid.png").toURL();
-		OutputStream os = mock(OutputStream.class);
-		
-		try
-		{
-			// when
-			Thumbnails.of(f, f)
-				.size(50, 50)
-				.toOutputStream(os);
-		}
-		catch (IllegalArgumentException e)
-		{
-			// then
-			assertEquals("Cannot output multiple thumbnails to a single OutputStream.", e.getMessage());
-			verifyZeroInteractions(os);
-			throw e;
-		}
-	}
-
-	/**
-	 * Test for the {@link Thumbnails.Builder} class where,
-	 * <ol>
-	 * <li>Thumbnails.of(URL, URL)</li>
-	 * <li>toOutputStreams()</li>
-	 * </ol>
-	 * and the expected outcome is,
-	 * <ol>
-	 * <li>Processing will be successful.</li>
-	 * </ol>
-	 * @throws IOException 
-	 */	
-	@Test
-	public void of_URLs_toOutputStreams() throws IOException
-	{
-		// given
-		URL f = new File("test-resources/Thumbnailator/grid.png").toURL();
-		ByteArrayOutputStream os1 = new ByteArrayOutputStream();
-		ByteArrayOutputStream os2 = new ByteArrayOutputStream();
-		
-		// when
-		Thumbnails.of(f, f)
-			.size(50, 50)
-			.toOutputStreams(Arrays.asList(os1, os2));
-		
-		//then
-		BufferedImage thumbnail = ImageIO.read(new ByteArrayInputStream(os1.toByteArray()));
-		assertEquals("png", TestUtils.getFormatName(new ByteArrayInputStream(os1.toByteArray())));
-		assertEquals(50, thumbnail.getWidth());
-		assertEquals(50, thumbnail.getHeight());
-		
-		thumbnail = ImageIO.read(new ByteArrayInputStream(os2.toByteArray()));
-		assertEquals("png", TestUtils.getFormatName(new ByteArrayInputStream(os2.toByteArray())));
-		assertEquals(50, thumbnail.getWidth());
-		assertEquals(50, thumbnail.getHeight());
-	}
-
-	/**
-	 * Test for the {@link Thumbnails.Builder} class where,
-	 * <ol>
-	 * <li>Thumbnails.of(URL, URL)</li>
-	 * <li>iterableBufferedImages()</li>
-	 * </ol>
-	 * and the expected outcome is,
-	 * <ol>
-	 * <li>Two images are generated and an Iterable which can iterate over the
-	 * two BufferedImages is returned.</li>
-	 * </ol>
-	 * @throws IOException 
-	 */	
-	@Test
-	public void of_URLs_iterableBufferedImages() throws IOException
-	{
-		// given
-		URL f1 = new File("test-resources/Thumbnailator/grid.png").toURL();
-		URL f2 = new File("test-resources/Thumbnailator/grid.jpg").toURL();
-		
-		// when
-		Iterable<BufferedImage> thumbnails = Thumbnails.of(f1, f2)
-			.size(50, 50)
-			.iterableBufferedImages();
-		
-		// then
-		Iterator<BufferedImage> iter = thumbnails.iterator();
-		
-		BufferedImage thumbnail1 = iter.next();
-		assertEquals(50, thumbnail1.getWidth());
-		assertEquals(50, thumbnail1.getHeight());
-		
-		BufferedImage thumbnail2 = iter.next();
-		assertEquals(50, thumbnail2.getWidth());
-		assertEquals(50, thumbnail2.getHeight());
-		
-		assertFalse(iter.hasNext());
-	}
-
-	/**
-	 * Test for the {@link Thumbnails.Builder} class where,
-	 * <ol>
-	 * <li>Thumbnails.fromImages([URL])</li>
-	 * <li>asBufferedImage()</li>
-	 * </ol>
-	 * and the expected outcome is,
-	 * <ol>
-	 * <li>A BufferedImage is returned</li>
-	 * </ol>
-	 */	
-	@Test
-	public void fromURLs_Single_asBufferedImage() throws IOException
-	{
-		// given
-		URL url = new File("test-resources/Thumbnailator/grid.png").toURL();
-		
-		// when
-		BufferedImage thumbnail = Thumbnails.fromURLs(Arrays.asList(url))
-			.size(100, 100)
-			.asBufferedImage();
-		
-		// then
-		assertEquals(100, thumbnail.getWidth());
-		assertEquals(100, thumbnail.getHeight());
-	}
-
-	/**
-	 * Test for the {@link Thumbnails.Builder} class where,
-	 * <ol>
-	 * <li>Thumbnails.fromImages([URL, URL])</li>
-	 * <li>asBufferedImage()</li>
-	 * </ol>
-	 * and the expected outcome is,
-	 * <ol>
-	 * <li>An IllegalStateException is thrown.</li>
-	 * </ol>
-	 */	
-	@Test(expected=IllegalArgumentException.class)
-	public void fromURLs_Multiple_asBufferedImage() throws IOException
-	{
-		// given
-		URL url = new File("test-resources/Thumbnailator/grid.png").toURL();
-		
-		try
-		{
-			// when
-			Thumbnails.fromURLs(Arrays.asList(url, url))
-				.size(100, 100)
-				.asBufferedImage();
-		}
-		catch (IllegalArgumentException e)
-		{
-			// then
-			assertEquals("Cannot create one thumbnail from multiple original images.", e.getMessage());
-			throw e;
-		}
-	}
-
-	/**
-	 * Test for the {@link Thumbnails.Builder} class where,
-	 * <ol>
-	 * <li>Thumbnails.fromImages([URL])</li>
-	 * <li>asBufferedImages()</li>
-	 * </ol>
-	 * and the expected outcome is,
-	 * <ol>
-	 * <li>An IllegalStateException is thrown.</li>
-	 * </ol>
-	 */	
-	@Test
-	public void fromURLs_Single_asBufferedImages() throws IOException
-	{
-		// given
-		URL url = new File("test-resources/Thumbnailator/grid.png").toURL();
-		
-		// when
-		List<BufferedImage> thumbnails = Thumbnails.fromURLs(Arrays.asList(url))
-			.size(100, 100)
-			.asBufferedImages();
-		
-		// then
-		assertEquals(1, thumbnails.size());
-		
-		assertEquals(100, thumbnails.get(0).getWidth());
-		assertEquals(100, thumbnails.get(0).getHeight());
-	}
-
-	/**
-	 * Test for the {@link Thumbnails.Builder} class where,
-	 * <ol>
-	 * <li>Thumbnails.fromImages([URL, URL])</li>
-	 * <li>asBufferedImage()</li>
-	 * </ol>
-	 * and the expected outcome is,
-	 * <ol>
-	 * <li>An IllegalStateException is thrown.</li>
-	 * </ol>
-	 */	
-	@Test
-	public void fromURLs_Multiple_asBufferedImages() throws IOException
-	{
-		// given
-		URL url = new File("test-resources/Thumbnailator/grid.png").toURL();
-		
-		// when
-		List<BufferedImage> thumbnails = Thumbnails.fromURLs(Arrays.asList(url, url))
-			.size(100, 100)
-			.asBufferedImages();
-		
-		// then
-		assertEquals(2, thumbnails.size());
-		
-		assertEquals(100, thumbnails.get(0).getWidth());
-		assertEquals(100, thumbnails.get(0).getHeight());
-		assertEquals(100, thumbnails.get(1).getWidth());
-		assertEquals(100, thumbnails.get(1).getHeight());
-	}
-	
-	/**
-	 * Test for the {@link Thumbnails.Builder} class where,
-	 * <ol>
-	 * <li>Thumbnails.fromImages(Iterable[URL])</li>
-	 * <li>asBufferedImage()</li>
-	 * </ol>
-	 * and the expected outcome is,
-	 * <ol>
-	 * <li>A BufferedImage is returned</li>
-	 * </ol>
-	 */	
-	@Test
-	public void fromURLsIterable_Single_asBufferedImage() throws IOException
-	{
-		// given
-		URL url = new File("test-resources/Thumbnailator/grid.png").toURL();
-		
-		// when
-		BufferedImage thumbnail = Thumbnails.fromURLs((Iterable<URL>)Arrays.asList(url))
-			.size(100, 100)
-			.asBufferedImage();
-		
-		// then
-		assertEquals(100, thumbnail.getWidth());
-		assertEquals(100, thumbnail.getHeight());
-	}
-	
-	/**
-	 * Test for the {@link Thumbnails.Builder} class where,
-	 * <ol>
-	 * <li>Thumbnails.fromImages(Iterable[URL, URL])</li>
-	 * <li>asBufferedImage()</li>
-	 * </ol>
-	 * and the expected outcome is,
-	 * <ol>
-	 * <li>An IllegalStateException is thrown.</li>
-	 * </ol>
-	 */	
-	@Test(expected=IllegalArgumentException.class)
-	public void fromURLsIterable_Multiple_asBufferedImage() throws IOException
-	{
-		// given
-		URL url = new File("test-resources/Thumbnailator/grid.png").toURL();
-		
-		try
-		{
-			// when
-			Thumbnails.fromURLs((Iterable<URL>)Arrays.asList(url, url))
-				.size(100, 100)
-				.asBufferedImage();
-		}
-		catch (IllegalArgumentException e)
-		{
-			// then
-			assertEquals("Cannot create one thumbnail from multiple original images.", e.getMessage());
-			throw e;
-		}
-	}
-	
-	/**
-	 * Test for the {@link Thumbnails.Builder} class where,
-	 * <ol>
-	 * <li>Thumbnails.fromImages(Iterable[URL])</li>
-	 * <li>asBufferedImages()</li>
-	 * </ol>
-	 * and the expected outcome is,
-	 * <ol>
-	 * <li>An IllegalStateException is thrown.</li>
-	 * </ol>
-	 */	
-	@Test
-	public void fromURLsIterable_Single_asBufferedImages() throws IOException
-	{
-		// given
-		URL url = new File("test-resources/Thumbnailator/grid.png").toURL();
-		
-		// when
-		List<BufferedImage> thumbnails = Thumbnails.fromURLs((Iterable<URL>)Arrays.asList(url))
-			.size(100, 100)
-			.asBufferedImages();
-		
-		// then
-		assertEquals(1, thumbnails.size());
-		
-		assertEquals(100, thumbnails.get(0).getWidth());
-		assertEquals(100, thumbnails.get(0).getHeight());
-	}
-	
-	/**
-	 * Test for the {@link Thumbnails.Builder} class where,
-	 * <ol>
-	 * <li>Thumbnails.fromImages(Iterable[URL, URL])</li>
-	 * <li>asBufferedImage()</li>
-	 * </ol>
-	 * and the expected outcome is,
-	 * <ol>
-	 * <li>An IllegalStateException is thrown.</li>
-	 * </ol>
-	 */	
-	@Test
-	public void fromURLsIterable_Multiple_asBufferedImages() throws IOException
-	{
-		// given
-		URL url = new File("test-resources/Thumbnailator/grid.png").toURL();
-		
-		// when
-		List<BufferedImage> thumbnails = Thumbnails.fromURLs((Iterable<URL>)Arrays.asList(url, url))
-			.size(100, 100)
-			.asBufferedImages();
-		
-		// then
-		assertEquals(2, thumbnails.size());
-		
-		assertEquals(100, thumbnails.get(0).getWidth());
-		assertEquals(100, thumbnails.get(0).getHeight());
-		assertEquals(100, thumbnails.get(1).getWidth());
-		assertEquals(100, thumbnails.get(1).getHeight());
-	}
-	
-	/**
-	 * Test for the {@link Thumbnails.Builder} class where,
-	 * <ol>
-	 * <li>Thumbnails.of(InputStream)</li>
-	 * <li>toFile(File)</li>
-	 * </ol>
-	 * and the expected outcome is,
-	 * <ol>
-	 * <li>An image is written to the specified file.</li>
-	 * </ol>
-	 * @throws IOException 
-	 */	
-	@Test
-	public void of_InputStream_toFile() throws IOException
-	{
-		// given
-		InputStream is = new FileInputStream("test-resources/Thumbnailator/grid.png");
-		File outFile = new File("test-resources/Thumbnailator/grid.tmp.png");
-		outFile.deleteOnExit();
-		
-		// when
-		Thumbnails.of(is)
-			.size(50, 50)
-			.toFile(outFile);
-		
-		// then
-		BufferedImage fromFileImage = ImageIO.read(outFile);
-		assertEquals(50, fromFileImage.getWidth());
-		assertEquals(50, fromFileImage.getHeight());
-	}
-	
-	/**
-	 * Test for the {@link Thumbnails.Builder} class where,
-	 * <ol>
-	 * <li>Thumbnails.of(InputStream)</li>
-	 * <li>toFiles(Rename)</li>
-	 * </ol>
-	 * and the expected outcome is,
-	 * <ol>
-	 * <li>An IllegalStateException occurs.</li>
-	 * </ol>
-	 * @throws IOException 
-	 */	
-	@Test(expected=IllegalStateException.class)
-	public void of_InputStream_toFiles_Rename() throws IOException
-	{
-		// given
-		InputStream is = new FileInputStream("test-resources/Thumbnailator/grid.png");
-		File outFile1 = new File("test-resources/Thumbnailator/thumbnail.grid.png");
-		outFile1.deleteOnExit();
-		
-		try
-		{
-			// when
-			Thumbnails.of(is)
-				.size(50, 50)
-				.toFiles(Rename.PREFIX_DOT_THUMBNAIL);
-		}
-		catch (IllegalStateException e)
-		{
-			// then
-			assertEquals("Cannot create thumbnails to files if original images are not from files.", e.getMessage());
-			throw e;
-		}
-	}
-	
-	/**
-	 * Test for the {@link Thumbnails.Builder} class where,
-	 * <ol>
-	 * <li>Thumbnails.of(InputStream)</li>
-	 * <li>asFiles(Rename)</li>
-	 * </ol>
-	 * and the expected outcome is,
-	 * <ol>
-	 * <li>An IllegalStateException occurs.</li>
-	 * </ol>
-	 * @throws IOException 
-	 */	
-	@Test(expected=IllegalStateException.class)
-	public void of_InputStream_asFiles_Rename() throws IOException
-	{
-		// given
-		InputStream is = new FileInputStream("test-resources/Thumbnailator/grid.png");
-		File outFile1 = new File("test-resources/Thumbnailator/thumbnail.grid.png");
-		outFile1.deleteOnExit();
-		
-		try
-		{
-			// when
-			Thumbnails.of(is)
-				.size(50, 50)
-				.asFiles(Rename.PREFIX_DOT_THUMBNAIL);
-		}
-		catch (IllegalStateException e)
-		{
-			// then
-			assertEquals("Cannot create thumbnails to files if original images are not from files.", e.getMessage());
-			throw e;
-		}
-	}
-	
-	/**
-	 * Test for the {@link Thumbnails.Builder} class where,
-	 * <ol>
-	 * <li>Thumbnails.of(InputStream)</li>
-	 * <li>toFiles(Iterable<File>)</li>
-	 * </ol>
-	 * and the expected outcome is,
-	 * <ol>
-	 * <li>An image is generated and written to a file whose name is generated
-	 * from the Iterable<File> object.</li>
-	 * </ol>
-	 * @throws IOException 
-	 */	
-	@Test
-	public void of_InputStream_toFiles_Iterable() throws IOException
-	{
-		// given
-		InputStream is = new FileInputStream("test-resources/Thumbnailator/grid.png");
-		
-		// when
-		Thumbnails.of(is)
-			.size(50, 50)
-			.toFiles(new ConsecutivelyNumberedFilenames(new File("test-resources/Thumbnailator"), "temp-%d.png"));
-		
-		// then
-		File outFile = new File("test-resources/Thumbnailator/temp-0.png");
-		outFile.deleteOnExit();
-		
-		BufferedImage fromFileImage1 = ImageIO.read(outFile);
-		assertEquals(50, fromFileImage1.getWidth());
-		assertEquals(50, fromFileImage1.getHeight());
-	}
-	
-	/**
-	 * Test for the {@link Thumbnails.Builder} class where,
-	 * <ol>
-	 * <li>Thumbnails.of(InputStream)</li>
-	 * <li>asFiles(Iterable<File>)</li>
-	 * </ol>
-	 * and the expected outcome is,
-	 * <ol>
-	 * <li>An image is generated and written to a file whose name is generated
-	 * from the Iterable<File> object.</li>
-	 * </ol>
-	 * @throws IOException 
-	 */	
-	@Test
-	public void of_InputStream_asFiles_Iterable() throws IOException
-	{
-		// given
-		InputStream is = new FileInputStream("test-resources/Thumbnailator/grid.png");
-		
-		// when
-		List<File> thumbnails = Thumbnails.of(is)
-			.size(50, 50)
-			.asFiles(new ConsecutivelyNumberedFilenames(new File("test-resources/Thumbnailator"), "temp-%d.png"));
-		
-		// then
-		File outFile1 = new File("test-resources/Thumbnailator/temp-0.png");
-		outFile1.deleteOnExit();
-		
-		assertEquals(1, thumbnails.size());
-		
-		BufferedImage fromFileImage1 = ImageIO.read(thumbnails.get(0));
-		assertEquals(50, fromFileImage1.getWidth());
-		assertEquals(50, fromFileImage1.getHeight());
-	}
-	
-	/**
-	 * Test for the {@link Thumbnails.Builder} class where,
-	 * <ol>
-	 * <li>Thumbnails.of(InputStream)</li>
-	 * <li>asBufferedImage()</li>
-	 * </ol>
-	 * and the expected outcome is,
-	 * <ol>
-	 * <li>Processing completes successfully.</li>
-	 * </ol>
-	 * @throws IOException 
-	 */	
-	@Test
-	public void of_InputStream_asBufferedImage() throws IOException
-	{
-		// given
-		InputStream is = new FileInputStream("test-resources/Thumbnailator/grid.png");
-		
-		// when
-		BufferedImage thumbnail = Thumbnails.of(is)
-			.size(50, 50)
-			.asBufferedImage();
-		
-		// then
-		assertEquals(50, thumbnail.getWidth());
-		assertEquals(50, thumbnail.getHeight());
-	}
-	
-	/**
-	 * Test for the {@link Thumbnails.Builder} class where,
-	 * <ol>
-	 * <li>Thumbnails.of(InputStream)</li>
-	 * <li>asBufferedImages()</li>
-	 * </ol>
-	 * and the expected outcome is,
-	 * <ol>
-	 * <li>Processing completes successfully.</li>
-	 * </ol>
-	 * @throws IOException 
-	 */	
-	@Test
-	public void of_InputStream_asBufferedImages() throws IOException
-	{
-		// given
-		InputStream is = new FileInputStream("test-resources/Thumbnailator/grid.png");
-		
-		// when
-		List<BufferedImage> thumbnails = Thumbnails.of(is)
-			.size(50, 50)
-			.asBufferedImages();
-		
-		// then
-		assertEquals(1, thumbnails.size());
-		
-		BufferedImage thumbnail = thumbnails.get(0);
-		assertEquals(50, thumbnail.getWidth());
-		assertEquals(50, thumbnail.getHeight());
-	}
-	
-	/**
-	 * Test for the {@link Thumbnails.Builder} class where,
-	 * <ol>
-	 * <li>Thumbnails.of(InputStream)</li>
-	 * <li>toOutputStream()</li>
-	 * </ol>
-	 * and the expected outcome is,
-	 * <ol>
-	 * <li>Processing completes successfully.</li>
-	 * </ol>
-	 * @throws IOException 
-	 */	
-	@Test
-	public void of_InputStream_toOutputStream() throws IOException
-	{
-		// given
-		InputStream is = new FileInputStream("test-resources/Thumbnailator/grid.png");
-		ByteArrayOutputStream os = new ByteArrayOutputStream();
-		
-		// when
-		Thumbnails.of(is)
-			.size(50, 50)
-			.toOutputStream(os);
-		
-		// then
-		BufferedImage thumbnail = ImageIO.read(new ByteArrayInputStream(os.toByteArray()));
-		assertEquals("png", TestUtils.getFormatName(new ByteArrayInputStream(os.toByteArray())));
-		assertEquals(50, thumbnail.getWidth());
-		assertEquals(50, thumbnail.getHeight());
-	}
-	
-	/**
-	 * Test for the {@link Thumbnails.Builder} class where,
-	 * <ol>
-	 * <li>Thumbnails.of(InputStream)</li>
-	 * <li>toOutputStreams()</li>
-	 * </ol>
-	 * and the expected outcome is,
-	 * <ol>
-	 * <li>Processing completes successfully.</li>
-	 * </ol>
-	 * @throws IOException 
-	 */	
-	@Test
-	public void of_InputStream_toOutputStreams() throws IOException
-	{
-		// given
-		InputStream is = new FileInputStream("test-resources/Thumbnailator/grid.png");
-		ByteArrayOutputStream os = new ByteArrayOutputStream();
-		
-		// when
-		Thumbnails.of(is)
-			.size(50, 50)
-			.toOutputStreams(Arrays.asList(os));
-		
-		// then
-		BufferedImage thumbnail = ImageIO.read(new ByteArrayInputStream(os.toByteArray()));
-		assertEquals("png", TestUtils.getFormatName(new ByteArrayInputStream(os.toByteArray())));
-		assertEquals(50, thumbnail.getWidth());
-		assertEquals(50, thumbnail.getHeight());
-	}
-	
-	/**
-	 * Test for the {@link Thumbnails.Builder} class where,
-	 * <ol>
-	 * <li>Thumbnails.of(InputStream)</li>
-	 * <li>iterableBufferedImages()</li>
-	 * </ol>
-	 * and the expected outcome is,
-	 * <ol>
-	 * <li>Processing completes successfully.</li>
-	 * </ol>
-	 * @throws IOException 
-	 */	
-	@Test
-	public void of_InputStream_iterableBufferedImages() throws IOException
-	{
-		// given
-		InputStream is = new FileInputStream("test-resources/Thumbnailator/grid.png");
-		
-		// when
-		Iterable<BufferedImage> thumbnails = Thumbnails.of(is)
-			.size(50, 50)
-			.iterableBufferedImages();
-		
-		// then
-		Iterator<BufferedImage> iter = thumbnails.iterator();
-		
-		BufferedImage thumbnail = iter.next();
-		assertEquals(50, thumbnail.getWidth());
-		assertEquals(50, thumbnail.getHeight());
-		
-		assertFalse(iter.hasNext());
-	}
-	
-	/**
-	 * Test for the {@link Thumbnails.Builder} class where,
-	 * <ol>
-	 * <li>Thumbnails.of(InputStream, InputStream)</li>
-	 * <li>toFile(File)</li>
-	 * </ol>
-	 * and the expected outcome is,
-	 * <ol>
-	 * <li>An IllegalArgumentException is thrown.</li>
-	 * </ol>
-	 * @throws IOException 
-	 */	
-	@Test(expected=IllegalArgumentException.class)
-	public void of_InputStreams_toFile() throws IOException
-	{
-		// given
-		InputStream is = new FileInputStream("test-resources/Thumbnailator/grid.png");
-		File outFile = new File("test-resources/Thumbnailator/grid.tmp.png");
-		outFile.deleteOnExit();
-		
-		try
-		{
-			// when
-			Thumbnails.of(is, is)
-				.size(50, 50)
-				.toFile(outFile);
-		}
-		catch (IllegalArgumentException e)
-		{
-			// then
-			assertEquals("Cannot output multiple thumbnails to one file.", e.getMessage());
-			throw e;
-		}
-	}
-	
-	/**
-	 * Test for the {@link Thumbnails.Builder} class where,
-	 * <ol>
-	 * <li>Thumbnails.of(InputStream, InputStream)</li>
-	 * <li>toFiles(Rename)</li>
-	 * </ol>
-	 * and the expected outcome is,
-	 * <ol>
-	 * <li>An IllegalStateException occurs.</li>
-	 * </ol>
-	 * @throws IOException 
-	 */	
-	@Test(expected=IllegalStateException.class)
-	public void of_InputStreams_toFiles_Rename() throws IOException
-	{
-		// given
-		InputStream is1 = new FileInputStream("test-resources/Thumbnailator/grid.png");
-		InputStream is2 = new FileInputStream("test-resources/Thumbnailator/grid.jpg");
-		
-		try
-		{
-			// when
-			Thumbnails.of(is1, is2)
-				.size(50, 50)
-				.toFiles(Rename.PREFIX_DOT_THUMBNAIL);
-		}
-		catch (IllegalStateException e)
-		{
-			// then
-			assertEquals("Cannot create thumbnails to files if original images are not from files.", e.getMessage());
-			throw e;
-		}
-	}
-	
-	/**
-	 * Test for the {@link Thumbnails.Builder} class where,
-	 * <ol>
-	 * <li>Thumbnails.of(InputStream, InputStream)</li>
-	 * <li>asFiles(Rename)</li>
-	 * </ol>
-	 * and the expected outcome is,
-	 * <ol>
-	 * <li>An IllegalStateException occurs.</li>
-	 * </ol>
-	 * @throws IOException 
-	 */	
-	@Test(expected=IllegalStateException.class)
-	public void of_InputStreams_asFiles_Rename() throws IOException
-	{
-		// given
-		InputStream is1 = new FileInputStream("test-resources/Thumbnailator/grid.png");
-		InputStream is2 = new FileInputStream("test-resources/Thumbnailator/grid.jpg");
-		
-		try
-		{
-			// when
-			Thumbnails.of(is1, is2)
-				.size(50, 50)
-				.asFiles(Rename.PREFIX_DOT_THUMBNAIL);
-		}
-		catch (IllegalStateException e)
-		{
-			// then
-			assertEquals("Cannot create thumbnails to files if original images are not from files.", e.getMessage());
-			throw e;
-		}
-	}
-	
-	/**
-	 * Test for the {@link Thumbnails.Builder} class where,
-	 * <ol>
-	 * <li>Thumbnails.of(InputStream, InputStream)</li>
-	 * <li>toFiles(Iterable<File>)</li>
-	 * </ol>
-	 * and the expected outcome is,
-	 * <ol>
-	 * <li>Two images are generated and written to a file whose name is
-	 * generated from the Iterable<File> object.</li>
-	 * </ol>
-	 * @throws IOException 
-	 */	
-	@Test
-	public void of_InputStreams_toFiles_Iterable() throws IOException
-	{
-		// given
-		InputStream is1 = new FileInputStream("test-resources/Thumbnailator/grid.png");
-		InputStream is2 = new FileInputStream("test-resources/Thumbnailator/grid.jpg");
-		
-		// when
-		Thumbnails.of(is1, is2)
-			.size(50, 50)
-			.toFiles(new ConsecutivelyNumberedFilenames(new File("test-resources/Thumbnailator"), "temp-%d.png"));
-		
-		// then
-		File outFile1 = new File("test-resources/Thumbnailator/temp-0.png");
-		File outFile2 = new File("test-resources/Thumbnailator/temp-1.png.JPEG");
-		outFile1.deleteOnExit();
-		outFile2.deleteOnExit();
-		
-		BufferedImage fromFileImage1 = ImageIO.read(outFile1);
-		assertEquals(50, fromFileImage1.getWidth());
-		assertEquals(50, fromFileImage1.getHeight());
-		
-		BufferedImage fromFileImage2 = ImageIO.read(outFile2);
-		assertEquals(50, fromFileImage2.getWidth());
-		assertEquals(50, fromFileImage2.getHeight());
-	}
-	
-	/**
-	 * Test for the {@link Thumbnails.Builder} class where,
-	 * <ol>
-	 * <li>Thumbnails.of(InputStream, InputStream)</li>
-	 * <li>asFiles(Iterable<File>)</li>
-	 * </ol>
-	 * and the expected outcome is,
-	 * <ol>
-	 * <li>Two images are generated and written to a file whose name is
-	 * generated from the Iterable<File> object.</li>
-	 * </ol>
-	 * @throws IOException 
-	 */	
-	@Test
-	public void of_InputStreams_asFiles_Iterable() throws IOException
-	{
-		// given
-		InputStream is1 = new FileInputStream("test-resources/Thumbnailator/grid.png");
-		InputStream is2 = new FileInputStream("test-resources/Thumbnailator/grid.jpg");
-		
-		// when
-		List<File> thumbnails = Thumbnails.of(is1, is2)
-			.size(50, 50)
-			.asFiles(new ConsecutivelyNumberedFilenames(new File("test-resources/Thumbnailator"), "temp-%d.png"));
-		
-		// then
-		assertEquals(2, thumbnails.size());
-		
-		BufferedImage fromFileImage1 = ImageIO.read(thumbnails.get(0));
-		assertEquals(50, fromFileImage1.getWidth());
-		assertEquals(50, fromFileImage1.getHeight());
-		
-		BufferedImage fromFileImage2 = ImageIO.read(thumbnails.get(1));
-		assertEquals(50, fromFileImage2.getWidth());
-		assertEquals(50, fromFileImage2.getHeight());
-		
-		// clean up
-		thumbnails.get(0).deleteOnExit();
-		thumbnails.get(1).deleteOnExit();
-	}
-	
-	/**
-	 * Test for the {@link Thumbnails.Builder} class where,
-	 * <ol>
-	 * <li>Thumbnails.of(InputStream, InputStream)</li>
-	 * <li>asBufferedImage()</li>
-	 * </ol>
-	 * and the expected outcome is,
-	 * <ol>
-	 * <li>An IllegalArgumentException is thrown.</li>
-	 * </ol>
-	 * @throws IOException 
-	 */	
-	@Test(expected=IllegalArgumentException.class)
-	public void of_InputStreams_asBufferedImage() throws IOException
-	{
-		// given
-		InputStream is = new FileInputStream("test-resources/Thumbnailator/grid.png");
-		
-		try
-		{
-			// when
-			Thumbnails.of(is, is)
-				.size(50, 50)
-				.asBufferedImage();
-		}
-		catch (IllegalArgumentException e)
-		{
-			// then
-			assertEquals("Cannot create one thumbnail from multiple original images.", e.getMessage());
-			throw e;
-		}
-	}
-	
-	/**
-	 * Test for the {@link Thumbnails.Builder} class where,
-	 * <ol>
-	 * <li>Thumbnails.of(InputStream, InputStream)</li>
-	 * <li>asBufferedImages()</li>
-	 * </ol>
-	 * and the expected outcome is,
-	 * <ol>
-	 * <li>Two images are generated and returned as BufferedImages in a List</li>
-	 * </ol>
-	 * @throws IOException 
-	 */	
-	@Test
-	public void of_InputStreams_asBufferedImages() throws IOException
-	{
-		// given
-		InputStream is1 = new FileInputStream("test-resources/Thumbnailator/grid.png");
-		InputStream is2 = new FileInputStream("test-resources/Thumbnailator/grid.jpg");
-		
-		// when
-		List<BufferedImage> thumbnails = Thumbnails.of(is1, is2)
-			.size(50, 50)
-			.asBufferedImages();
-		
-		// then
-		assertEquals(2, thumbnails.size());
-		
-		BufferedImage thumbnail1 = thumbnails.get(0);
-		assertEquals(50, thumbnail1.getWidth());
-		assertEquals(50, thumbnail1.getHeight());
-		
-		BufferedImage thumbnail2 = thumbnails.get(1);
-		assertEquals(50, thumbnail2.getWidth());
-		assertEquals(50, thumbnail2.getHeight());
-	}
-	
-	/**
-	 * Test for the {@link Thumbnails.Builder} class where,
-	 * <ol>
-	 * <li>Thumbnails.of(InputStream, InputStream)</li>
-	 * <li>toOutputStream()</li>
-	 * </ol>
-	 * and the expected outcome is,
-	 * <ol>
-	 * <li>An IllegalArgumentException is thrown.</li>
-	 * </ol>
-	 * @throws IOException 
-	 */	
-	@Test(expected=IllegalArgumentException.class)
-	public void of_InputStreams_toOutputStream() throws IOException
-	{
-		// given
-		InputStream is = new FileInputStream("test-resources/Thumbnailator/grid.png");
-		OutputStream os = mock(OutputStream.class);
-		
-		try
-		{
-			// when
-			Thumbnails.of(is, is)
-				.size(50, 50)
-				.toOutputStream(os);
-		}
-		catch (IllegalArgumentException e)
-		{
-			// then
-			assertEquals("Cannot output multiple thumbnails to a single OutputStream.", e.getMessage());
-			verifyZeroInteractions(os);
-			throw e;
-		}
-	}
-	
-	/**
-	 * Test for the {@link Thumbnails.Builder} class where,
-	 * <ol>
-	 * <li>Thumbnails.of(InputStream, InputStream)</li>
-	 * <li>toOutputStreams()</li>
-	 * </ol>
-	 * and the expected outcome is,
-	 * <ol>
-	 * <li>Processing will be successful.</li>
-	 * </ol>
-	 * @throws IOException 
-	 */	
-	@Test
-	public void of_InputStreams_toOutputStreams() throws IOException
-	{
-		// given
-		InputStream is1 = new FileInputStream("test-resources/Thumbnailator/grid.png");
-		InputStream is2 = new FileInputStream("test-resources/Thumbnailator/grid.png");
-		ByteArrayOutputStream os1 = new ByteArrayOutputStream();
-		ByteArrayOutputStream os2 = new ByteArrayOutputStream();
-		
-		// when
-		Thumbnails.of(is1, is2)
-			.size(50, 50)
-			.toOutputStreams(Arrays.asList(os1, os2));
-		
-		//then
-		BufferedImage thumbnail = ImageIO.read(new ByteArrayInputStream(os1.toByteArray()));
-		assertEquals("png", TestUtils.getFormatName(new ByteArrayInputStream(os1.toByteArray())));
-		assertEquals(50, thumbnail.getWidth());
-		assertEquals(50, thumbnail.getHeight());
-		
-		thumbnail = ImageIO.read(new ByteArrayInputStream(os2.toByteArray()));
-		assertEquals("png", TestUtils.getFormatName(new ByteArrayInputStream(os2.toByteArray())));
-		assertEquals(50, thumbnail.getWidth());
-		assertEquals(50, thumbnail.getHeight());
-	}
-	
-	/**
-	 * Test for the {@link Thumbnails.Builder} class where,
-	 * <ol>
-	 * <li>Thumbnails.of(InputStream, InputStream)</li>
-	 * <li>iterableBufferedImages()</li>
-	 * </ol>
-	 * and the expected outcome is,
-	 * <ol>
-	 * <li>Two images are generated and an Iterable which can iterate over the
-	 * two BufferedImages is returned.</li>
-	 * </ol>
-	 * @throws IOException 
-	 */	
-	@Test
-	public void of_InputStreams_iterableBufferedImages() throws IOException
-	{
-		// given
-		InputStream is1 = new FileInputStream("test-resources/Thumbnailator/grid.png");
-		InputStream is2 = new FileInputStream("test-resources/Thumbnailator/grid.jpg");
-		
-		// when
-		Iterable<BufferedImage> thumbnails = Thumbnails.of(is1, is2)
-			.size(50, 50)
-			.iterableBufferedImages();
-		
-		// then
-		Iterator<BufferedImage> iter = thumbnails.iterator();
-		
-		BufferedImage thumbnail1 = iter.next();
-		assertEquals(50, thumbnail1.getWidth());
-		assertEquals(50, thumbnail1.getHeight());
-		
-		BufferedImage thumbnail2 = iter.next();
-		assertEquals(50, thumbnail2.getWidth());
-		assertEquals(50, thumbnail2.getHeight());
-		
-		assertFalse(iter.hasNext());
-	}
-	
-	/**
-	 * Test for the {@link Thumbnails.Builder} class where,
-	 * <ol>
-	 * <li>Thumbnails.fromImages([InputStream])</li>
-	 * <li>asBufferedImage()</li>
-	 * </ol>
-	 * and the expected outcome is,
-	 * <ol>
-	 * <li>A BufferedImage is returned</li>
-	 * </ol>
-	 */	
-	@Test
-	public void fromInputStreams_Single_asBufferedImage() throws IOException
-	{
-		// given
-		InputStream is = new FileInputStream("test-resources/Thumbnailator/grid.png");
-		
-		// when
-		BufferedImage thumbnail = Thumbnails.fromInputStreams(Arrays.asList(is))
-			.size(100, 100)
-			.asBufferedImage();
-		
-		// then
-		assertEquals(100, thumbnail.getWidth());
-		assertEquals(100, thumbnail.getHeight());
-	}
-	
-	/**
-	 * Test for the {@link Thumbnails.Builder} class where,
-	 * <ol>
-	 * <li>Thumbnails.fromImages([InputStream, InputStream])</li>
-	 * <li>asBufferedImage()</li>
-	 * </ol>
-	 * and the expected outcome is,
-	 * <ol>
-	 * <li>An IllegalStateException is thrown.</li>
-	 * </ol>
-	 */	
-	@Test(expected=IllegalArgumentException.class)
-	public void fromInputStreams_Multiple_asBufferedImage() throws IOException
-	{
-		// given
-		InputStream is = new FileInputStream("test-resources/Thumbnailator/grid.png");
-		
-		try
-		{
-			// when
-			Thumbnails.fromInputStreams(Arrays.asList(is, is))
-				.size(100, 100)
-				.asBufferedImage();
-		}
-		catch (IllegalArgumentException e)
-		{
-			// then
-			assertEquals("Cannot create one thumbnail from multiple original images.", e.getMessage());
-			throw e;
-		}
-	}
-	
-	/**
-	 * Test for the {@link Thumbnails.Builder} class where,
-	 * <ol>
-	 * <li>Thumbnails.fromImages([InputStream])</li>
-	 * <li>asBufferedImages()</li>
-	 * </ol>
-	 * and the expected outcome is,
-	 * <ol>
-	 * <li>An IllegalStateException is thrown.</li>
-	 * </ol>
-	 */	
-	@Test
-	public void fromInputStreams_Single_asBufferedImages() throws IOException
-	{
-		// given
-		InputStream is = new FileInputStream("test-resources/Thumbnailator/grid.png");
-		
-		// when
-		List<BufferedImage> thumbnails = Thumbnails.fromInputStreams(Arrays.asList(is))
-			.size(100, 100)
-			.asBufferedImages();
-		
-		// then
-		assertEquals(1, thumbnails.size());
-		
-		assertEquals(100, thumbnails.get(0).getWidth());
-		assertEquals(100, thumbnails.get(0).getHeight());
-	}
-	
-	/**
-	 * Test for the {@link Thumbnails.Builder} class where,
-	 * <ol>
-	 * <li>Thumbnails.fromImages([InputStream, InputStream])</li>
-	 * <li>asBufferedImage()</li>
-	 * </ol>
-	 * and the expected outcome is,
-	 * <ol>
-	 * <li>An IllegalStateException is thrown.</li>
-	 * </ol>
-	 */	
-	@Test
-	public void fromInputStreams_Multiple_asBufferedImages() throws IOException
-	{
-		// given
-		InputStream is1 = new FileInputStream("test-resources/Thumbnailator/grid.png");
-		InputStream is2 = new FileInputStream("test-resources/Thumbnailator/grid.png");
-		
-		// when
-		List<BufferedImage> thumbnails = Thumbnails.fromInputStreams(Arrays.asList(is1, is2))
-			.size(100, 100)
-			.asBufferedImages();
-		
-		// then
-		assertEquals(2, thumbnails.size());
-		
-		assertEquals(100, thumbnails.get(0).getWidth());
-		assertEquals(100, thumbnails.get(0).getHeight());
-		assertEquals(100, thumbnails.get(1).getWidth());
-		assertEquals(100, thumbnails.get(1).getHeight());
-	}
-
-	/**
-	 * Test for the {@link Thumbnails.Builder} class where,
-	 * <ol>
-	 * <li>Thumbnails.fromImages([FileInputStream])</li>
-	 * <li>asBufferedImage()</li>
-	 * </ol>
-	 * and the expected outcome is,
-	 * <ol>
-	 * <li>A BufferedImage is returned</li>
-	 * </ol>
-	 */	
-	@Test
-	public void fromInputStreams_Single_FileInputStream_asBufferedImage() throws IOException
-	{
-		// given
-		FileInputStream is = new FileInputStream("test-resources/Thumbnailator/grid.png");
-		
-		// when
-		BufferedImage thumbnail = Thumbnails.fromInputStreams(Arrays.asList(is))
-			.size(100, 100)
-			.asBufferedImage();
-		
-		// then
-		assertEquals(100, thumbnail.getWidth());
-		assertEquals(100, thumbnail.getHeight());
-	}
-
-	/**
-	 * Test for the {@link Thumbnails.Builder} class where,
-	 * <ol>
-	 * <li>Thumbnails.fromImages([FileInputStream, FileInputStream])</li>
-	 * <li>asBufferedImage()</li>
-	 * </ol>
-	 * and the expected outcome is,
-	 * <ol>
-	 * <li>An IllegalStateException is thrown.</li>
-	 * </ol>
-	 */	
-	@Test(expected=IllegalArgumentException.class)
-	public void fromInputStreams_Multiple_FileInputStream_asBufferedImage() throws IOException
-	{
-		// given
-		FileInputStream is = new FileInputStream("test-resources/Thumbnailator/grid.png");
-		
-		try
-		{
-			// when
-			Thumbnails.fromInputStreams(Arrays.asList(is, is))
-				.size(100, 100)
-				.asBufferedImage();
-		}
-		catch (IllegalArgumentException e)
-		{
-			// then
-			assertEquals("Cannot create one thumbnail from multiple original images.", e.getMessage());
-			throw e;
-		}
-	}
-
-	/**
-	 * Test for the {@link Thumbnails.Builder} class where,
-	 * <ol>
-	 * <li>Thumbnails.fromImages([FileInputStream])</li>
-	 * <li>asBufferedImages()</li>
-	 * </ol>
-	 * and the expected outcome is,
-	 * <ol>
-	 * <li>An IllegalStateException is thrown.</li>
-	 * </ol>
-	 */	
-	@Test
-	public void fromInputStreams_Single_FileInputStream_asBufferedImages() throws IOException
-	{
-		// given
-		FileInputStream is = new FileInputStream("test-resources/Thumbnailator/grid.png");
-		
-		// when
-		List<BufferedImage> thumbnails = Thumbnails.fromInputStreams(Arrays.asList(is))
-			.size(100, 100)
-			.asBufferedImages();
-		
-		// then
-		assertEquals(1, thumbnails.size());
-		
-		assertEquals(100, thumbnails.get(0).getWidth());
-		assertEquals(100, thumbnails.get(0).getHeight());
-	}
-
-	/**
-	 * Test for the {@link Thumbnails.Builder} class where,
-	 * <ol>
-	 * <li>Thumbnails.fromImages([FileInputStream, FileInputStream])</li>
-	 * <li>asBufferedImage()</li>
-	 * </ol>
-	 * and the expected outcome is,
-	 * <ol>
-	 * <li>An IllegalStateException is thrown.</li>
-	 * </ol>
-	 */	
-	@Test
-	public void fromInputStream_Multiple_FileInputStream_asBufferedImages() throws IOException
-	{
-		// given
-		FileInputStream fis1 = new FileInputStream("test-resources/Thumbnailator/grid.png");
-		FileInputStream fis2 = new FileInputStream("test-resources/Thumbnailator/grid.png");
-		
-		// when
-		List<BufferedImage> thumbnails = Thumbnails.fromInputStreams(Arrays.asList(fis1, fis2))
-			.size(100, 100)
-			.asBufferedImages();
-		
-		// then
-		assertEquals(2, thumbnails.size());
-		
-		assertEquals(100, thumbnails.get(0).getWidth());
-		assertEquals(100, thumbnails.get(0).getHeight());
-		assertEquals(100, thumbnails.get(1).getWidth());
-		assertEquals(100, thumbnails.get(1).getHeight());
-	}
-
-	/**
-	 * Test for the {@link Thumbnails.Builder} class where,
-	 * <ol>
-	 * <li>Thumbnails.of(InputStream)</li>
-	 * <li>InputStream is a FileInputStream</li>
-	 * <li>toFile(File)</li>
-	 * </ol>
-	 * and the expected outcome is,
-	 * <ol>
-	 * <li>An image is written to the specified file.</li>
-	 * </ol>
-	 * @throws IOException 
-	 */	
-	@Test
-	public void of_InputStream_FileInputStream_toFile() throws IOException
-	{
-		// given
-		FileInputStream is = new FileInputStream("test-resources/Thumbnailator/grid.png");
-		File outFile = new File("test-resources/Thumbnailator/grid.tmp.png");
-		outFile.deleteOnExit();
-		
-		// when
-		Thumbnails.of(is)
-			.size(50, 50)
-			.toFile(outFile);
-		
-		// then
-		BufferedImage fromFileImage = ImageIO.read(outFile);
-		assertEquals(50, fromFileImage.getWidth());
-		assertEquals(50, fromFileImage.getHeight());
-	}
-	
-	/**
-	 * Test for the {@link Thumbnails.Builder} class where,
-	 * <ol>
-	 * <li>Thumbnails.fromImages(Iterable[InputStream])</li>
-	 * <li>asBufferedImage()</li>
-	 * </ol>
-	 * and the expected outcome is,
-	 * <ol>
-	 * <li>A BufferedImage is returned</li>
-	 * </ol>
-	 */	
-	@Test
-	public void fromInputStreamsIterable_Single_asBufferedImage() throws IOException
-	{
-		// given
-		InputStream is = new FileInputStream("test-resources/Thumbnailator/grid.png");
-		
-		// when
-		BufferedImage thumbnail = Thumbnails.fromInputStreams((Iterable<InputStream>)Arrays.asList(is))
-			.size(100, 100)
-			.asBufferedImage();
-		
-		// then
-		assertEquals(100, thumbnail.getWidth());
-		assertEquals(100, thumbnail.getHeight());
-	}
-	
-	/**
-	 * Test for the {@link Thumbnails.Builder} class where,
-	 * <ol>
-	 * <li>Thumbnails.fromImages(Iterable[InputStream, InputStream])</li>
-	 * <li>asBufferedImage()</li>
-	 * </ol>
-	 * and the expected outcome is,
-	 * <ol>
-	 * <li>An IllegalStateException is thrown.</li>
-	 * </ol>
-	 */	
-	@Test(expected=IllegalArgumentException.class)
-	public void fromInputStreamsIterable_Multiple_asBufferedImage() throws IOException
-	{
-		// given
-		InputStream is = new FileInputStream("test-resources/Thumbnailator/grid.png");
-		
-		try
-		{
-			// when
-			Thumbnails.fromInputStreams((Iterable<InputStream>)Arrays.asList(is, is))
-				.size(100, 100)
-				.asBufferedImage();
-		}
-		catch (IllegalArgumentException e)
-		{
-			// then
-			assertEquals("Cannot create one thumbnail from multiple original images.", e.getMessage());
-			throw e;
-		}
-	}
-	
-	/**
-	 * Test for the {@link Thumbnails.Builder} class where,
-	 * <ol>
-	 * <li>Thumbnails.fromImages(Iterable[InputStream])</li>
-	 * <li>asBufferedImages()</li>
-	 * </ol>
-	 * and the expected outcome is,
-	 * <ol>
-	 * <li>An IllegalStateException is thrown.</li>
-	 * </ol>
-	 */	
-	@Test
-	public void fromInputStreamsIterable_Single_asBufferedImages() throws IOException
-	{
-		// given
-		InputStream is = new FileInputStream("test-resources/Thumbnailator/grid.png");
-		
-		// when
-		List<BufferedImage> thumbnails = Thumbnails.fromInputStreams((Iterable<InputStream>)Arrays.asList(is))
-			.size(100, 100)
-			.asBufferedImages();
-		
-		// then
-		assertEquals(1, thumbnails.size());
-		
-		assertEquals(100, thumbnails.get(0).getWidth());
-		assertEquals(100, thumbnails.get(0).getHeight());
-	}
-	
-	/**
-	 * Test for the {@link Thumbnails.Builder} class where,
-	 * <ol>
-	 * <li>Thumbnails.fromImages(Iterable[InputStream, InputStream])</li>
-	 * <li>asBufferedImage()</li>
-	 * </ol>
-	 * and the expected outcome is,
-	 * <ol>
-	 * <li>An IllegalStateException is thrown.</li>
-	 * </ol>
-	 */	
-	@Test
-	public void fromInputStreamsIterable_Multiple_asBufferedImages() throws IOException
-	{
-		// given
-		InputStream is1 = new FileInputStream("test-resources/Thumbnailator/grid.png");
-		InputStream is2 = new FileInputStream("test-resources/Thumbnailator/grid.png");
-		
-		// when
-		List<BufferedImage> thumbnails = Thumbnails.fromInputStreams((Iterable<InputStream>)Arrays.asList(is1, is2))
-			.size(100, 100)
-			.asBufferedImages();
-		
-		// then
-		assertEquals(2, thumbnails.size());
-		
-		assertEquals(100, thumbnails.get(0).getWidth());
-		assertEquals(100, thumbnails.get(0).getHeight());
-		assertEquals(100, thumbnails.get(1).getWidth());
-		assertEquals(100, thumbnails.get(1).getHeight());
-	}
-	
-	/**
-	 * Test for the {@link Thumbnails.Builder} class where,
-	 * <ol>
-	 * <li>Thumbnails.fromImages(Iterable[FileInputStream])</li>
-	 * <li>asBufferedImage()</li>
-	 * </ol>
-	 * and the expected outcome is,
-	 * <ol>
-	 * <li>A BufferedImage is returned</li>
-	 * </ol>
-	 */	
-	@Test
-	public void fromInputStreamsIterable_Single_FileInputStream_asBufferedImage() throws IOException
-	{
-		// given
-		FileInputStream is = new FileInputStream("test-resources/Thumbnailator/grid.png");
-		
-		// when
-		BufferedImage thumbnail = Thumbnails.fromInputStreams((Iterable<FileInputStream>)Arrays.asList(is))
-			.size(100, 100)
-			.asBufferedImage();
-		
-		// then
-		assertEquals(100, thumbnail.getWidth());
-		assertEquals(100, thumbnail.getHeight());
-	}
-	
-	/**
-	 * Test for the {@link Thumbnails.Builder} class where,
-	 * <ol>
-	 * <li>Thumbnails.fromImages(Iterable[FileInputStream, FileInputStream])</li>
-	 * <li>asBufferedImage()</li>
-	 * </ol>
-	 * and the expected outcome is,
-	 * <ol>
-	 * <li>An IllegalStateException is thrown.</li>
-	 * </ol>
-	 */	
-	@Test(expected=IllegalArgumentException.class)
-	public void fromInputStreamsIterable_Multiple_FileInputStream_asBufferedImage() throws IOException
-	{
-		// given
-		FileInputStream is = new FileInputStream("test-resources/Thumbnailator/grid.png");
-		
-		try
-		{
-			// when
-			Thumbnails.fromInputStreams((Iterable<FileInputStream>)Arrays.asList(is, is))
-				.size(100, 100)
-				.asBufferedImage();
-		}
-		catch (IllegalArgumentException e)
-		{
-			// then
-			assertEquals("Cannot create one thumbnail from multiple original images.", e.getMessage());
-			throw e;
-		}
-	}
-	
-	/**
-	 * Test for the {@link Thumbnails.Builder} class where,
-	 * <ol>
-	 * <li>Thumbnails.fromImages(Iterable[FileInputStream])</li>
-	 * <li>asBufferedImages()</li>
-	 * </ol>
-	 * and the expected outcome is,
-	 * <ol>
-	 * <li>An IllegalStateException is thrown.</li>
-	 * </ol>
-	 */	
-	@Test
-	public void fromInputStreamsIterable_Single_FileInputStream_asBufferedImages() throws IOException
-	{
-		// given
-		FileInputStream is = new FileInputStream("test-resources/Thumbnailator/grid.png");
-		
-		// when
-		List<BufferedImage> thumbnails = Thumbnails.fromInputStreams((Iterable<FileInputStream>)Arrays.asList(is))
-			.size(100, 100)
-			.asBufferedImages();
-		
-		// then
-		assertEquals(1, thumbnails.size());
-		
-		assertEquals(100, thumbnails.get(0).getWidth());
-		assertEquals(100, thumbnails.get(0).getHeight());
-	}
-	
-	/**
-	 * Test for the {@link Thumbnails.Builder} class where,
-	 * <ol>
-	 * <li>Thumbnails.fromImages(Iterable[FileInputStream, FileInputStream])</li>
-	 * <li>asBufferedImage()</li>
-	 * </ol>
-	 * and the expected outcome is,
-	 * <ol>
-	 * <li>An IllegalStateException is thrown.</li>
-	 * </ol>
-	 */	
-	@Test
-	public void fromInputStreamIterable_Multiple_FileInputStream_asBufferedImages() throws IOException
-	{
-		// given
-		FileInputStream fis1 = new FileInputStream("test-resources/Thumbnailator/grid.png");
-		FileInputStream fis2 = new FileInputStream("test-resources/Thumbnailator/grid.png");
-		
-		// when
-		List<BufferedImage> thumbnails = Thumbnails.fromInputStreams((Iterable<FileInputStream>)Arrays.asList(fis1, fis2))
-			.size(100, 100)
-			.asBufferedImages();
-		
-		// then
-		assertEquals(2, thumbnails.size());
-		
-		assertEquals(100, thumbnails.get(0).getWidth());
-		assertEquals(100, thumbnails.get(0).getHeight());
-		assertEquals(100, thumbnails.get(1).getWidth());
-		assertEquals(100, thumbnails.get(1).getHeight());
-	}
-	
-	/**
-	 * Test for the {@link Thumbnails.Builder} class where,
-	 * <ol>
-	 * <li>input is a file</li>
-	 * <li>output is via toFile</li>
-	 * <li>where the input and output file is the same</li>
-	 * </ol>
-	 * and the expected outcome is,
-	 * <ol>
-	 * <li>The file size will be smaller after the resize.</li>
-	 * </ol>
-	 */	
-	@Test
-	public void fileSizeDecreasesAfterResize() throws IOException
-	{
-		// set up
-		File sourceFile = new File("test-resources/Thumbnailator/grid.png");
-		File f = new File("test-resources/Thumbnailator/tmp-grid.png");
-		
-		// copy the image to a temporary file.
-		TestUtils.copyFile(sourceFile, f);
-		
-		// given
-		long fileSizeBefore = f.length();
-		
-		// when
-		Thumbnails.of(f)
-			.size(100, 100)
-			.toFile(f);
-		
-		// then
-		long fileSizeAfter = f.length();
-		f.delete();
-		
-		assertTrue(fileSizeAfter < fileSizeBefore);
-	}
-	
-	/**
-	 * Test for the {@link Thumbnails.Builder} class where,
-	 * <ol>
-	 * <li>the two argument toFile(File) is called</li>
-	 * <li>allowOverwrite is true</li>
-	 * </ol>
-	 * and the expected outcome is,
-	 * <ol>
-	 * <li>The destination file is overwritten</li>
-	 * </ol>
-	 */	
-	@Test
-	public void toFile_File_AllowOverwrite() throws IOException
-	{
-		// set up
-		File sourceFile = new File("test-resources/Thumbnailator/grid.png");
-		File f = TestUtils.createTempFile(TMPDIR, "png");
-		
-		// copy the image to a temporary file.
-		TestUtils.copyFile(sourceFile, f);
-		
-		// given
-		long fileSizeBefore = f.length();
-		
-		// when
-		Thumbnails.of(f)
-			.size(100, 100)
-			.allowOverwrite(true)
-			.toFile(f);
-		
-		// then
-		long fileSizeAfter = f.length();
-		f.delete();
-		
-		assertTrue(fileSizeAfter < fileSizeBefore);
-	}
-	
-	/**
-	 * Test for the {@link Thumbnails.Builder} class where,
-	 * <ol>
-	 * <li>the two argument toFile(File) is called</li>
-	 * <li>allowOverwrite is false</li>
-	 * </ol>
-	 * and the expected outcome is,
-	 * <ol>
-	 * <li>The destination file is overwritten</li>
-	 * </ol>
-	 */	
-	@Test
-	public void toFile_File_DisallowOverwrite() throws IOException
-	{
-		// set up
-		File sourceFile = new File("test-resources/Thumbnailator/grid.png");
-		File f = TestUtils.createTempFile(TMPDIR, "png");
-		
-		// copy the image to a temporary file.
-		TestUtils.copyFile(sourceFile, f);
-		
-		// given
-		// when
-		try
-		{
-			Thumbnails.of(f)
-				.size(100, 100)
-				.allowOverwrite(false)
-				.toFile(f);
-			
-			fail();
-		}
-		catch (IllegalArgumentException e)
-		{
-			// then
-			assertEquals("The destination file exists.", e.getMessage());
-			assertTrue(sourceFile.length() == f.length());
-			f.delete();
-		}
-	}
-	
-	/**
-	 * Test for the {@link Thumbnails.Builder} class where,
-	 * <ol>
-	 * <li>the two argument toFile(String) is called</li>
-	 * <li>allowOverwrite is true</li>
-	 * </ol>
-	 * and the expected outcome is,
-	 * <ol>
-	 * <li>The destination file is overwritten</li>
-	 * </ol>
-	 */	
-	@Test
-	public void toFile_String_AllowOverwrite() throws IOException
-	{
-		// set up
-		File sourceFile = new File("test-resources/Thumbnailator/grid.png");
-		File f = TestUtils.createTempFile(TMPDIR, "png");
-		
-		// copy the image to a temporary file.
-		TestUtils.copyFile(sourceFile, f);
-		
-		// given
-		long fileSizeBefore = f.length();
-		
-		// when
-		Thumbnails.of(f)
-			.size(100, 100)
-			.allowOverwrite(true)
-			.toFile(f.getAbsolutePath());
-		
-		// then
-		long fileSizeAfter = f.length();
-		f.delete();
-		
-		assertTrue(fileSizeAfter < fileSizeBefore);
-	}
-	
-	/**
-	 * Test for the {@link Thumbnails.Builder} class where,
-	 * <ol>
-	 * <li>the two argument toFile(String) is called</li>
-	 * <li>allowOverwrite is false</li>
-	 * </ol>
-	 * and the expected outcome is,
-	 * <ol>
-	 * <li>The destination file is overwritten</li>
-	 * </ol>
-	 */	
-	@Test
-	public void toFile_String_DisallowOverwrite() throws IOException
-	{
-		// set up
-		File sourceFile = new File("test-resources/Thumbnailator/grid.png");
-		File f = TestUtils.createTempFile(TMPDIR, "png");
-		
-		// copy the image to a temporary file.
-		TestUtils.copyFile(sourceFile, f);
-		
-		// given
-		// when
-		try
-		{
-			Thumbnails.of(f)
-				.size(100, 100)
-				.allowOverwrite(false)
-				.toFile(f.getAbsolutePath());
-			
-			fail();
-		}
-		catch (IllegalArgumentException e)
-		{
-			// then
-			assertEquals("The destination file exists.", e.getMessage());
-			assertTrue(sourceFile.length() == f.length());
-			f.delete();
-		}
-	}
-	
-	/**
-	 * Test for the {@link Thumbnails.Builder} class where,
-	 * <ol>
-	 * <li>the two argument toFiles(Iterable) is called</li>
-	 * <li>allowOverwrite is true</li>
-	 * <li>single file specified, and it does not exist.</li>
-	 * </ol>
-	 * and the expected outcome is,
-	 * <ol>
-	 * <li>The destination file is written</li>
-	 * </ol>
-	 */	
-	@Test
-	public void toFilesIterable_AllowOverwrite_SingleFile_OutputFileDoesNotExist() throws IOException
-	{
-		// set up
-		File sourceFile = new File("test-resources/Thumbnailator/grid.png");
-		
-		File originalFile = TestUtils.createTempFile(TMPDIR, "png");
-		
-		File fileThatDoesntExist = TestUtils.createTempFile(TMPDIR, "png");
-		
-		// copy the image to a temporary file.
-		TestUtils.copyFile(sourceFile, originalFile);
-		
-		// given
-		
-		// when
-		Thumbnails.of(originalFile)
-			.size(100, 100)
-			.allowOverwrite(true)
-			.toFiles(Arrays.asList(fileThatDoesntExist));
-		
-		// then
-		assertTrue(fileThatDoesntExist.exists());
-		
-		// clean up
-		originalFile.delete();
-		fileThatDoesntExist.delete();
-	}
-	
-	/**
-	 * Test for the {@link Thumbnails.Builder} class where,
-	 * <ol>
-	 * <li>the two argument toFiles(Iterable) is called</li>
-	 * <li>allowOverwrite is true</li>
-	 * <li>single file specified, and it exists</li>
-	 * </ol>
-	 * and the expected outcome is,
-	 * <ol>
-	 * <li>The destination file is overwritten</li>
-	 * </ol>
-	 */	
-	@Test
-	public void toFilesIterable_AllowOverwrite_SingleFile_OutputFileExists() throws IOException
-	{
-		// set up
-		File sourceFile = new File("test-resources/Thumbnailator/grid.png");
-		
-		File originalFile = TestUtils.createTempFile(TMPDIR, "png");
-		
-		File fileThatExists = TestUtils.createTempFile(TMPDIR, "png");
-		
-		// copy the image to a temporary file.
-		TestUtils.copyFile(sourceFile, originalFile);
-		TestUtils.copyFile(sourceFile, fileThatExists);
-		
-		// given
-		
-		// when
-		Thumbnails.of(originalFile)
-			.size(100, 100)
-			.allowOverwrite(true)
-			.toFiles(Arrays.asList(fileThatExists));
-		
-		// then
-		assertTrue(fileThatExists.exists());
-		assertFalse(sourceFile.length() == fileThatExists.length());
-		
-		// clean up
-		originalFile.delete();
-		fileThatExists.delete();
-	}
-	
-	/**
-	 * Test for the {@link Thumbnails.Builder} class where,
-	 * <ol>
-	 * <li>the two argument toFiles(Iterable) is called</li>
-	 * <li>allowOverwrite is false</li>
-	 * <li>single file specified, and it does not exist.</li>
-	 * </ol>
-	 * and the expected outcome is,
-	 * <ol>
-	 * <li>The destination file is written</li>
-	 * </ol>
-	 */	
-	@Test
-	public void toFilesIterable_DisallowOverwrite_SingleFile_OutputFileDoesNotExist() throws IOException
-	{
-		// set up
-		File sourceFile = new File("test-resources/Thumbnailator/grid.png");
-		
-		File originalFile = TestUtils.createTempFile(TMPDIR, "png");
-		
-		File fileThatDoesntExist = TestUtils.createTempFile(TMPDIR, "png");
-		
-		// copy the image to a temporary file.
-		TestUtils.copyFile(sourceFile, originalFile);
-		
-		// given
-		
-		// when
-		Thumbnails.of(originalFile)
-			.size(100, 100)
-			.allowOverwrite(false)
-			.toFiles(Arrays.asList(fileThatDoesntExist));
-		
-		// then
-		assertTrue(fileThatDoesntExist.exists());
-		
-		// clean up
-		originalFile.delete();
-		fileThatDoesntExist.delete();
-	}
-	
-	/**
-	 * Test for the {@link Thumbnails.Builder} class where,
-	 * <ol>
-	 * <li>the two argument toFiles(Iterable) is called</li>
-	 * <li>allowOverwrite is false</li>
-	 * <li>single file specified, and it exists</li>
-	 * </ol>
-	 * and the expected outcome is,
-	 * <ol>
-	 * <li>The destination file is not written</li>
-	 * </ol>
-	 */	
-	@Test
-	public void toFilesIterable_DisallowOverwrite_SingleFile_OutputFileExists() throws IOException
-	{
-		// set up
-		File sourceFile = new File("test-resources/Thumbnailator/grid.png");
-		
-		File originalFile = TestUtils.createTempFile(TMPDIR, "png");
-		
-		File fileThatExists = TestUtils.createTempFile(TMPDIR, "png");
-		
-		// copy the image to a temporary file.
-		TestUtils.copyFile(sourceFile, originalFile);
-		TestUtils.copyFile(sourceFile, fileThatExists);
-		
-		// given
-		
-		// when
-		Thumbnails.of(originalFile)
-			.size(100, 100)
-			.allowOverwrite(false)
-			.toFiles(Arrays.asList(fileThatExists));
-		
-		// then
-		assertTrue(fileThatExists.exists());
-		assertTrue(sourceFile.length() == fileThatExists.length());
-		
-		// clean up
-		originalFile.delete();
-		fileThatExists.delete();
-	}
-	
-	/**
-	 * Test for the {@link Thumbnails.Builder} class where,
-	 * <ol>
-	 * <li>the two argument toFiles(Iterable) is called</li>
-	 * <li>allowOverwrite is true</li>
-	 * <li>multiple files are specified</li>
-	 * <li>all of the output files do not exist</li>
-	 * </ol>
-	 * and the expected outcome is,
-	 * <ol>
-	 * <li>The destination file is overwritten</li>
-	 * </ol>
-	 */	
-	@Test
-	public void toFilesIterable_AllowOverwrite_MultipleFiles_AllOutputFilesDoNotExist() throws IOException
-	{
-		// set up
-		File sourceFile = new File("test-resources/Thumbnailator/grid.png");
-		
-		File originalFile = TestUtils.createTempFile(TMPDIR, "png");
-		
-		File fileThatDoesntExist1 = TestUtils.createTempFile(TMPDIR, "png");
-		File fileThatDoesntExist2 = TestUtils.createTempFile(TMPDIR, "png");
-		
-		// copy the image to a temporary file.
-		TestUtils.copyFile(sourceFile, originalFile);
-		
-		// given
-		
-		// when
-		Thumbnails.of(originalFile, originalFile)
-			.size(100, 100)
-			.allowOverwrite(true)
-			.toFiles(Arrays.asList(fileThatDoesntExist1, fileThatDoesntExist2));
-		
-		// then
-		assertTrue(fileThatDoesntExist1.exists());
-		assertTrue(fileThatDoesntExist2.exists());
-		
-		// clean up
-		originalFile.delete();
-		fileThatDoesntExist1.delete();
-		fileThatDoesntExist2.delete();
-	}
-	
-	/**
-	 * Test for the {@link Thumbnails.Builder} class where,
-	 * <ol>
-	 * <li>the two argument toFiles(Iterable) is called</li>
-	 * <li>allowOverwrite is true</li>
-	 * <li>multiple files are specified</li>
-	 * <li>some of the output files exist</li>
-	 * </ol>
-	 * and the expected outcome is,
-	 * <ol>
-	 * <li>The destination file is overwritten</li>
-	 * </ol>
-	 */	
-	@Test
-	public void toFilesIterable_AllowOverwrite_MultipleFiles_SomeOutputFilesDoNotExist() throws IOException
-	{
-		// set up
-		File sourceFile = new File("test-resources/Thumbnailator/grid.png");
-		
-		File originalFile = TestUtils.createTempFile(TMPDIR, "png");
-		
-		File fileThatDoesntExist = TestUtils.createTempFile(TMPDIR, "png");
-		File fileThatExists = TestUtils.createTempFile(TMPDIR, "png");
-		
-		// copy the image to a temporary file.
-		TestUtils.copyFile(sourceFile, originalFile);
-		TestUtils.copyFile(sourceFile, fileThatExists);
-		
-		// given
-		
-		// when
-		Thumbnails.of(originalFile, originalFile)
-			.size(100, 100)
-			.allowOverwrite(true)
-			.toFiles(Arrays.asList(fileThatDoesntExist, fileThatExists));
-		
-		// then
-		assertTrue(fileThatDoesntExist.exists());
-		assertTrue(fileThatExists.exists());
-		assertFalse(sourceFile.length() == fileThatExists.length());
-		
-		// clean up
-		originalFile.delete();
-		fileThatDoesntExist.delete();
-		fileThatExists.delete();
-	}
-	
-	/**
-	 * Test for the {@link Thumbnails.Builder} class where,
-	 * <ol>
-	 * <li>the two argument toFiles(Iterable) is called</li>
-	 * <li>allowOverwrite is true</li>
-	 * <li>multiple files are specified</li>
-	 * <li>some of the output files exist</li>
-	 * </ol>
-	 * and the expected outcome is,
-	 * <ol>
-	 * <li>The destination file is overwritten</li>
-	 * </ol>
-	 */	
-	@Test
-	public void toFilesIterable_AllowOverwrite_MultipleFiles_AllOutputFilesExist() throws IOException
-	{
-		// set up
-		File sourceFile = new File("test-resources/Thumbnailator/grid.png");
-		
-		File originalFile = TestUtils.createTempFile(TMPDIR, "png");
-		
-		File fileThatExists1 = TestUtils.createTempFile(TMPDIR, "png");
-		File fileThatExists2 = TestUtils.createTempFile(TMPDIR, "png");
-		
-		// copy the image to a temporary file.
-		TestUtils.copyFile(sourceFile, originalFile);
-		TestUtils.copyFile(sourceFile, fileThatExists1);
-		TestUtils.copyFile(sourceFile, fileThatExists2);
-		
-		// given
-		
-		// when
-		Thumbnails.of(originalFile, originalFile)
-			.size(100, 100)
-			.allowOverwrite(true)
-			.toFiles(Arrays.asList(fileThatExists1, fileThatExists2));
-		
-		// then
-		assertTrue(fileThatExists1.exists());
-		assertTrue(fileThatExists2.exists());
-		assertFalse(sourceFile.length() == fileThatExists1.length());
-		assertFalse(sourceFile.length() == fileThatExists2.length());
-		
-		// clean up
-		originalFile.delete();
-		fileThatExists1.delete();
-		fileThatExists2.delete();
-	}
-	
-	/**
-	 * Test for the {@link Thumbnails.Builder} class where,
-	 * <ol>
-	 * <li>the two argument toFiles(Iterable) is called</li>
-	 * <li>allowOverwrite is false</li>
-	 * <li>multiple files are specified</li>
-	 * <li>all of the output files do not exist</li>
-	 * </ol>
-	 * and the expected outcome is,
-	 * <ol>
-	 * <li>Only non-existent files are output</li>
-	 * </ol>
-	 */	
-	@Test
-	public void toFilesIterable_DisallowOverwrite_MultipleFiles_AllOutputFilesDoNotExist() throws IOException
-	{
-		// set up
-		File sourceFile = new File("test-resources/Thumbnailator/grid.png");
-		
-		File originalFile = TestUtils.createTempFile(TMPDIR, "png");
-		
-		File fileThatDoesntExist1 = TestUtils.createTempFile(TMPDIR, "png");
-		File fileThatDoesntExist2 = TestUtils.createTempFile(TMPDIR, "png");
-		
-		// copy the image to a temporary file.
-		TestUtils.copyFile(sourceFile, originalFile);
-		
-		// given
-		
-		// when
-		Thumbnails.of(originalFile, originalFile)
-			.size(100, 100)
-			.allowOverwrite(false)
-			.toFiles(Arrays.asList(fileThatDoesntExist1, fileThatDoesntExist2));
-		
-		// then
-		assertTrue(fileThatDoesntExist1.exists());
-		assertTrue(fileThatDoesntExist2.exists());
-		
-		// clean up
-		originalFile.delete();
-		fileThatDoesntExist1.delete();
-		fileThatDoesntExist2.delete();
-	}
-	
-	/**
-	 * Test for the {@link Thumbnails.Builder} class where,
-	 * <ol>
-	 * <li>the two argument toFiles(Iterable) is called</li>
-	 * <li>allowOverwrite is false</li>
-	 * <li>multiple files are specified</li>
-	 * <li>some of the output files exist</li>
-	 * </ol>
-	 * and the expected outcome is,
-	 * <ol>
-	 * <li>Only non-existent files are output</li>
-	 * </ol>
-	 */	
-	@Test
-	public void toFilesIterable_DisallowOverwrite_MultipleFiles_SomeOutputFilesDoNotExist() throws IOException
-	{
-		// set up
-		File sourceFile = new File("test-resources/Thumbnailator/grid.png");
-		
-		File originalFile = TestUtils.createTempFile(TMPDIR, "png");
-		
-		File fileThatDoesntExist = TestUtils.createTempFile(TMPDIR, "png");
-		File fileThatExists = TestUtils.createTempFile(TMPDIR, "png");
-		
-		// copy the image to a temporary file.
-		TestUtils.copyFile(sourceFile, originalFile);
-		TestUtils.copyFile(sourceFile, fileThatExists);
-		
-		// given
-		
-		// when
-		Thumbnails.of(originalFile, originalFile)
-			.size(100, 100)
-			.allowOverwrite(false)
-			.toFiles(Arrays.asList(fileThatDoesntExist, fileThatExists));
-		
-		// then
-		assertTrue(fileThatDoesntExist.exists());
-		assertTrue(fileThatExists.exists());
-		assertTrue(sourceFile.length() == fileThatExists.length());
-		
-		// clean up
-		originalFile.delete();
-		fileThatDoesntExist.delete();
-		fileThatExists.delete();
-	}
-	
-	/**
-	 * Test for the {@link Thumbnails.Builder} class where,
-	 * <ol>
-	 * <li>the two argument toFiles(Iterable) is called</li>
-	 * <li>allowOverwrite is false</li>
-	 * <li>multiple files are specified</li>
-	 * <li>some of the output files exist</li>
-	 * </ol>
-	 * and the expected outcome is,
-	 * <ol>
-	 * <li>Only non-existent files are output</li>
-	 * </ol>
-	 */	
-	@Test
-	public void toFilesIterable_DisallowOverwrite_MultipleFiles_AllOutputFilesExist() throws IOException
-	{
-		// set up
-		File sourceFile = new File("test-resources/Thumbnailator/grid.png");
-		
-		File originalFile = TestUtils.createTempFile(TMPDIR, "png");
-		
-		File fileThatExists1 = TestUtils.createTempFile(TMPDIR, "png");
-		File fileThatExists2 = TestUtils.createTempFile(TMPDIR, "png");
-		
-		// copy the image to a temporary file.
-		TestUtils.copyFile(sourceFile, originalFile);
-		TestUtils.copyFile(sourceFile, fileThatExists1);
-		TestUtils.copyFile(sourceFile, fileThatExists2);
-		
-		// given
-		
-		// when
-		Thumbnails.of(originalFile, originalFile)
-			.size(100, 100)
-			.allowOverwrite(false)
-			.toFiles(Arrays.asList(fileThatExists1, fileThatExists2));
-		
-		// then
-		assertTrue(fileThatExists1.exists());
-		assertTrue(fileThatExists2.exists());
-		assertTrue(sourceFile.length() == fileThatExists1.length());
-		assertTrue(sourceFile.length() == fileThatExists2.length());
-		
-		// clean up
-		originalFile.delete();
-		fileThatExists1.delete();
-		fileThatExists2.delete();
-	}
-	
-	/**
-	 * Test for the {@link Thumbnails.Builder} class where,
-	 * <ol>
-	 * <li>the two argument asFiles(Iterable) is called</li>
-	 * <li>allowOverwrite is true</li>
-	 * <li>single file specified, and it does not exist.</li>
-	 * </ol>
-	 * and the expected outcome is,
-	 * <ol>
-	 * <li>The destination file is written</li>
-	 * <li>The returned list contains only files which were written</li>
-	 * </ol>
-	 */	
-	@Test
-	public void asFilesIterable_AllowOverwrite_SingleFile_OutputFileDoesNotExist() throws IOException
-	{
-		// set up
-		File sourceFile = new File("test-resources/Thumbnailator/grid.png");
-		
-		File originalFile = TestUtils.createTempFile(TMPDIR, "png");
-		
-		File fileThatDoesntExist1 = TestUtils.createTempFile(TMPDIR, "png");
-		File fileThatDoesntExist2 = TestUtils.createTempFile(TMPDIR, "png");
-		
-		// copy the image to a temporary file.
-		TestUtils.copyFile(sourceFile, originalFile);
-		
-		// given
-		
-		// when
-		List<File> list = Thumbnails.of(originalFile, originalFile)
-			.size(100, 100)
-			.allowOverwrite(true)
-			.asFiles(Arrays.asList(fileThatDoesntExist1, fileThatDoesntExist2));
-		
-		// then
-		assertTrue(fileThatDoesntExist1.exists());
-		assertTrue(fileThatDoesntExist2.exists());
-		assertEquals(Arrays.asList(fileThatDoesntExist1, fileThatDoesntExist2), list);
-		
-		// clean up
-		originalFile.delete();
-		fileThatDoesntExist1.delete();
-		fileThatDoesntExist2.delete();
-	}
-	
-	/**
-	 * Test for the {@link Thumbnails.Builder} class where,
-	 * <ol>
-	 * <li>the two argument toFiles(Iterable) is called</li>
-	 * <li>allowOverwrite is true</li>
-	 * <li>single file specified, and it does not exist.</li>
-	 * </ol>
-	 * and the expected outcome is,
-	 * <ol>
-	 * <li>The destination file is overwritten</li>
-	 * <li>The returned list contains only files which were written</li>
-	 * </ol>
-	 */	
-	@Test
-	public void asFilesIterable_AllowOverwrite_SingleFile_OutputFileExists() throws IOException
-	{
-		// set up
-		File sourceFile = new File("test-resources/Thumbnailator/grid.png");
-		
-		File originalFile = TestUtils.createTempFile(TMPDIR, "png");
-		
-		File fileThatExists1 = TestUtils.createTempFile(TMPDIR, "png");
-		File fileThatExists2 = TestUtils.createTempFile(TMPDIR, "png");
-		
-		// copy the image to a temporary file.
-		TestUtils.copyFile(sourceFile, originalFile);
-		TestUtils.copyFile(sourceFile, fileThatExists1);
-		TestUtils.copyFile(sourceFile, fileThatExists2);
-		
-		// given
-		
-		// when
-		List<File> list = Thumbnails.of(originalFile, originalFile)
-			.size(100, 100)
-			.allowOverwrite(true)
-			.asFiles(Arrays.asList(fileThatExists1, fileThatExists2));
-		
-		// then
-		assertTrue(fileThatExists1.exists());
-		assertTrue(fileThatExists2.exists());
-		assertFalse(sourceFile.length() == fileThatExists1.length());
-		assertFalse(sourceFile.length() == fileThatExists2.length());
-		assertEquals(Arrays.asList(fileThatExists1, fileThatExists2), list);
-		
-		// clean up
-		originalFile.delete();
-		fileThatExists1.delete();
-		fileThatExists2.delete();
-	}
-	
-	/**
-	 * Test for the {@link Thumbnails.Builder} class where,
-	 * <ol>
-	 * <li>the two argument toFiles(Iterable) is called</li>
-	 * <li>allowOverwrite is false</li>
-	 * <li>single file specified, and it does not exist.</li>
-	 * </ol>
-	 * and the expected outcome is,
-	 * <ol>
-	 * <li>The destination file is written</li>
-	 * <li>The returned list contains only files which were written</li>
-	 * </ol>
-	 */	
-	@Test
-	public void asFilesIterable_DisallowOverwrite_SingleFiles_OutputFileDoesNotExist() throws IOException
-	{
-		// set up
-		File sourceFile = new File("test-resources/Thumbnailator/grid.png");
-		
-		File originalFile = TestUtils.createTempFile(TMPDIR, "png");
-		
-		File fileThatDoesntExist1 = TestUtils.createTempFile(TMPDIR, "png");
-		File fileThatDoesntExist2 = TestUtils.createTempFile(TMPDIR, "png");
-		
-		// copy the image to a temporary file.
-		TestUtils.copyFile(sourceFile, originalFile);
-		
-		// given
-		
-		// when
-		List<File> list = Thumbnails.of(originalFile, originalFile)
-			.size(100, 100)
-			.allowOverwrite(false)
-			.asFiles(Arrays.asList(fileThatDoesntExist1, fileThatDoesntExist2));
-		
-		// then
-		assertTrue(fileThatDoesntExist1.exists());
-		assertTrue(fileThatDoesntExist2.exists());
-		assertEquals(Arrays.asList(fileThatDoesntExist1, fileThatDoesntExist2), list);
-		
-		// clean up
-		originalFile.delete();
-		fileThatDoesntExist1.delete();
-		fileThatDoesntExist2.delete();
-	}
-	
-	/**
-	 * Test for the {@link Thumbnails.Builder} class where,
-	 * <ol>
-	 * <li>the two argument toFiles(Iterable) is called</li>
-	 * <li>allowOverwrite is false</li>
-	 * <li>single file specified, and it does not exist.</li>
-	 * </ol>
-	 * and the expected outcome is,
-	 * <ol>
-	 * <li>The destination file is not written</li>
-	 * <li>The returned list is empty</li>
-	 * </ol>
-	 */	
-	@Test
-	public void asFilesIterable_DisallowOverwrite_SingleFile_OutputFileExists() throws IOException
-	{
-		// set up
-		File sourceFile = new File("test-resources/Thumbnailator/grid.png");
-		
-		File originalFile = TestUtils.createTempFile(TMPDIR, "png");
-		
-		File fileThatExists1 = TestUtils.createTempFile(TMPDIR, "png");
-		File fileThatExists2 = TestUtils.createTempFile(TMPDIR, "png");
-		
-		// copy the image to a temporary file.
-		TestUtils.copyFile(sourceFile, originalFile);
-		TestUtils.copyFile(sourceFile, fileThatExists1);
-		TestUtils.copyFile(sourceFile, fileThatExists2);
-		
-		// given
-		
-		// when
-		List<File> list = Thumbnails.of(originalFile, originalFile)
-			.size(100, 100)
-			.allowOverwrite(false)
-			.asFiles(Arrays.asList(fileThatExists1, fileThatExists2));
-		
-		// then
-		assertTrue(fileThatExists1.exists());
-		assertTrue(fileThatExists2.exists());
-		assertTrue(sourceFile.length() == fileThatExists1.length());
-		assertTrue(sourceFile.length() == fileThatExists2.length());
-		assertEquals(Collections.emptyList(), list);
-		
-		// clean up
-		originalFile.delete();
-		fileThatExists1.delete();
-		fileThatExists2.delete();
-	}
-	
-	/**
-	 * Test for the {@link Thumbnails.Builder} class where,
-	 * <ol>
-	 * <li>the two argument asFiles(Iterable) is called</li>
-	 * <li>allowOverwrite is true</li>
-	 * <li>multiple files are specified</li>
-	 * <li>all of the output files do not exist</li>
-	 * </ol>
-	 * and the expected outcome is,
-	 * <ol>
-	 * <li>The destination file is overwritten</li>
-	 * <li>The returned list contains only files which were written</li>
-	 * </ol>
-	 */	
-	@Test
-	public void asFilesIterable_AllowOverwrite_MultipleFiles_AllOutputFilesDoNotExist() throws IOException
-	{
-		// set up
-		File sourceFile = new File("test-resources/Thumbnailator/grid.png");
-		
-		File originalFile = TestUtils.createTempFile(TMPDIR, "png");
-		
-		File fileThatDoesntExist1 = TestUtils.createTempFile(TMPDIR, "png");
-		File fileThatDoesntExist2 = TestUtils.createTempFile(TMPDIR, "png");
-		
-		// copy the image to a temporary file.
-		TestUtils.copyFile(sourceFile, originalFile);
-		
-		// given
-		
-		// when
-		List<File> list = Thumbnails.of(originalFile, originalFile)
-			.size(100, 100)
-			.allowOverwrite(true)
-			.asFiles(Arrays.asList(fileThatDoesntExist1, fileThatDoesntExist2));
-		
-		// then
-		assertTrue(fileThatDoesntExist1.exists());
-		assertTrue(fileThatDoesntExist2.exists());
-		assertEquals(Arrays.asList(fileThatDoesntExist1, fileThatDoesntExist2), list);
-		
-		// clean up
-		originalFile.delete();
-		fileThatDoesntExist1.delete();
-		fileThatDoesntExist2.delete();
-	}
-	
-	/**
-	 * Test for the {@link Thumbnails.Builder} class where,
-	 * <ol>
-	 * <li>the two argument toFiles(Iterable) is called</li>
-	 * <li>allowOverwrite is true</li>
-	 * <li>multiple files are specified</li>
-	 * <li>some of the output files exist</li>
-	 * </ol>
-	 * and the expected outcome is,
-	 * <ol>
-	 * <li>The destination file is overwritten</li>
-	 * <li>The returned list contains only files which were written</li>
-	 * </ol>
-	 */	
-	@Test
-	public void asFilesIterable_AllowOverwrite_MultipleFiles_SomeOutputFilesDoNotExist() throws IOException
-	{
-		// set up
-		File sourceFile = new File("test-resources/Thumbnailator/grid.png");
-		
-		File originalFile = TestUtils.createTempFile(TMPDIR, "png");
-		
-		File fileThatDoesntExist = TestUtils.createTempFile(TMPDIR, "png");
-		File fileThatExists = TestUtils.createTempFile(TMPDIR, "png");
-		
-		// copy the image to a temporary file.
-		TestUtils.copyFile(sourceFile, originalFile);
-		TestUtils.copyFile(sourceFile, fileThatExists);
-		
-		// given
-		
-		// when
-		List<File> list = Thumbnails.of(originalFile, originalFile)
-			.size(100, 100)
-			.allowOverwrite(true)
-			.asFiles(Arrays.asList(fileThatDoesntExist, fileThatExists));
-		
-		// then
-		assertTrue(fileThatDoesntExist.exists());
-		assertTrue(fileThatExists.exists());
-		assertFalse(sourceFile.length() == fileThatExists.length());
-		assertEquals(Arrays.asList(fileThatDoesntExist, fileThatExists), list);
-		
-		// clean up
-		originalFile.delete();
-		fileThatDoesntExist.delete();
-		fileThatExists.delete();
-	}
-	
-	/**
-	 * Test for the {@link Thumbnails.Builder} class where,
-	 * <ol>
-	 * <li>the two argument toFiles(Iterable) is called</li>
-	 * <li>allowOverwrite is true</li>
-	 * <li>multiple files are specified</li>
-	 * <li>some of the output files exist</li>
-	 * </ol>
-	 * and the expected outcome is,
-	 * <ol>
-	 * <li>The destination file is overwritten</li>
-	 * <li>The returned list contains only files which were written</li>
-	 * </ol>
-	 */	
-	@Test
-	public void asFilesIterable_AllowOverwrite_MultipleFiles_AllOutputFilesExist() throws IOException
-	{
-		// set up
-		File sourceFile = new File("test-resources/Thumbnailator/grid.png");
-		
-		File originalFile = TestUtils.createTempFile(TMPDIR, "png");
-		
-		File fileThatExists1 = TestUtils.createTempFile(TMPDIR, "png");
-		File fileThatExists2 = TestUtils.createTempFile(TMPDIR, "png");
-		
-		// copy the image to a temporary file.
-		TestUtils.copyFile(sourceFile, originalFile);
-		TestUtils.copyFile(sourceFile, fileThatExists1);
-		TestUtils.copyFile(sourceFile, fileThatExists2);
-		
-		// given
-		
-		// when
-		List<File> list = Thumbnails.of(originalFile, originalFile)
-			.size(100, 100)
-			.allowOverwrite(true)
-			.asFiles(Arrays.asList(fileThatExists1, fileThatExists2));
-		
-		// then
-		assertTrue(fileThatExists1.exists());
-		assertTrue(fileThatExists2.exists());
-		assertFalse(sourceFile.length() == fileThatExists1.length());
-		assertFalse(sourceFile.length() == fileThatExists2.length());
-		assertEquals(Arrays.asList(fileThatExists1, fileThatExists2), list);
-		
-		// clean up
-		originalFile.delete();
-		fileThatExists1.delete();
-		fileThatExists2.delete();
-	}
-	
-	/**
-	 * Test for the {@link Thumbnails.Builder} class where,
-	 * <ol>
-	 * <li>the two argument toFiles(Iterable) is called</li>
-	 * <li>allowOverwrite is false</li>
-	 * <li>multiple files are specified</li>
-	 * <li>all of the output files do not exist</li>
-	 * </ol>
-	 * and the expected outcome is,
-	 * <ol>
-	 * <li>Only non-existent files are output</li>
-	 * <li>The returned list contains only files which were written</li>
-	 * </ol>
-	 */	
-	@Test
-	public void asFilesIterable_DisallowOverwrite_MultipleFiles_AllOutputFilesDoNotExist() throws IOException
-	{
-		// set up
-		File sourceFile = new File("test-resources/Thumbnailator/grid.png");
-		
-		File originalFile = TestUtils.createTempFile(TMPDIR, "png");
-		
-		File fileThatDoesntExist1 = TestUtils.createTempFile(TMPDIR, "png");
-		File fileThatDoesntExist2 = TestUtils.createTempFile(TMPDIR, "png");
-		
-		// copy the image to a temporary file.
-		TestUtils.copyFile(sourceFile, originalFile);
-		
-		// given
-		
-		// when
-		List<File> list = Thumbnails.of(originalFile, originalFile)
-			.size(100, 100)
-			.allowOverwrite(false)
-			.asFiles(Arrays.asList(fileThatDoesntExist1, fileThatDoesntExist2));
-		
-		// then
-		assertTrue(fileThatDoesntExist1.exists());
-		assertTrue(fileThatDoesntExist2.exists());
-		assertEquals(Arrays.asList(fileThatDoesntExist1, fileThatDoesntExist2), list);
-		
-		// clean up
-		originalFile.delete();
-		fileThatDoesntExist1.delete();
-		fileThatDoesntExist2.delete();
-	}
-	
-	/**
-	 * Test for the {@link Thumbnails.Builder} class where,
-	 * <ol>
-	 * <li>the two argument toFiles(Iterable) is called</li>
-	 * <li>allowOverwrite is false</li>
-	 * <li>multiple files are specified</li>
-	 * <li>some of the output files exist</li>
-	 * </ol>
-	 * and the expected outcome is,
-	 * <ol>
-	 * <li>Only non-existent files are output</li>
-	 * <li>The returned list contains only files which were written</li>
-	 * </ol>
-	 */	
-	@Test
-	public void asFilesIterable_DisallowOverwrite_MultipleFiles_SomeOutputFilesDoNotExist() throws IOException
-	{
-		// set up
-		File sourceFile = new File("test-resources/Thumbnailator/grid.png");
-		
-		File originalFile = TestUtils.createTempFile(TMPDIR, "png");
-		
-		File fileThatDoesntExist = TestUtils.createTempFile(TMPDIR, "png");
-		File fileThatExists = TestUtils.createTempFile(TMPDIR, "png");
-		
-		// copy the image to a temporary file.
-		TestUtils.copyFile(sourceFile, originalFile);
-		TestUtils.copyFile(sourceFile, fileThatExists);
-		
-		// given
-		
-		// when
-		List<File> list = Thumbnails.of(originalFile, originalFile)
-			.size(100, 100)
-			.allowOverwrite(false)
-			.asFiles(Arrays.asList(fileThatDoesntExist, fileThatExists));
-		
-		// then
-		assertTrue(fileThatDoesntExist.exists());
-		assertTrue(fileThatExists.exists());
-		assertTrue(sourceFile.length() == fileThatExists.length());
-		assertEquals(Arrays.asList(fileThatDoesntExist), list);
-		
-		// clean up
-		originalFile.delete();
-		fileThatDoesntExist.delete();
-		fileThatExists.delete();
-	}
-	
-	/**
-	 * Test for the {@link Thumbnails.Builder} class where,
-	 * <ol>
-	 * <li>the two argument toFiles(Iterable) is called</li>
-	 * <li>allowOverwrite is false</li>
-	 * <li>multiple files are specified</li>
-	 * <li>some of the output files exist</li>
-	 * </ol>
-	 * and the expected outcome is,
-	 * <ol>
-	 * <li>Only non-existent files are output</li>
-	 * <li>The returned list contains only files which were written</li>
-	 * </ol>
-	 */	
-	@Test
-	public void asFilesIterable_DisallowOverwrite_MultipleFiles_AllOutputFilesExist() throws IOException
-	{
-		// set up
-		File sourceFile = new File("test-resources/Thumbnailator/grid.png");
-		
-		File originalFile = TestUtils.createTempFile(TMPDIR, "png");
-		
-		File fileThatExists1 = TestUtils.createTempFile(TMPDIR, "png");
-		File fileThatExists2 = TestUtils.createTempFile(TMPDIR, "png");
-		
-		// copy the image to a temporary file.
-		TestUtils.copyFile(sourceFile, originalFile);
-		TestUtils.copyFile(sourceFile, fileThatExists1);
-		TestUtils.copyFile(sourceFile, fileThatExists2);
-		
-		// given
-		
-		// when
-		List<File> list = Thumbnails.of(originalFile, originalFile)
-			.size(100, 100)
-			.allowOverwrite(false)
-			.asFiles(Arrays.asList(fileThatExists1, fileThatExists2));
-		
-		// then
-		assertTrue(fileThatExists1.exists());
-		assertTrue(fileThatExists2.exists());
-		assertTrue(sourceFile.length() == fileThatExists1.length());
-		assertTrue(sourceFile.length() == fileThatExists2.length());
-		assertEquals(Collections.emptyList(), list);
-		
-		// clean up
-		originalFile.delete();
-		fileThatExists1.delete();
-		fileThatExists2.delete();
-	}
-
-	/**
-	 * Test for the {@link Thumbnails.Builder} class where,
-	 * <ol>
-	 * <li>the two argument toFiles(Rename) is called</li>
-	 * <li>allowOverwrite is true</li>
-	 * <li>single file specified, and it does not exist.</li>
-	 * </ol>
-	 * and the expected outcome is,
-	 * <ol>
-	 * <li>The destination file is written</li>
-	 * </ol>
-	 */	
-	@Test
-	public void toFilesRename_AllowOverwrite_SingleFile_OutputFileDoesNotExist() throws IOException
-	{
-		// set up
-		File sourceFile = new File("test-resources/Thumbnailator/grid.png");
-		
-		Rename rename = Rename.PREFIX_DOT_THUMBNAIL;
-		File originalFile = TestUtils.createTempFile(TMPDIR, "png");
-		
-		File fileThatDoesntExist = makeRenamedFile(originalFile, rename);
-		
-		// copy the image to a temporary file.
-		TestUtils.copyFile(sourceFile, originalFile);
-		
-		// given
-		
-		// when
-		Thumbnails.of(originalFile)
-			.size(100, 100)
-			.allowOverwrite(true)
-			.toFiles(rename);
-		
-		// then
-		assertTrue(fileThatDoesntExist.exists());
-		
-		// clean up
-		originalFile.delete();
-		fileThatDoesntExist.delete();
-	}
-	
-	/**
-	 * Test for the {@link Thumbnails.Builder} class where,
-	 * <ol>
-	 * <li>the two argument toFiles(Rename) is called</li>
-	 * <li>allowOverwrite is true</li>
-	 * <li>single file specified, and it exists</li>
-	 * </ol>
-	 * and the expected outcome is,
-	 * <ol>
-	 * <li>The destination file is overwritten</li>
-	 * </ol>
-	 */	
-	@Test
-	public void toFilesRename_AllowOverwrite_SingleFile_OutputFileExists() throws IOException
-	{
-		// set up
-		File sourceFile = new File("test-resources/Thumbnailator/grid.png");
-		
-		Rename rename = Rename.PREFIX_DOT_THUMBNAIL;
-		File originalFile = TestUtils.createTempFile(TMPDIR, "png");
-		
-		File fileThatExists = makeRenamedFile(originalFile, rename);
-		
-		// copy the image to a temporary file.
-		TestUtils.copyFile(sourceFile, originalFile);
-		TestUtils.copyFile(sourceFile, fileThatExists);
-		
-		// given
-		
-		// when
-		Thumbnails.of(originalFile)
-			.size(100, 100)
-			.allowOverwrite(true)
-			.toFiles(rename);
-		
-		// then
-		assertTrue(fileThatExists.exists());
-		assertFalse(sourceFile.length() == fileThatExists.length());
-		
-		// clean up
-		originalFile.delete();
-		fileThatExists.delete();
-	}
-	
-	/**
-	 * Test for the {@link Thumbnails.Builder} class where,
-	 * <ol>
-	 * <li>the two argument toFiles(Rename) is called</li>
-	 * <li>allowOverwrite is false</li>
-	 * <li>single file specified, and it does not exist.</li>
-	 * </ol>
-	 * and the expected outcome is,
-	 * <ol>
-	 * <li>The destination file is written</li>
-	 * </ol>
-	 */	
-	@Test
-	public void toFilesRename_DisallowOverwrite_SingleFile_OutputFileDoesNotExist() throws IOException
-	{
-		// set up
-		File sourceFile = new File("test-resources/Thumbnailator/grid.png");
-		
-		Rename rename = Rename.PREFIX_DOT_THUMBNAIL;
-		File originalFile = TestUtils.createTempFile(TMPDIR, "png");
-		
-		File fileThatDoesntExist = makeRenamedFile(originalFile, rename);
-		
-		// copy the image to a temporary file.
-		TestUtils.copyFile(sourceFile, originalFile);
-		
-		// given
-		
-		// when
-		Thumbnails.of(originalFile)
-			.size(100, 100)
-			.allowOverwrite(false)
-			.toFiles(rename);
-		
-		// then
-		assertTrue(fileThatDoesntExist.exists());
-		
-		// clean up
-		originalFile.delete();
-		fileThatDoesntExist.delete();
-	}
-	
-	/**
-	 * Test for the {@link Thumbnails.Builder} class where,
-	 * <ol>
-	 * <li>the two argument toFiles(Rename) is called</li>
-	 * <li>allowOverwrite is false</li>
-	 * <li>single file specified, and it exists</li>
-	 * </ol>
-	 * and the expected outcome is,
-	 * <ol>
-	 * <li>The destination file is not written</li>
-	 * </ol>
-	 */	
-	@Test
-	public void toFilesRename_DisallowOverwrite_SingleFile_OutputFileExists() throws IOException
-	{
-		// set up
-		File sourceFile = new File("test-resources/Thumbnailator/grid.png");
-		
-		Rename rename = Rename.PREFIX_DOT_THUMBNAIL;
-		File originalFile = TestUtils.createTempFile(TMPDIR, "png");
-		
-		File fileThatExists = makeRenamedFile(originalFile, rename);
-		
-		// copy the image to a temporary file.
-		TestUtils.copyFile(sourceFile, originalFile);
-		TestUtils.copyFile(sourceFile, fileThatExists);
-		
-		// given
-		
-		// when
-		Thumbnails.of(originalFile)
-			.size(100, 100)
-			.allowOverwrite(false)
-			.toFiles(rename);
-		
-		// then
-		assertTrue(fileThatExists.exists());
-		assertTrue(sourceFile.length() == fileThatExists.length());
-		
-		// clean up
-		originalFile.delete();
-		fileThatExists.delete();
-	}
-	
-	/**
-	 * Test for the {@link Thumbnails.Builder} class where,
-	 * <ol>
-	 * <li>the two argument toFiles(Rename) is called</li>
-	 * <li>allowOverwrite is true</li>
-	 * <li>multiple files are specified</li>
-	 * <li>all of the output files do not exist</li>
-	 * </ol>
-	 * and the expected outcome is,
-	 * <ol>
-	 * <li>The destination file is overwritten</li>
-	 * </ol>
-	 */	
-	@Test
-	public void toFilesRename_AllowOverwrite_MultipleFiles_AllOutputFilesDoNotExist() throws IOException
-	{
-		// set up
-		File sourceFile = new File("test-resources/Thumbnailator/grid.png");
-		
-		Rename rename = Rename.PREFIX_DOT_THUMBNAIL;
-		File originalFile1 = TestUtils.createTempFile(TMPDIR, "png");
-		File originalFile2 = TestUtils.createTempFile(TMPDIR, "png");
-		
-		File fileThatDoesntExist1 = makeRenamedFile(originalFile1, rename);
-		File fileThatDoesntExist2 = makeRenamedFile(originalFile2, rename);
-		
-		// copy the image to a temporary file.
-		TestUtils.copyFile(sourceFile, originalFile1);
-		TestUtils.copyFile(sourceFile, originalFile2);
-		
-		// given
-		
-		// when
-		Thumbnails.of(originalFile1, originalFile2)
-			.size(100, 100)
-			.allowOverwrite(true)
-			.toFiles(rename);
-		
-		// then
-		assertTrue(fileThatDoesntExist1.exists());
-		assertTrue(fileThatDoesntExist2.exists());
-		
-		// clean up
-		originalFile1.delete();
-		originalFile2.delete();
-		fileThatDoesntExist1.delete();
-		fileThatDoesntExist2.delete();
-	}
-	
-	/**
-	 * Test for the {@link Thumbnails.Builder} class where,
-	 * <ol>
-	 * <li>the two argument toFiles(Rename) is called</li>
-	 * <li>allowOverwrite is true</li>
-	 * <li>multiple files are specified</li>
-	 * <li>some of the output files exist</li>
-	 * </ol>
-	 * and the expected outcome is,
-	 * <ol>
-	 * <li>The destination file is overwritten</li>
-	 * </ol>
-	 */	
-	@Test
-	public void toFilesRename_AllowOverwrite_MultipleFiles_SomeOutputFilesDoNotExist() throws IOException
-	{
-		// set up
-		File sourceFile = new File("test-resources/Thumbnailator/grid.png");
-		
-		Rename rename = Rename.PREFIX_DOT_THUMBNAIL;
-		File originalFile1 = TestUtils.createTempFile(TMPDIR, "png");
-		File originalFile2 = TestUtils.createTempFile(TMPDIR, "png");
-		
-		File fileThatDoesntExist = makeRenamedFile(originalFile1, rename);
-		File fileThatExists = makeRenamedFile(originalFile2, rename);
-		
-		// copy the image to a temporary file.
-		TestUtils.copyFile(sourceFile, originalFile1);
-		TestUtils.copyFile(sourceFile, originalFile2);
-		TestUtils.copyFile(sourceFile, fileThatExists);
-		
-		// given
-		
-		// when
-		Thumbnails.of(originalFile1, originalFile2)
-			.size(100, 100)
-			.allowOverwrite(true)
-			.toFiles(rename);
-		
-		// then
-		assertTrue(fileThatDoesntExist.exists());
-		assertTrue(fileThatExists.exists());
-		assertFalse(sourceFile.length() == fileThatExists.length());
-		
-		// clean up
-		originalFile1.delete();
-		originalFile2.delete();
-		fileThatDoesntExist.delete();
-		fileThatExists.delete();
-	}
-	
-	/**
-	 * Test for the {@link Thumbnails.Builder} class where,
-	 * <ol>
-	 * <li>the two argument toFiles(Rename) is called</li>
-	 * <li>allowOverwrite is true</li>
-	 * <li>multiple files are specified</li>
-	 * <li>some of the output files exist</li>
-	 * </ol>
-	 * and the expected outcome is,
-	 * <ol>
-	 * <li>The destination file is overwritten</li>
-	 * </ol>
-	 */	
-	@Test
-	public void toFilesRename_AllowOverwrite_MultipleFiles_AllOutputFilesExist() throws IOException
-	{
-		// set up
-		File sourceFile = new File("test-resources/Thumbnailator/grid.png");
-		
-		Rename rename = Rename.PREFIX_DOT_THUMBNAIL;
-		File originalFile1 = TestUtils.createTempFile(TMPDIR, "png");
-		File originalFile2 = TestUtils.createTempFile(TMPDIR, "png");
-		
-		File fileThatExists1 = makeRenamedFile(originalFile1, rename);
-		File fileThatExists2 = makeRenamedFile(originalFile2, rename);
-		
-		// copy the image to a temporary file.
-		TestUtils.copyFile(sourceFile, originalFile1);
-		TestUtils.copyFile(sourceFile, originalFile2);
-		TestUtils.copyFile(sourceFile, fileThatExists1);
-		TestUtils.copyFile(sourceFile, fileThatExists2);
-		
-		// given
-		
-		// when
-		Thumbnails.of(originalFile1, originalFile2)
-			.size(100, 100)
-			.allowOverwrite(true)
-			.toFiles(rename);
-		
-		// then
-		assertTrue(fileThatExists1.exists());
-		assertTrue(fileThatExists2.exists());
-		assertFalse(sourceFile.length() == fileThatExists1.length());
-		assertFalse(sourceFile.length() == fileThatExists2.length());
-		
-		// clean up
-		originalFile1.delete();
-		originalFile2.delete();
-		fileThatExists1.delete();
-		fileThatExists2.delete();
-	}
-	
-	/**
-	 * Test for the {@link Thumbnails.Builder} class where,
-	 * <ol>
-	 * <li>the two argument toFiles(Rename) is called</li>
-	 * <li>allowOverwrite is false</li>
-	 * <li>multiple files are specified</li>
-	 * <li>all of the output files do not exist</li>
-	 * </ol>
-	 * and the expected outcome is,
-	 * <ol>
-	 * <li>Only non-existent files are output</li>
-	 * </ol>
-	 */	
-	@Test
-	public void toFilesRename_DisallowOverwrite_MultipleFiles_AllOutputFilesDoNotExist() throws IOException
-	{
-		// set up
-		File sourceFile = new File("test-resources/Thumbnailator/grid.png");
-		
-		Rename rename = Rename.PREFIX_DOT_THUMBNAIL;
-		File originalFile1 = TestUtils.createTempFile(TMPDIR, "png");
-		File originalFile2 = TestUtils.createTempFile(TMPDIR, "png");
-		
-		File fileThatDoesntExist1 = makeRenamedFile(originalFile1, rename);
-		File fileThatDoesntExist2 = makeRenamedFile(originalFile2, rename);
-		
-		// copy the image to a temporary file.
-		TestUtils.copyFile(sourceFile, originalFile1);
-		TestUtils.copyFile(sourceFile, originalFile2);
-		
-		// given
-		
-		// when
-		Thumbnails.of(originalFile1, originalFile2)
-			.size(100, 100)
-			.allowOverwrite(false)
-			.toFiles(rename);
-		
-		// then
-		assertTrue(fileThatDoesntExist1.exists());
-		assertTrue(fileThatDoesntExist2.exists());
-		
-		// clean up
-		originalFile1.delete();
-		originalFile2.delete();
-		fileThatDoesntExist1.delete();
-		fileThatDoesntExist2.delete();
-	}
-	
-	/**
-	 * Test for the {@link Thumbnails.Builder} class where,
-	 * <ol>
-	 * <li>the two argument toFiles(Rename) is called</li>
-	 * <li>allowOverwrite is false</li>
-	 * <li>multiple files are specified</li>
-	 * <li>some of the output files exist</li>
-	 * </ol>
-	 * and the expected outcome is,
-	 * <ol>
-	 * <li>Only non-existent files are output</li>
-	 * </ol>
-	 */	
-	@Test
-	public void toFilesRename_DisallowOverwrite_MultipleFiles_SomeOutputFilesDoNotExist() throws IOException
-	{
-		// set up
-		File sourceFile = new File("test-resources/Thumbnailator/grid.png");
-		
-		Rename rename = Rename.PREFIX_DOT_THUMBNAIL;
-		File originalFile1 = TestUtils.createTempFile(TMPDIR, "png");
-		File originalFile2 = TestUtils.createTempFile(TMPDIR, "png");
-		
-		File fileThatDoesntExist = makeRenamedFile(originalFile1, rename);
-		File fileThatExists = makeRenamedFile(originalFile2, rename);
-		
-		// copy the image to a temporary file.
-		TestUtils.copyFile(sourceFile, originalFile1);
-		TestUtils.copyFile(sourceFile, originalFile2);
-		TestUtils.copyFile(sourceFile, fileThatExists);
-		
-		// given
-		
-		// when
-		Thumbnails.of(originalFile1, originalFile2)
-			.size(100, 100)
-			.allowOverwrite(false)
-			.toFiles(rename);
-		
-		// then
-		assertTrue(fileThatDoesntExist.exists());
-		assertTrue(fileThatExists.exists());
-		assertTrue(sourceFile.length() == fileThatExists.length());
-		
-		// clean up
-		originalFile1.delete();
-		originalFile2.delete();
-		fileThatDoesntExist.delete();
-		fileThatExists.delete();
-	}
-	
-	/**
-	 * Test for the {@link Thumbnails.Builder} class where,
-	 * <ol>
-	 * <li>the two argument toFiles(Rename) is called</li>
-	 * <li>allowOverwrite is false</li>
-	 * <li>multiple files are specified</li>
-	 * <li>some of the output files exist</li>
-	 * </ol>
-	 * and the expected outcome is,
-	 * <ol>
-	 * <li>Only non-existent files are output</li>
-	 * </ol>
-	 */	
-	@Test
-	public void toFilesRename_DisallowOverwrite_MultipleFiles_AllOutputFilesExist() throws IOException
-	{
-		// set up
-		File sourceFile = new File("test-resources/Thumbnailator/grid.png");
-		
-		Rename rename = Rename.PREFIX_DOT_THUMBNAIL;
-		File originalFile1 = TestUtils.createTempFile(TMPDIR, "png");
-		File originalFile2 = TestUtils.createTempFile(TMPDIR, "png");
-		
-		File fileThatExists1 = makeRenamedFile(originalFile1, rename);
-		File fileThatExists2 = makeRenamedFile(originalFile2, rename);
-		
-		// copy the image to a temporary file.
-		TestUtils.copyFile(sourceFile, originalFile1);
-		TestUtils.copyFile(sourceFile, originalFile2);
-		TestUtils.copyFile(sourceFile, fileThatExists1);
-		TestUtils.copyFile(sourceFile, fileThatExists2);
-		
-		// given
-		
-		// when
-		Thumbnails.of(originalFile1, originalFile2)
-			.size(100, 100)
-			.allowOverwrite(false)
-			.toFiles(rename);
-		
-		// then
-		assertTrue(fileThatExists1.exists());
-		assertTrue(fileThatExists2.exists());
-		assertTrue(sourceFile.length() == fileThatExists1.length());
-		assertTrue(sourceFile.length() == fileThatExists2.length());
-		
-		// clean up
-		originalFile1.delete();
-		originalFile2.delete();
-		fileThatExists1.delete();
-		fileThatExists2.delete();
-	}
-
-	/**
-	 * Test for the {@link Thumbnails.Builder} class where,
-	 * <ol>
-	 * <li>the two argument asFiles(Rename) is called</li>
-	 * <li>allowOverwrite is true</li>
-	 * <li>single file specified, and it does not exist.</li>
-	 * </ol>
-	 * and the expected outcome is,
-	 * <ol>
-	 * <li>The destination file is written</li>
-	 * </ol>
-	 */	
-	@Test
-	public void asFilesRename_AllowOverwrite_SingleFile_OutputFileDoesNotExist() throws IOException
-	{
-		// set up
-		File sourceFile = new File("test-resources/Thumbnailator/grid.png");
-		
-		Rename rename = Rename.PREFIX_DOT_THUMBNAIL;
-		File originalFile = TestUtils.createTempFile(TMPDIR, "png");
-		
-		File fileThatDoesntExist = makeRenamedFile(originalFile, rename);
-		
-		// copy the image to a temporary file.
-		TestUtils.copyFile(sourceFile, originalFile);
-		
-		// given
-		
-		// when
-		List<File> list = Thumbnails.of(originalFile)
-			.size(100, 100)
-			.allowOverwrite(true)
-			.asFiles(rename);
-		
-		// then
-		assertTrue(fileThatDoesntExist.exists());
-		assertEquals(Arrays.asList(fileThatDoesntExist), list);
-		
-		// clean up
-		originalFile.delete();
-		fileThatDoesntExist.delete();
-	}
-	
-	/**
-	 * Test for the {@link Thumbnails.Builder} class where,
-	 * <ol>
-	 * <li>the two argument asFiles(Rename) is called</li>
-	 * <li>allowOverwrite is true</li>
-	 * <li>single file specified, and it exists</li>
-	 * </ol>
-	 * and the expected outcome is,
-	 * <ol>
-	 * <li>The destination file is overwritten</li>
-	 * </ol>
-	 */	
-	@Test
-	public void asFilesRename_AllowOverwrite_SingleFile_OutputFileExists() throws IOException
-	{
-		// set up
-		File sourceFile = new File("test-resources/Thumbnailator/grid.png");
-		
-		Rename rename = Rename.PREFIX_DOT_THUMBNAIL;
-		File originalFile = TestUtils.createTempFile(TMPDIR, "png");
-		
-		File fileThatExists = makeRenamedFile(originalFile, rename);
-		
-		// copy the image to a temporary file.
-		TestUtils.copyFile(sourceFile, originalFile);
-		TestUtils.copyFile(sourceFile, fileThatExists);
-		
-		// given
-		
-		// when
-		List<File> list = Thumbnails.of(originalFile)
-			.size(100, 100)
-			.allowOverwrite(true)
-			.asFiles(rename);
-		
-		// then
-		assertTrue(fileThatExists.exists());
-		assertFalse(sourceFile.length() == fileThatExists.length());
-		assertEquals(Arrays.asList(fileThatExists), list);
-
-		// clean up
-		originalFile.delete();
-		fileThatExists.delete();
-	}
-	
-	/**
-	 * Test for the {@link Thumbnails.Builder} class where,
-	 * <ol>
-	 * <li>the two argument asFiles(Rename) is called</li>
-	 * <li>allowOverwrite is false</li>
-	 * <li>single file specified, and it does not exist.</li>
-	 * </ol>
-	 * and the expected outcome is,
-	 * <ol>
-	 * <li>The destination file is written</li>
-	 * </ol>
-	 */	
-	@Test
-	public void asFilesRename_DisallowOverwrite_SingleFile_OutputFileDoesNotExist() throws IOException
-	{
-		// set up
-		File sourceFile = new File("test-resources/Thumbnailator/grid.png");
-		
-		Rename rename = Rename.PREFIX_DOT_THUMBNAIL;
-		File originalFile = TestUtils.createTempFile(TMPDIR, "png");
-		
-		File fileThatDoesntExist = makeRenamedFile(originalFile, rename);
-		
-		// copy the image to a temporary file.
-		TestUtils.copyFile(sourceFile, originalFile);
-		
-		// given
-		
-		// when
-		List<File> list = Thumbnails.of(originalFile)
-			.size(100, 100)
-			.allowOverwrite(false)
-			.asFiles(rename);
-		
-		// then
-		assertTrue(fileThatDoesntExist.exists());
-		assertEquals(Arrays.asList(fileThatDoesntExist), list);
-		
-		// clean up
-		originalFile.delete();
-		fileThatDoesntExist.delete();
-	}
-	
-	/**
-	 * Test for the {@link Thumbnails.Builder} class where,
-	 * <ol>
-	 * <li>the two argument asFiles(Rename) is called</li>
-	 * <li>allowOverwrite is false</li>
-	 * <li>single file specified, and it exists</li>
-	 * </ol>
-	 * and the expected outcome is,
-	 * <ol>
-	 * <li>The destination file is not written</li>
-	 * </ol>
-	 */	
-	@Test
-	public void asFilesRename_DisallowOverwrite_SingleFile_OutputFileExists() throws IOException
-	{
-		// set up
-		File sourceFile = new File("test-resources/Thumbnailator/grid.png");
-		
-		Rename rename = Rename.PREFIX_DOT_THUMBNAIL;
-		File originalFile = TestUtils.createTempFile(TMPDIR, "png");
-		
-		File fileThatExists = makeRenamedFile(originalFile, rename);
-		
-		// copy the image to a temporary file.
-		TestUtils.copyFile(sourceFile, originalFile);
-		TestUtils.copyFile(sourceFile, fileThatExists);
-		
-		// given
-		
-		// when
-		List<File> list = Thumbnails.of(originalFile)
-			.size(100, 100)
-			.allowOverwrite(false)
-			.asFiles(rename);
-		
-		// then
-		assertTrue(fileThatExists.exists());
-		assertTrue(sourceFile.length() == fileThatExists.length());
-		assertEquals(Collections.emptyList(), list);
-		
-		// clean up
-		originalFile.delete();
-		fileThatExists.delete();
-	}
-	
-	/**
-	 * Test for the {@link Thumbnails.Builder} class where,
-	 * <ol>
-	 * <li>the two argument asFiles(Rename) is called</li>
-	 * <li>allowOverwrite is true</li>
-	 * <li>multiple files are specified</li>
-	 * <li>all of the output files do not exist</li>
-	 * </ol>
-	 * and the expected outcome is,
-	 * <ol>
-	 * <li>The destination file is overwritten</li>
-	 * </ol>
-	 */	
-	@Test
-	public void asFilesRename_AllowOverwrite_MultipleFiles_AllOutputFilesDoNotExist() throws IOException
-	{
-		// set up
-		File sourceFile = new File("test-resources/Thumbnailator/grid.png");
-		
-		Rename rename = Rename.PREFIX_DOT_THUMBNAIL;
-		File originalFile1 = TestUtils.createTempFile(TMPDIR, "png");
-		File originalFile2 = TestUtils.createTempFile(TMPDIR, "png");
-		
-		File fileThatDoesntExist1 = makeRenamedFile(originalFile1, rename);
-		File fileThatDoesntExist2 = makeRenamedFile(originalFile2, rename);
-		
-		// copy the image to a temporary file.
-		TestUtils.copyFile(sourceFile, originalFile1);
-		TestUtils.copyFile(sourceFile, originalFile2);
-		
-		// given
-		
-		// when
-		List<File> list = Thumbnails.of(originalFile1, originalFile2)
-			.size(100, 100)
-			.allowOverwrite(true)
-			.asFiles(rename);
-		
-		// then
-		assertTrue(fileThatDoesntExist1.exists());
-		assertTrue(fileThatDoesntExist2.exists());
-		assertEquals(Arrays.asList(fileThatDoesntExist1, fileThatDoesntExist2), list);
-		
-		// clean up
-		originalFile1.delete();
-		originalFile2.delete();
-		fileThatDoesntExist1.delete();
-		fileThatDoesntExist2.delete();
-	}
-	
-	/**
-	 * Test for the {@link Thumbnails.Builder} class where,
-	 * <ol>
-	 * <li>the two argument asFiles(Rename) is called</li>
-	 * <li>allowOverwrite is true</li>
-	 * <li>multiple files are specified</li>
-	 * <li>some of the output files exist</li>
-	 * </ol>
-	 * and the expected outcome is,
-	 * <ol>
-	 * <li>The destination file is overwritten</li>
-	 * </ol>
-	 */	
-	@Test
-	public void asFilesRename_AllowOverwrite_MultipleFiles_SomeOutputFilesDoNotExist() throws IOException
-	{
-		// set up
-		File sourceFile = new File("test-resources/Thumbnailator/grid.png");
-		
-		Rename rename = Rename.PREFIX_DOT_THUMBNAIL;
-		File originalFile1 = TestUtils.createTempFile(TMPDIR, "png");
-		File originalFile2 = TestUtils.createTempFile(TMPDIR, "png");
-		
-		File fileThatDoesntExist = makeRenamedFile(originalFile1, rename);
-		File fileThatExists = makeRenamedFile(originalFile2, rename);
-		
-		// copy the image to a temporary file.
-		TestUtils.copyFile(sourceFile, originalFile1);
-		TestUtils.copyFile(sourceFile, originalFile2);
-		TestUtils.copyFile(sourceFile, fileThatExists);
-		
-		// given
-		
-		// when
-		List<File> list = Thumbnails.of(originalFile1, originalFile2)
-			.size(100, 100)
-			.allowOverwrite(true)
-			.asFiles(rename);
-		
-		// then
-		assertTrue(fileThatDoesntExist.exists());
-		assertTrue(fileThatExists.exists());
-		assertFalse(sourceFile.length() == fileThatExists.length());
-		assertEquals(Arrays.asList(fileThatDoesntExist, fileThatExists), list);
-		
-		// clean up
-		originalFile1.delete();
-		originalFile2.delete();
-		fileThatDoesntExist.delete();
-		fileThatExists.delete();
-	}
-	
-	/**
-	 * Test for the {@link Thumbnails.Builder} class where,
-	 * <ol>
-	 * <li>the two argument asFiles(Rename) is called</li>
-	 * <li>allowOverwrite is true</li>
-	 * <li>multiple files are specified</li>
-	 * <li>some of the output files exist</li>
-	 * </ol>
-	 * and the expected outcome is,
-	 * <ol>
-	 * <li>The destination file is overwritten</li>
-	 * </ol>
-	 */	
-	@Test
-	public void asFilesRename_AllowOverwrite_MultipleFiles_AllOutputFilesExist() throws IOException
-	{
-		// set up
-		File sourceFile = new File("test-resources/Thumbnailator/grid.png");
-		
-		Rename rename = Rename.PREFIX_DOT_THUMBNAIL;
-		File originalFile1 = TestUtils.createTempFile(TMPDIR, "png");
-		File originalFile2 = TestUtils.createTempFile(TMPDIR, "png");
-		
-		File fileThatExists1 = makeRenamedFile(originalFile1, rename);
-		File fileThatExists2 = makeRenamedFile(originalFile2, rename);
-		
-		// copy the image to a temporary file.
-		TestUtils.copyFile(sourceFile, originalFile1);
-		TestUtils.copyFile(sourceFile, originalFile2);
-		TestUtils.copyFile(sourceFile, fileThatExists1);
-		TestUtils.copyFile(sourceFile, fileThatExists2);
-		
-		// given
-		
-		// when
-		List<File> list = Thumbnails.of(originalFile1, originalFile2)
-			.size(100, 100)
-			.allowOverwrite(true)
-			.asFiles(rename);
-		
-		// then
-		assertTrue(fileThatExists1.exists());
-		assertTrue(fileThatExists2.exists());
-		assertFalse(sourceFile.length() == fileThatExists1.length());
-		assertFalse(sourceFile.length() == fileThatExists2.length());
-		assertEquals(Arrays.asList(fileThatExists1, fileThatExists2), list);
-		
-		// clean up
-		originalFile1.delete();
-		originalFile2.delete();
-		fileThatExists1.delete();
-		fileThatExists2.delete();
-	}
-	
-	/**
-	 * Test for the {@link Thumbnails.Builder} class where,
-	 * <ol>
-	 * <li>the two argument asFiles(Rename) is called</li>
-	 * <li>allowOverwrite is false</li>
-	 * <li>multiple files are specified</li>
-	 * <li>all of the output files do not exist</li>
-	 * </ol>
-	 * and the expected outcome is,
-	 * <ol>
-	 * <li>Only non-existent files are output</li>
-	 * </ol>
-	 */	
-	@Test
-	public void asFilesRename_DisallowOverwrite_MultipleFiles_AllOutputFilesDoNotExist() throws IOException
-	{
-		// set up
-		File sourceFile = new File("test-resources/Thumbnailator/grid.png");
-		
-		Rename rename = Rename.PREFIX_DOT_THUMBNAIL;
-		File originalFile1 = TestUtils.createTempFile(TMPDIR, "png");
-		File originalFile2 = TestUtils.createTempFile(TMPDIR, "png");
-		
-		File fileThatDoesntExist1 = makeRenamedFile(originalFile1, rename);
-		File fileThatDoesntExist2 = makeRenamedFile(originalFile2, rename);
-		
-		// copy the image to a temporary file.
-		TestUtils.copyFile(sourceFile, originalFile1);
-		TestUtils.copyFile(sourceFile, originalFile2);
-		
-		// given
-		
-		// when
-		List<File> list = Thumbnails.of(originalFile1, originalFile2)
-			.size(100, 100)
-			.allowOverwrite(true)
-			.asFiles(rename);
-		
-		// then
-		assertTrue(fileThatDoesntExist1.exists());
-		assertTrue(fileThatDoesntExist2.exists());
-		assertEquals(Arrays.asList(fileThatDoesntExist1, fileThatDoesntExist2), list);
-		
-		// clean up
-		originalFile1.delete();
-		originalFile2.delete();
-		fileThatDoesntExist1.delete();
-		fileThatDoesntExist2.delete();
-	}
-	
-	/**
-	 * Test for the {@link Thumbnails.Builder} class where,
-	 * <ol>
-	 * <li>the two argument asFiles(Rename) is called</li>
-	 * <li>allowOverwrite is false</li>
-	 * <li>multiple files are specified</li>
-	 * <li>some of the output files exist</li>
-	 * </ol>
-	 * and the expected outcome is,
-	 * <ol>
-	 * <li>Only non-existent files are output</li>
-	 * </ol>
-	 */	
-	@Test
-	public void asFilesRename_DisallowOverwrite_MultipleFiles_SomeOutputFilesDoNotExist() throws IOException
-	{
-		// set up
-		File sourceFile = new File("test-resources/Thumbnailator/grid.png");
-		
-		Rename rename = Rename.PREFIX_DOT_THUMBNAIL;
-		File originalFile1 = TestUtils.createTempFile(TMPDIR, "png");
-		File originalFile2 = TestUtils.createTempFile(TMPDIR, "png");
-		
-		File fileThatDoesntExist = makeRenamedFile(originalFile1, rename);
-		File fileThatExists = makeRenamedFile(originalFile2, rename);
-		
-		// copy the image to a temporary file.
-		TestUtils.copyFile(sourceFile, originalFile1);
-		TestUtils.copyFile(sourceFile, originalFile2);
-		TestUtils.copyFile(sourceFile, fileThatExists);
-		
-		// given
-		
-		// when
-		List<File> list = Thumbnails.of(originalFile1, originalFile2)
-			.size(100, 100)
-			.allowOverwrite(false)
-			.asFiles(rename);
-		
-		// then
-		assertTrue(fileThatDoesntExist.exists());
-		assertTrue(fileThatExists.exists());
-		assertTrue(sourceFile.length() == fileThatExists.length());
-		assertEquals(Arrays.asList(fileThatDoesntExist), list);
-		
-		// clean up
-		originalFile1.delete();
-		originalFile2.delete();
-		fileThatDoesntExist.delete();
-		fileThatExists.delete();
-	}
-	
-	/**
-	 * Test for the {@link Thumbnails.Builder} class where,
-	 * <ol>
-	 * <li>the two argument asFiles(Rename) is called</li>
-	 * <li>allowOverwrite is false</li>
-	 * <li>multiple files are specified</li>
-	 * <li>some of the output files exist</li>
-	 * </ol>
-	 * and the expected outcome is,
-	 * <ol>
-	 * <li>Only non-existent files are output</li>
-	 * </ol>
-	 */	
-	@Test
-	public void asFilesRename_DisallowOverwrite_MultipleFiles_AllOutputFilesExist() throws IOException
-	{
-		// set up
-		File sourceFile = new File("test-resources/Thumbnailator/grid.png");
-		
-		Rename rename = Rename.PREFIX_DOT_THUMBNAIL;
-		File originalFile1 = TestUtils.createTempFile(TMPDIR, "png");
-		File originalFile2 = TestUtils.createTempFile(TMPDIR, "png");
-		
-		File fileThatExists1 = makeRenamedFile(originalFile1, rename);
-		File fileThatExists2 = makeRenamedFile(originalFile2, rename);
-		
-		// copy the image to a temporary file.
-		TestUtils.copyFile(sourceFile, originalFile1);
-		TestUtils.copyFile(sourceFile, originalFile2);
-		TestUtils.copyFile(sourceFile, fileThatExists1);
-		TestUtils.copyFile(sourceFile, fileThatExists2);
-		
-		// given
-		
-		// when
-		List<File> list = Thumbnails.of(originalFile1, originalFile2)
-			.size(100, 100)
-			.allowOverwrite(false)
-			.asFiles(rename);
-		
-		// then
-		assertTrue(fileThatExists1.exists());
-		assertTrue(fileThatExists2.exists());
-		assertTrue(sourceFile.length() == fileThatExists1.length());
-		assertTrue(sourceFile.length() == fileThatExists2.length());
-		assertEquals(Collections.emptyList(), list);
-		
-		// clean up
-		originalFile1.delete();
-		originalFile2.delete();
-		fileThatExists1.delete();
-		fileThatExists2.delete();
-	}
-	
-	@Test
-	public void toFile_SourceExtensionIsjpg_DestExtensionIsjpg() throws IOException
-	{
-		// given
-		File sourceFile = new File("test-resources/Thumbnailator/grid.jpg");
-		File f = TestUtils.createTempFile(TMPDIR, "jpg");
-		TestUtils.copyFile(sourceFile, f);
-		
-		File destFile = TestUtils.createTempFile(TMPDIR, "jpg");
-		
-		// when
-		Thumbnails.of(f)
-			.size(10, 10)
-			.toFile(destFile);
-		
-		// then
-		assertTrue(destFile.exists());
-		assertEquals("JPEG", TestUtils.getFormatName(new FileInputStream(destFile)));
-	}
-	
-	@Test
-	public void toFile_SourceExtensionIsjpg_DestExtensionIsJPG() throws IOException
-	{
-		// given
-		File sourceFile = new File("test-resources/Thumbnailator/grid.jpg");
-		File f = TestUtils.createTempFile(TMPDIR, "jpg");
-		TestUtils.copyFile(sourceFile, f);
-		
-		File destFile = TestUtils.createTempFile(TMPDIR, "JPG");
-		
-		// when
-		Thumbnails.of(f)
-			.size(10, 10)
-			.toFile(destFile);
-		
-		// then
-		assertTrue(destFile.exists());
-		assertEquals("JPEG", TestUtils.getFormatName(new FileInputStream(destFile)));
-	}
-	
-	@Test
-	public void toFile_SourceExtensionIsjpg_DestExtensionIsJpg() throws IOException
-	{
-		// given
-		File sourceFile = new File("test-resources/Thumbnailator/grid.jpg");
-		File f = TestUtils.createTempFile(TMPDIR, "jpg");
-		TestUtils.copyFile(sourceFile, f);
-		
-		File destFile = TestUtils.createTempFile(TMPDIR, "Jpg");
-		
-		// when
-		Thumbnails.of(f)
-			.size(10, 10)
-			.toFile(destFile);
-		
-		// then
-		assertTrue(destFile.exists());
-		assertEquals("JPEG", TestUtils.getFormatName(new FileInputStream(destFile)));
-	}
-	
-	@Test
-	public void toFile_SourceExtensionIsjpg_DestExtensionIsjpeg() throws IOException
-	{
-<<<<<<< HEAD
-		ThumbnailParameter param = 
-			new ThumbnailParameterBuilder()
-				.size(100, 100)
-				.build();
-		
-		return new File(f.getParent(), Rename.PREFIX_DOT_THUMBNAIL.apply(f.getName(), param));
-=======
-		// given
-		File sourceFile = new File("test-resources/Thumbnailator/grid.jpg");
-		File f = TestUtils.createTempFile(TMPDIR, "jpg");
-		TestUtils.copyFile(sourceFile, f);
-		
-		File destFile = TestUtils.createTempFile(TMPDIR, "jpeg");
-		
-		// when
-		Thumbnails.of(f)
-			.size(10, 10)
-			.toFile(destFile);
-		
-		// then
-		assertTrue(destFile.exists());
-		assertEquals("JPEG", TestUtils.getFormatName(new FileInputStream(destFile)));
->>>>>>> 41a8c602
-	}
-	
-	@Test
-	public void toFile_SourceExtensionIsjpg_DestExtensionIsJPEG() throws IOException
-	{
-		// given
-		File sourceFile = new File("test-resources/Thumbnailator/grid.jpg");
-		File f = TestUtils.createTempFile(TMPDIR, "jpg");
-		TestUtils.copyFile(sourceFile, f);
-		
-		File destFile = TestUtils.createTempFile(TMPDIR, "JPEG");
-		
-		// when
-		Thumbnails.of(f)
-			.size(10, 10)
-			.toFile(destFile);
-		
-		// then
-		assertTrue(destFile.exists());
-		assertEquals("JPEG", TestUtils.getFormatName(new FileInputStream(destFile)));
-	}
-	
-	@Test
-	public void toFile_SourceExtensionIsjpg_DestExtensionIsJpeg() throws IOException
-	{
-		// given
-		File sourceFile = new File("test-resources/Thumbnailator/grid.jpg");
-		File f = TestUtils.createTempFile(TMPDIR, "jpg");
-		TestUtils.copyFile(sourceFile, f);
-		
-		File destFile = TestUtils.createTempFile(TMPDIR, "Jpeg");
-		
-		// when
-		Thumbnails.of(f)
-			.size(10, 10)
-			.toFile(destFile);
-		
-		// then
-		assertTrue(destFile.exists());
-		assertEquals("JPEG", TestUtils.getFormatName(new FileInputStream(destFile)));
-	}
-	
-	@Test
-	public void toFile_SourceExtensionIsjpeg_DestExtensionIsjpg() throws IOException
-	{
-		// given
-		File sourceFile = new File("test-resources/Thumbnailator/grid.jpg");
-		File f = TestUtils.createTempFile(TMPDIR, "jpeg");
-		TestUtils.copyFile(sourceFile, f);
-		
-		File destFile = TestUtils.createTempFile(TMPDIR, "jpg");
-		
-		// when
-		Thumbnails.of(f)
-			.size(10, 10)
-			.toFile(destFile);
-		
-		// then
-		assertTrue(destFile.exists());
-		assertEquals("JPEG", TestUtils.getFormatName(new FileInputStream(destFile)));
-	}
-	
-	@Test
-	public void toFile_SourceExtensionIsjpeg_DestExtensionIsJPG() throws IOException
-	{
-		// given
-		File sourceFile = new File("test-resources/Thumbnailator/grid.jpg");
-		File f = TestUtils.createTempFile(TMPDIR, "jpeg");
-		TestUtils.copyFile(sourceFile, f);
-		
-		File destFile = TestUtils.createTempFile(TMPDIR, "JPG");
-		
-		// when
-		Thumbnails.of(f)
-			.size(10, 10)
-			.toFile(destFile);
-		
-		// then
-		assertTrue(destFile.exists());
-		assertEquals("JPEG", TestUtils.getFormatName(new FileInputStream(destFile)));
-	}
-	
-	@Test
-	public void toFile_SourceExtensionIsjpeg_DestExtensionIsJpg() throws IOException
-	{
-		// given
-		File sourceFile = new File("test-resources/Thumbnailator/grid.jpg");
-		File f = TestUtils.createTempFile(TMPDIR, "jpeg");
-		TestUtils.copyFile(sourceFile, f);
-		
-		File destFile = TestUtils.createTempFile(TMPDIR, "Jpg");
-		
-		// when
-		Thumbnails.of(f)
-			.size(10, 10)
-			.toFile(destFile);
-		
-		// then
-		assertTrue(destFile.exists());
-		assertEquals("JPEG", TestUtils.getFormatName(new FileInputStream(destFile)));
-	}
-	
-	@Test
-	public void toFile_SourceExtensionIsjpeg_DestExtensionIsjpeg() throws IOException
-	{
-		// given
-		File sourceFile = new File("test-resources/Thumbnailator/grid.jpg");
-		File f = TestUtils.createTempFile(TMPDIR, "jpeg");
-		TestUtils.copyFile(sourceFile, f);
-		
-		File destFile = TestUtils.createTempFile(TMPDIR, "jpeg");
-		
-		// when
-		Thumbnails.of(f)
-			.size(10, 10)
-			.toFile(destFile);
-		
-		// then
-		assertTrue(destFile.exists());
-		assertEquals("JPEG", TestUtils.getFormatName(new FileInputStream(destFile)));
-	}
-	
-	@Test
-	public void toFile_SourceExtensionIsjpeg_DestExtensionIsJPEG() throws IOException
-	{
-		// given
-		File sourceFile = new File("test-resources/Thumbnailator/grid.jpg");
-		File f = TestUtils.createTempFile(TMPDIR, "jpeg");
-		TestUtils.copyFile(sourceFile, f);
-		
-		File destFile = TestUtils.createTempFile(TMPDIR, "JPEG");
-		
-		// when
-		Thumbnails.of(f)
-			.size(10, 10)
-			.toFile(destFile);
-		
-		// then
-		assertTrue(destFile.exists());
-		assertEquals("JPEG", TestUtils.getFormatName(new FileInputStream(destFile)));
-	}
-	
-	@Test
-	public void toFile_SourceExtensionIsjpeg_DestExtensionIsJpeg() throws IOException
-	{
-		// given
-		File sourceFile = new File("test-resources/Thumbnailator/grid.jpg");
-		File f = TestUtils.createTempFile(TMPDIR, "jpeg");
-		TestUtils.copyFile(sourceFile, f);
-		
-		File destFile = TestUtils.createTempFile(TMPDIR, "Jpeg");
-		
-		// when
-		Thumbnails.of(f)
-			.size(10, 10)
-			.toFile(destFile);
-		
-		// then
-		assertTrue(destFile.exists());
-		assertEquals("JPEG", TestUtils.getFormatName(new FileInputStream(destFile)));
-	}
-	
-	@Test
-	public void toFile_SourceExtensionIsJPG_DestExtensionIsjpg() throws IOException
-	{
-		// given
-		File sourceFile = new File("test-resources/Thumbnailator/grid.jpg");
-		File f = TestUtils.createTempFile(TMPDIR, "JPG");
-		TestUtils.copyFile(sourceFile, f);
-		
-		File destFile = TestUtils.createTempFile(TMPDIR, "jpg");
-		
-		// when
-		Thumbnails.of(f)
-			.size(10, 10)
-			.toFile(destFile);
-		
-		// then
-		assertTrue(destFile.exists());
-		assertEquals("JPEG", TestUtils.getFormatName(new FileInputStream(destFile)));
-	}
-	
-	@Test
-	public void toFile_SourceExtensionIsJPG_DestExtensionIsJPG() throws IOException
-	{
-		// given
-		File sourceFile = new File("test-resources/Thumbnailator/grid.jpg");
-		File f = TestUtils.createTempFile(TMPDIR, "JPG");
-		TestUtils.copyFile(sourceFile, f);
-		
-		File destFile = TestUtils.createTempFile(TMPDIR, "JPG");
-		
-		// when
-		Thumbnails.of(f)
-			.size(10, 10)
-			.toFile(destFile);
-		
-		// then
-		assertTrue(destFile.exists());
-		assertEquals("JPEG", TestUtils.getFormatName(new FileInputStream(destFile)));
-	}
-	
-	@Test
-	public void toFile_SourceExtensionIsJPG_DestExtensionIsJpg() throws IOException
-	{
-		// given
-		File sourceFile = new File("test-resources/Thumbnailator/grid.jpg");
-		File f = TestUtils.createTempFile(TMPDIR, "JPG");
-		TestUtils.copyFile(sourceFile, f);
-		
-		File destFile = TestUtils.createTempFile(TMPDIR, "Jpg");
-		
-		// when
-		Thumbnails.of(f)
-			.size(10, 10)
-			.toFile(destFile);
-		
-		// then
-		assertTrue(destFile.exists());
-		assertEquals("JPEG", TestUtils.getFormatName(new FileInputStream(destFile)));
-	}
-	
-	@Test
-	public void toFile_SourceExtensionIsJPG_DestExtensionIsjpeg() throws IOException
-	{
-		// given
-		File sourceFile = new File("test-resources/Thumbnailator/grid.jpg");
-		File f = TestUtils.createTempFile(TMPDIR, "JPG");
-		TestUtils.copyFile(sourceFile, f);
-		
-		File destFile = TestUtils.createTempFile(TMPDIR, "jpeg");
-		
-		// when
-		Thumbnails.of(f)
-			.size(10, 10)
-			.toFile(destFile);
-		
-		// then
-		assertTrue(destFile.exists());
-		assertEquals("JPEG", TestUtils.getFormatName(new FileInputStream(destFile)));
-	}
-	
-	@Test
-	public void toFile_SourceExtensionIsJPG_DestExtensionIsJPEG() throws IOException
-	{
-		// given
-		File sourceFile = new File("test-resources/Thumbnailator/grid.jpg");
-		File f = TestUtils.createTempFile(TMPDIR, "JPG");
-		TestUtils.copyFile(sourceFile, f);
-		
-		File destFile = TestUtils.createTempFile(TMPDIR, "JPEG");
-		
-		// when
-		Thumbnails.of(f)
-			.size(10, 10)
-			.toFile(destFile);
-		
-		// then
-		assertTrue(destFile.exists());
-		assertEquals("JPEG", TestUtils.getFormatName(new FileInputStream(destFile)));
-	}
-	
-	@Test
-	public void toFile_SourceExtensionIsJPG_DestExtensionIsJpeg() throws IOException
-	{
-		// given
-		File sourceFile = new File("test-resources/Thumbnailator/grid.jpg");
-		File f = TestUtils.createTempFile(TMPDIR, "JPG");
-		TestUtils.copyFile(sourceFile, f);
-		
-		File destFile = TestUtils.createTempFile(TMPDIR, "Jpeg");
-		
-		// when
-		Thumbnails.of(f)
-			.size(10, 10)
-			.toFile(destFile);
-		
-		// then
-		assertTrue(destFile.exists());
-		assertEquals("JPEG", TestUtils.getFormatName(new FileInputStream(destFile)));
-	}
-	
-	@Test
-	public void toFile_SourceExtensionIsJPEG_DestExtensionIsjpg() throws IOException
-	{
-		// given
-		File sourceFile = new File("test-resources/Thumbnailator/grid.jpg");
-		File f = TestUtils.createTempFile(TMPDIR, "JPEG");
-		TestUtils.copyFile(sourceFile, f);
-		
-		File destFile = TestUtils.createTempFile(TMPDIR, "jpg");
-		
-		// when
-		Thumbnails.of(f)
-			.size(10, 10)
-			.toFile(destFile);
-		
-		// then
-		assertTrue(destFile.exists());
-		assertEquals("JPEG", TestUtils.getFormatName(new FileInputStream(destFile)));
-	}
-	
-	@Test
-	public void toFile_SourceExtensionIsJPEG_DestExtensionIsJPG() throws IOException
-	{
-		// given
-		File sourceFile = new File("test-resources/Thumbnailator/grid.jpg");
-		File f = TestUtils.createTempFile(TMPDIR, "JPEG");
-		TestUtils.copyFile(sourceFile, f);
-		
-		File destFile = TestUtils.createTempFile(TMPDIR, "JPG");
-		
-		// when
-		Thumbnails.of(f)
-			.size(10, 10)
-			.toFile(destFile);
-		
-		// then
-		assertTrue(destFile.exists());
-		assertEquals("JPEG", TestUtils.getFormatName(new FileInputStream(destFile)));
-	}
-	
-	@Test
-	public void toFile_SourceExtensionIsJPEG_DestExtensionIsJpg() throws IOException
-	{
-		// given
-		File sourceFile = new File("test-resources/Thumbnailator/grid.jpg");
-		File f = TestUtils.createTempFile(TMPDIR, "JPEG");
-		TestUtils.copyFile(sourceFile, f);
-		
-		File destFile = TestUtils.createTempFile(TMPDIR, "Jpg");
-		
-		// when
-		Thumbnails.of(f)
-			.size(10, 10)
-			.toFile(destFile);
-		
-		// then
-		assertTrue(destFile.exists());
-		assertEquals("JPEG", TestUtils.getFormatName(new FileInputStream(destFile)));
-	}
-	
-	@Test
-	public void toFile_SourceExtensionIsJPEG_DestExtensionIsjpeg() throws IOException
-	{
-		// given
-		File sourceFile = new File("test-resources/Thumbnailator/grid.jpg");
-		File f = TestUtils.createTempFile(TMPDIR, "JPEG");
-		TestUtils.copyFile(sourceFile, f);
-		
-		File destFile = TestUtils.createTempFile(TMPDIR, "jpeg");
-		
-		// when
-		Thumbnails.of(f)
-			.size(10, 10)
-			.toFile(destFile);
-		
-		// then
-		assertTrue(destFile.exists());
-		assertEquals("JPEG", TestUtils.getFormatName(new FileInputStream(destFile)));
-	}
-	
-	@Test
-	public void toFile_SourceExtensionIsJPEG_DestExtensionIsJPEG() throws IOException
-	{
-		// given
-		File sourceFile = new File("test-resources/Thumbnailator/grid.jpg");
-		File f = TestUtils.createTempFile(TMPDIR, "JPEG");
-		TestUtils.copyFile(sourceFile, f);
-		
-		File destFile = TestUtils.createTempFile(TMPDIR, "JPEG");
-		
-		// when
-		Thumbnails.of(f)
-			.size(10, 10)
-			.toFile(destFile);
-		
-		// then
-		assertTrue(destFile.exists());
-		assertEquals("JPEG", TestUtils.getFormatName(new FileInputStream(destFile)));
-	}
-	
-	@Test
-	public void toFile_SourceExtensionIsJPEG_DestExtensionIsJpeg() throws IOException
-	{
-		// given
-		File sourceFile = new File("test-resources/Thumbnailator/grid.jpg");
-		File f = TestUtils.createTempFile(TMPDIR, "JPEG");
-		TestUtils.copyFile(sourceFile, f);
-		
-		File destFile = TestUtils.createTempFile(TMPDIR, "Jpeg");
-		
-		// when
-		Thumbnails.of(f)
-			.size(10, 10)
-			.toFile(destFile);
-		
-		// then
-		assertTrue(destFile.exists());
-		assertEquals("JPEG", TestUtils.getFormatName(new FileInputStream(destFile)));
-	}
-	
-	@Test
-	public void toFile_SourceExtensionIsJpg_DestExtensionIsjpg() throws IOException
-	{
-		// given
-		File sourceFile = new File("test-resources/Thumbnailator/grid.jpg");
-		File f = TestUtils.createTempFile(TMPDIR, "Jpg");
-		TestUtils.copyFile(sourceFile, f);
-		
-		File destFile = TestUtils.createTempFile(TMPDIR, "jpg");
-		
-		// when
-		Thumbnails.of(f)
-			.size(10, 10)
-			.toFile(destFile);
-		
-		// then
-		assertTrue(destFile.exists());
-		assertEquals("JPEG", TestUtils.getFormatName(new FileInputStream(destFile)));
-	}
-	
-	@Test
-	public void toFile_SourceExtensionIsJpg_DestExtensionIsJPG() throws IOException
-	{
-		// given
-		File sourceFile = new File("test-resources/Thumbnailator/grid.jpg");
-		File f = TestUtils.createTempFile(TMPDIR, "Jpg");
-		TestUtils.copyFile(sourceFile, f);
-		
-		File destFile = TestUtils.createTempFile(TMPDIR, "JPG");
-		
-		// when
-		Thumbnails.of(f)
-			.size(10, 10)
-			.toFile(destFile);
-		
-		// then
-		assertTrue(destFile.exists());
-		assertEquals("JPEG", TestUtils.getFormatName(new FileInputStream(destFile)));
-	}
-	
-	@Test
-	public void toFile_SourceExtensionIsJpg_DestExtensionIsJpg() throws IOException
-	{
-		// given
-		File sourceFile = new File("test-resources/Thumbnailator/grid.jpg");
-		File f = TestUtils.createTempFile(TMPDIR, "Jpg");
-		TestUtils.copyFile(sourceFile, f);
-		
-		File destFile = TestUtils.createTempFile(TMPDIR, "Jpg");
-		
-		// when
-		Thumbnails.of(f)
-			.size(10, 10)
-			.toFile(destFile);
-		
-		// then
-		assertTrue(destFile.exists());
-		assertEquals("JPEG", TestUtils.getFormatName(new FileInputStream(destFile)));
-	}
-	
-	@Test
-	public void toFile_SourceExtensionIsJpg_DestExtensionIsjpeg() throws IOException
-	{
-		// given
-		File sourceFile = new File("test-resources/Thumbnailator/grid.jpg");
-		File f = TestUtils.createTempFile(TMPDIR, "Jpg");
-		TestUtils.copyFile(sourceFile, f);
-		
-		File destFile = TestUtils.createTempFile(TMPDIR, "jpeg");
-		
-		// when
-		Thumbnails.of(f)
-			.size(10, 10)
-			.toFile(destFile);
-		
-		// then
-		assertTrue(destFile.exists());
-		assertEquals("JPEG", TestUtils.getFormatName(new FileInputStream(destFile)));
-	}
-	
-	@Test
-	public void toFile_SourceExtensionIsJpg_DestExtensionIsJPEG() throws IOException
-	{
-		// given
-		File sourceFile = new File("test-resources/Thumbnailator/grid.jpg");
-		File f = TestUtils.createTempFile(TMPDIR, "Jpg");
-		TestUtils.copyFile(sourceFile, f);
-		
-		File destFile = TestUtils.createTempFile(TMPDIR, "JPEG");
-		
-		// when
-		Thumbnails.of(f)
-			.size(10, 10)
-			.toFile(destFile);
-		
-		// then
-		assertTrue(destFile.exists());
-		assertEquals("JPEG", TestUtils.getFormatName(new FileInputStream(destFile)));
-	}
-	
-	@Test
-	public void toFile_SourceExtensionIsJpg_DestExtensionIsJpeg() throws IOException
-	{
-		// given
-		File sourceFile = new File("test-resources/Thumbnailator/grid.jpg");
-		File f = TestUtils.createTempFile(TMPDIR, "Jpg");
-		TestUtils.copyFile(sourceFile, f);
-		
-		File destFile = TestUtils.createTempFile(TMPDIR, "Jpeg");
-		
-		// when
-		Thumbnails.of(f)
-			.size(10, 10)
-			.toFile(destFile);
-		
-		// then
-		assertTrue(destFile.exists());
-		assertEquals("JPEG", TestUtils.getFormatName(new FileInputStream(destFile)));
-	}
-	
-	@Test
-	public void toFile_SourceExtensionIsJpeg_DestExtensionIsjpg() throws IOException
-	{
-		// given
-		File sourceFile = new File("test-resources/Thumbnailator/grid.jpg");
-		File f = TestUtils.createTempFile(TMPDIR, "Jpeg");
-		TestUtils.copyFile(sourceFile, f);
-		
-		File destFile = TestUtils.createTempFile(TMPDIR, "jpg");
-		
-		// when
-		Thumbnails.of(f)
-			.size(10, 10)
-			.toFile(destFile);
-		
-		// then
-		assertTrue(destFile.exists());
-		assertEquals("JPEG", TestUtils.getFormatName(new FileInputStream(destFile)));
-	}
-	
-	@Test
-	public void toFile_SourceExtensionIsJpeg_DestExtensionIsJPG() throws IOException
-	{
-		// given
-		File sourceFile = new File("test-resources/Thumbnailator/grid.jpg");
-		File f = TestUtils.createTempFile(TMPDIR, "Jpeg");
-		TestUtils.copyFile(sourceFile, f);
-		
-		File destFile = TestUtils.createTempFile(TMPDIR, "JPG");
-		
-		// when
-		Thumbnails.of(f)
-			.size(10, 10)
-			.toFile(destFile);
-		
-		// then
-		assertTrue(destFile.exists());
-		assertEquals("JPEG", TestUtils.getFormatName(new FileInputStream(destFile)));
-	}
-	
-	@Test
-	public void toFile_SourceExtensionIsJpeg_DestExtensionIsJpg() throws IOException
-	{
-		// given
-		File sourceFile = new File("test-resources/Thumbnailator/grid.jpg");
-		File f = TestUtils.createTempFile(TMPDIR, "Jpeg");
-		TestUtils.copyFile(sourceFile, f);
-		
-		File destFile = TestUtils.createTempFile(TMPDIR, "Jpg");
-		
-		// when
-		Thumbnails.of(f)
-			.size(10, 10)
-			.toFile(destFile);
-		
-		// then
-		assertTrue(destFile.exists());
-		assertEquals("JPEG", TestUtils.getFormatName(new FileInputStream(destFile)));
-	}
-	
-	@Test
-	public void toFile_SourceExtensionIsJpeg_DestExtensionIsjpeg() throws IOException
-	{
-		// given
-		File sourceFile = new File("test-resources/Thumbnailator/grid.jpg");
-		File f = TestUtils.createTempFile(TMPDIR, "Jpeg");
-		TestUtils.copyFile(sourceFile, f);
-		
-		File destFile = TestUtils.createTempFile(TMPDIR, "jpeg");
-		
-		// when
-		Thumbnails.of(f)
-			.size(10, 10)
-			.toFile(destFile);
-		
-		// then
-		assertTrue(destFile.exists());
-		assertEquals("JPEG", TestUtils.getFormatName(new FileInputStream(destFile)));
-	}
-	
-	@Test
-	public void toFile_SourceExtensionIsJpeg_DestExtensionIsJPEG() throws IOException
-	{
-		// given
-		File sourceFile = new File("test-resources/Thumbnailator/grid.jpg");
-		File f = TestUtils.createTempFile(TMPDIR, "Jpeg");
-		TestUtils.copyFile(sourceFile, f);
-		
-		File destFile = TestUtils.createTempFile(TMPDIR, "JPEG");
-		
-		// when
-		Thumbnails.of(f)
-			.size(10, 10)
-			.toFile(destFile);
-		
-		// then
-		assertTrue(destFile.exists());
-		assertEquals("JPEG", TestUtils.getFormatName(new FileInputStream(destFile)));
-	}
-	
-	@Test
-	public void toFile_SourceExtensionIsJpeg_DestExtensionIsJpeg() throws IOException
-	{
-		// given
-		File sourceFile = new File("test-resources/Thumbnailator/grid.jpg");
-		File f = TestUtils.createTempFile(TMPDIR, "Jpeg");
-		TestUtils.copyFile(sourceFile, f);
-		
-		File destFile = TestUtils.createTempFile(TMPDIR, "Jpeg");
-		
-		// when
-		Thumbnails.of(f)
-			.size(10, 10)
-			.toFile(destFile);
-		
-		// then
-		assertTrue(destFile.exists());
-		assertEquals("JPEG", TestUtils.getFormatName(new FileInputStream(destFile)));
-	}
-	
-	@Test
-	public void toFile_SourceExtensionIsjpg_DestExtensionIsjpg_OutputFormatIsjpg() throws IOException
-	{
-		// given
-		File sourceFile = new File("test-resources/Thumbnailator/grid.jpg");
-		File f = TestUtils.createTempFile(TMPDIR, "jpg");
-		TestUtils.copyFile(sourceFile, f);
-		
-		File destFile = TestUtils.createTempFile(TMPDIR, "jpg");
-		
-		// when
-		Thumbnails.of(f)
-			.size(10, 10)
-			.outputFormat("jpg")
-			.toFile(destFile);
-		
-		// then
-		assertTrue(destFile.exists());
-		assertEquals("JPEG", TestUtils.getFormatName(new FileInputStream(destFile)));
-	}
-	
-	@Test
-	public void toFile_SourceExtensionIsjpg_DestExtensionIsJPG_OutputFormatIsjpg() throws IOException
-	{
-		// given
-		File sourceFile = new File("test-resources/Thumbnailator/grid.jpg");
-		File f = TestUtils.createTempFile(TMPDIR, "jpg");
-		TestUtils.copyFile(sourceFile, f);
-		
-		File destFile = TestUtils.createTempFile(TMPDIR, "JPG");
-		
-		// when
-		Thumbnails.of(f)
-			.size(10, 10)
-			.outputFormat("jpg")
-			.toFile(destFile);
-		
-		// then
-		assertTrue(destFile.exists());
-		assertEquals("JPEG", TestUtils.getFormatName(new FileInputStream(destFile)));
-	}
-	
-	@Test
-	public void toFile_SourceExtensionIsjpg_DestExtensionIsJpg_OutputFormatIsjpg() throws IOException
-	{
-		// given
-		File sourceFile = new File("test-resources/Thumbnailator/grid.jpg");
-		File f = TestUtils.createTempFile(TMPDIR, "jpg");
-		TestUtils.copyFile(sourceFile, f);
-		
-		File destFile = TestUtils.createTempFile(TMPDIR, "Jpg");
-		
-		// when
-		Thumbnails.of(f)
-			.size(10, 10)
-			.outputFormat("jpg")
-			.toFile(destFile);
-		
-		// then
-		assertTrue(destFile.exists());
-		assertEquals("JPEG", TestUtils.getFormatName(new FileInputStream(destFile)));
-	}
-	
-	@Test
-	public void toFile_SourceExtensionIsjpg_DestExtensionIsjpeg_OutputFormatIsjpg() throws IOException
-	{
-		// given
-		File sourceFile = new File("test-resources/Thumbnailator/grid.jpg");
-		File f = TestUtils.createTempFile(TMPDIR, "jpg");
-		TestUtils.copyFile(sourceFile, f);
-		
-		File destFile = TestUtils.createTempFile(TMPDIR, "jpeg");
-		
-		// when
-		Thumbnails.of(f)
-			.size(10, 10)
-			.outputFormat("jpg")
-			.toFile(destFile);
-		
-		// then
-		assertTrue(destFile.exists());
-		assertEquals("JPEG", TestUtils.getFormatName(new FileInputStream(destFile)));
-	}
-	
-	@Test
-	public void toFile_SourceExtensionIsjpg_DestExtensionIsJPEG_OutputFormatIsjpg() throws IOException
-	{
-		// given
-		File sourceFile = new File("test-resources/Thumbnailator/grid.jpg");
-		File f = TestUtils.createTempFile(TMPDIR, "jpg");
-		TestUtils.copyFile(sourceFile, f);
-		
-		File destFile = TestUtils.createTempFile(TMPDIR, "JPEG");
-		
-		// when
-		Thumbnails.of(f)
-			.size(10, 10)
-			.outputFormat("jpg")
-			.toFile(destFile);
-		
-		// then
-		assertTrue(destFile.exists());
-		assertEquals("JPEG", TestUtils.getFormatName(new FileInputStream(destFile)));
-	}
-	
-	@Test
-	public void toFile_SourceExtensionIsjpg_DestExtensionIsJpeg_OutputFormatIsjpg() throws IOException
-	{
-		// given
-		File sourceFile = new File("test-resources/Thumbnailator/grid.jpg");
-		File f = TestUtils.createTempFile(TMPDIR, "jpg");
-		TestUtils.copyFile(sourceFile, f);
-		
-		File destFile = TestUtils.createTempFile(TMPDIR, "Jpeg");
-		
-		// when
-		Thumbnails.of(f)
-			.size(10, 10)
-			.outputFormat("jpg")
-			.toFile(destFile);
-		
-		// then
-		assertTrue(destFile.exists());
-		assertEquals("JPEG", TestUtils.getFormatName(new FileInputStream(destFile)));
-	}
-
-	@Test
-	public void toFile_SourceExtensionIsjpg_DestExtensionIsjpg_OutputFormatIsJPEG() throws IOException
-	{
-		// given
-		File sourceFile = new File("test-resources/Thumbnailator/grid.jpg");
-		File f = TestUtils.createTempFile(TMPDIR, "jpg");
-		TestUtils.copyFile(sourceFile, f);
-		
-		File destFile = TestUtils.createTempFile(TMPDIR, "jpg");
-		
-		// when
-		Thumbnails.of(f)
-			.size(10, 10)
-			.outputFormat("JPEG")
-			.toFile(destFile);
-		
-		// then
-		assertTrue(destFile.exists());
-		assertEquals("JPEG", TestUtils.getFormatName(new FileInputStream(destFile)));
-	}
-	
-	@Test
-	public void toFile_SourceExtensionIsjpg_DestExtensionIsJPG_OutputFormatIsJPEG() throws IOException
-	{
-		// given
-		File sourceFile = new File("test-resources/Thumbnailator/grid.jpg");
-		File f = TestUtils.createTempFile(TMPDIR, "jpg");
-		TestUtils.copyFile(sourceFile, f);
-		
-		File destFile = TestUtils.createTempFile(TMPDIR, "JPG");
-		
-		// when
-		Thumbnails.of(f)
-			.size(10, 10)
-			.outputFormat("JPEG")
-			.toFile(destFile);
-		
-		// then
-		assertTrue(destFile.exists());
-		assertEquals("JPEG", TestUtils.getFormatName(new FileInputStream(destFile)));
-	}
-	
-	@Test
-	public void toFile_SourceExtensionIsjpg_DestExtensionIsJpg_OutputFormatIsJPEG() throws IOException
-	{
-		// given
-		File sourceFile = new File("test-resources/Thumbnailator/grid.jpg");
-		File f = TestUtils.createTempFile(TMPDIR, "jpg");
-		TestUtils.copyFile(sourceFile, f);
-		
-		File destFile = TestUtils.createTempFile(TMPDIR, "Jpg");
-		
-		// when
-		Thumbnails.of(f)
-			.size(10, 10)
-			.outputFormat("JPEG")
-			.toFile(destFile);
-		
-		// then
-		assertTrue(destFile.exists());
-		assertEquals("JPEG", TestUtils.getFormatName(new FileInputStream(destFile)));
-	}
-	
-	@Test
-	public void toFile_SourceExtensionIsjpg_DestExtensionIsjpeg_OutputFormatIsJPEG() throws IOException
-	{
-		// given
-		File sourceFile = new File("test-resources/Thumbnailator/grid.jpg");
-		File f = TestUtils.createTempFile(TMPDIR, "jpg");
-		TestUtils.copyFile(sourceFile, f);
-		
-		File destFile = TestUtils.createTempFile(TMPDIR, "jpeg");
-		
-		// when
-		Thumbnails.of(f)
-			.size(10, 10)
-			.outputFormat("JPEG")
-			.toFile(destFile);
-		
-		// then
-		assertTrue(destFile.exists());
-		assertEquals("JPEG", TestUtils.getFormatName(new FileInputStream(destFile)));
-	}
-	
-	@Test
-	public void toFile_SourceExtensionIsjpg_DestExtensionIsJPEG_OutputFormatIsJPEG() throws IOException
-	{
-		// given
-		File sourceFile = new File("test-resources/Thumbnailator/grid.jpg");
-		File f = TestUtils.createTempFile(TMPDIR, "jpg");
-		TestUtils.copyFile(sourceFile, f);
-		
-		File destFile = TestUtils.createTempFile(TMPDIR, "JPEG");
-		
-		// when
-		Thumbnails.of(f)
-			.size(10, 10)
-			.outputFormat("JPEG")
-			.toFile(destFile);
-		
-		// then
-		assertTrue(destFile.exists());
-		assertEquals("JPEG", TestUtils.getFormatName(new FileInputStream(destFile)));
-	}
-	
-	@Test
-	public void toFile_SourceExtensionIsjpg_DestExtensionIsJpeg_OutputFormatIsJPEG() throws IOException
-	{
-		// given
-		File sourceFile = new File("test-resources/Thumbnailator/grid.jpg");
-		File f = TestUtils.createTempFile(TMPDIR, "jpg");
-		TestUtils.copyFile(sourceFile, f);
-		
-		File destFile = TestUtils.createTempFile(TMPDIR, "Jpeg");
-		
-		// when
-		Thumbnails.of(f)
-			.size(10, 10)
-			.outputFormat("JPEG")
-			.toFile(destFile);
-		
-		// then
-		assertTrue(destFile.exists());
-		assertEquals("JPEG", TestUtils.getFormatName(new FileInputStream(destFile)));
-	}
-
-	private File makeRenamedFile(File f, Rename rename)
-	{
-		return new File(f.getParent(), Rename.PREFIX_DOT_THUMBNAIL.apply(f.getName()));
-	}
-}
+package net.coobird.thumbnailator;
+
+import static org.junit.Assert.*;
+import static org.mockito.Mockito.*;
+
+import java.awt.image.BufferedImage;
+import java.io.ByteArrayInputStream;
+import java.io.ByteArrayOutputStream;
+import java.io.File;
+import java.io.FileInputStream;
+import java.io.IOException;
+import java.io.InputStream;
+import java.io.OutputStream;
+import java.net.URL;
+import java.util.Arrays;
+import java.util.Collections;
+import java.util.Iterator;
+import java.util.List;
+
+import javax.imageio.ImageIO;
+
+import net.coobird.thumbnailator.builders.BufferedImageBuilder;
+import net.coobird.thumbnailator.builders.ThumbnailParameterBuilder;
+import net.coobird.thumbnailator.name.ConsecutivelyNumberedFilenames;
+import net.coobird.thumbnailator.name.Rename;
+
+import org.junit.AfterClass;
+import org.junit.BeforeClass;
+import org.junit.Test;
+
+public class ThumbnailsBuilderInputOutputTest
+{
+	/**
+	 * The temporary directory to use when creating files to use for this test.
+	 */
+	private static final String TMPDIR = 
+			"test-resources/tmp/ThumbnailsBuilderInputOutputTest";
+	
+	@BeforeClass
+	public static void makeTemporaryDirectory()
+	{
+		TestUtils.makeTemporaryDirectory(TMPDIR);
+	}
+	
+	@AfterClass
+	public static void deleteTemporaryDirectory()
+	{
+		TestUtils.deleteTemporaryDirectory(TMPDIR);
+	}
+
+	/**
+	 * Test for the {@link Thumbnails.Builder} class where,
+	 * <ol>
+	 * <li>Thumbnails.of(BufferedImage)</li>
+	 * <li>toFile(File)</li>
+	 * </ol>
+	 * and the expected outcome is,
+	 * <ol>
+	 * <li>Processing completes successfully. Image format is determined
+	 * by the extension of the file.</li>
+	 * </ol>
+	 */	
+	@Test
+	public void of_BufferedImage_toFile_File_NoOutputFormatSpecified() throws IOException
+	{
+		// given
+		BufferedImage img = new BufferedImageBuilder(200, 200).build();
+		File destFile = new File("test-resources/Thumbnailator/tmp.png");
+		destFile.deleteOnExit();
+		
+		// when
+		Thumbnails.of(img)
+			.size(100, 100)
+			.toFile(destFile);
+		
+		// then
+		assertEquals("png", TestUtils.getFormatName(new FileInputStream(destFile)));
+		
+		BufferedImage thumbnail = ImageIO.read(destFile);
+		assertEquals(100, thumbnail.getWidth());
+		assertEquals(100, thumbnail.getHeight());
+	}
+	
+	/**
+	 * Test for the {@link Thumbnails.Builder} class where,
+	 * <ol>
+	 * <li>Thumbnails.of(BufferedImage)</li>
+	 * <li>toFile(File)</li>
+	 * </ol>
+	 * and the expected outcome is,
+	 * <ol>
+	 * <li>Processing completes successfully. Image format is determined
+	 * by the extension of the file.</li>
+	 * </ol>
+	 */	
+	@Test
+	public void of_BufferedImage_toFile_String_NoOutputFormatSpecified() throws IOException
+	{
+		// given
+		BufferedImage img = new BufferedImageBuilder(200, 200).build();
+		String destFilePath = "test-resources/Thumbnailator/tmp.png";
+		
+		// when
+		Thumbnails.of(img)
+			.size(100, 100)
+			.toFile(destFilePath);
+		
+		// then
+		File destFile = new File(destFilePath);
+		destFile.deleteOnExit();
+		
+		assertEquals("png", TestUtils.getFormatName(new FileInputStream(destFile)));
+		
+		BufferedImage thumbnail = ImageIO.read(destFile);
+		assertEquals(100, thumbnail.getWidth());
+		assertEquals(100, thumbnail.getHeight());
+	}
+	
+	/**
+	 * Test for the {@link Thumbnails.Builder} class where,
+	 * <ol>
+	 * <li>Thumbnails.of(BufferedImage)</li>
+	 * <li>toFiles(Iterable<File>)</li>
+	 * </ol>
+	 * and the expected outcome is,
+	 * <ol>
+	 * <li>Processing completes successfully. Image format is determined
+	 * by the extension of the file.</li>
+	 * </ol>
+	 * @throws IOException 
+	 */	
+	@Test
+	public void of_BufferedImage_toFiles_Iterable_NoOutputFormatSpecified() throws IOException
+	{
+		// given
+		BufferedImage img = new BufferedImageBuilder(200, 200).build();
+		
+		// when
+		Thumbnails.of(img)
+			.size(50, 50)
+			.toFiles(new ConsecutivelyNumberedFilenames(new File("test-resources/Thumbnailator"), "temp-%d.png"));
+		
+		// then
+		File outFile = new File("test-resources/Thumbnailator/temp-0.png");
+		outFile.deleteOnExit();
+		
+		assertEquals("png", TestUtils.getFormatName(new FileInputStream(outFile)));
+		
+		BufferedImage fromFileImage1 = ImageIO.read(outFile);
+		assertEquals(50, fromFileImage1.getWidth());
+		assertEquals(50, fromFileImage1.getHeight());
+	}	
+
+	/**
+	 * Test for the {@link Thumbnails.Builder} class where,
+	 * <ol>
+	 * <li>Thumbnails.of(BufferedImage)</li>
+	 * <li>asFiles(Iterable<File>)</li>
+	 * </ol>
+	 * and the expected outcome is,
+	 * <ol>
+	 * <li>Processing completes successfully. Image format is determined
+	 * by the extension of the file.</li>
+	 * </ol>
+	 * @throws IOException 
+	 */	
+	@Test
+	public void of_BufferedImage_asFiles_Iterable_NoOutputFormatSpecified() throws IOException
+	{
+		// given
+		BufferedImage img = new BufferedImageBuilder(200, 200).build();
+		
+		// when
+		List<File> thumbnails = Thumbnails.of(img)
+			.size(50, 50)
+			.asFiles(new ConsecutivelyNumberedFilenames(new File("test-resources/Thumbnailator"), "temp-%d.png"));
+		
+		// then
+		assertEquals(1, thumbnails.size());
+		
+		BufferedImage fromFileImage1 = ImageIO.read(thumbnails.get(0));
+		assertEquals("png", TestUtils.getFormatName(new FileInputStream(thumbnails.get(0))));
+		assertEquals(50, fromFileImage1.getWidth());
+		assertEquals(50, fromFileImage1.getHeight());
+		
+		// clean up
+		thumbnails.get(0).deleteOnExit();
+	}
+	
+	/**
+	 * Test for the {@link Thumbnails.Builder} class where,
+	 * <ol>
+	 * <li>Thumbnails.of(BufferedImage)</li>
+	 * <li>asBufferedImage()</li>
+	 * </ol>
+	 * and the expected outcome is,
+	 * <ol>
+	 * <li>A BufferedImage is returned</li>
+	 * </ol>
+	 */	
+	@Test
+	public void of_BufferedImage_asBufferedImage_NoOutputFormatSpecified() throws IOException
+	{
+		// given
+		BufferedImage img = new BufferedImageBuilder(200, 200).build();
+		
+		// when
+		BufferedImage thumbnail = Thumbnails.of(img)
+			.size(100, 100)
+			.asBufferedImage();
+		
+		// then
+		assertEquals(100, thumbnail.getWidth());
+		assertEquals(100, thumbnail.getHeight());
+	}
+
+	/**
+	 * Test for the {@link Thumbnails.Builder} class where,
+	 * <ol>
+	 * <li>Thumbnails.of(BufferedImage)</li>
+	 * <li>asBufferedImages()</li>
+	 * </ol>
+	 * and the expected outcome is,
+	 * <ol>
+	 * <li>An IllegalStateException is thrown.</li>
+	 * </ol>
+	 */	
+	@Test
+	public void of_BufferedImage_asBufferedImages_NoOutputFormatSpecified() throws IOException
+	{
+		// given
+		BufferedImage img = new BufferedImageBuilder(200, 200).build();
+		
+		// when
+		List<BufferedImage> thumbnails = Thumbnails.of(img)
+			.size(100, 100)
+			.asBufferedImages();
+		
+		// then
+		assertEquals(1, thumbnails.size());
+		
+		assertEquals(100, thumbnails.get(0).getWidth());
+		assertEquals(100, thumbnails.get(0).getHeight());
+	}
+	
+	/**
+	 * Test for the {@link Thumbnails.Builder} class where,
+	 * <ol>
+	 * <li>Thumbnails.of(BufferedImage)</li>
+	 * <li>toOutputStream()</li>
+	 * </ol>
+	 * and the expected outcome is,
+	 * <ol>
+	 * <li>An IllegalStateException is thrown.</li>
+	 * </ol>
+	 * @throws IOException 
+	 */	
+	@Test(expected=IllegalStateException.class)
+	public void of_BufferedImage_toOutputStream_NoOutputFormatSpecified() throws IOException
+	{
+		// given
+		BufferedImage img = new BufferedImageBuilder(200, 200).build();
+		ByteArrayOutputStream os = new ByteArrayOutputStream();
+		
+		try
+		{
+			// when
+			Thumbnails.of(img)
+				.size(50, 50)
+				.toOutputStream(os);
+			
+			fail();
+		}
+		catch (IllegalStateException e)
+		{
+			// then
+			assertEquals("Output format not specified.", e.getMessage());
+			throw e;
+		}
+	}
+	
+	/**
+	 * Test for the {@link Thumbnails.Builder} class where,
+	 * <ol>
+	 * <li>Thumbnails.of(BufferedImage)</li>
+	 * <li>toOutputStreams(Iterable<OutputStream>)</li>
+	 * </ol>
+	 * and the expected outcome is,
+	 * <ol>
+	 * <li>An IllegalStateException is thrown.</li>
+	 * </ol>
+	 * @throws IOException 
+	 */	
+	@Test(expected=IllegalStateException.class)
+	public void of_BufferedImage_toOutputStreams_NoOutputFormatSpecified() throws IOException
+	{
+		// given
+		BufferedImage img = new BufferedImageBuilder(200, 200).build();
+		ByteArrayOutputStream os = new ByteArrayOutputStream();
+		
+		try
+		{
+			// when
+			Thumbnails.of(img)
+				.size(50, 50)
+				.toOutputStreams(Arrays.asList(os));
+			
+			fail();
+		}
+		catch (IllegalStateException e)
+		{
+			// then
+			assertEquals("Output format not specified.", e.getMessage());
+			throw e;
+		}
+	}
+	
+	/**
+	 * Test for the {@link Thumbnails.Builder} class where,
+	 * <ol>
+	 * <li>Thumbnails.of(BufferedImage)</li>
+	 * <li>iterableBufferedImages()</li>
+	 * </ol>
+	 * and the expected outcome is,
+	 * <ol>
+	 * <li>Processing completes successfully.</li>
+	 * </ol>
+	 * @throws IOException 
+	 */	
+	@Test
+	public void of_BufferedImage_iterableBufferedImages_NoOutputFormatSpecified() throws IOException
+	{
+		// given
+		BufferedImage img = new BufferedImageBuilder(200, 200).build();
+		
+		// when
+		Iterable<BufferedImage> thumbnails = Thumbnails.of(img)
+			.size(50, 50)
+			.iterableBufferedImages();
+		
+		// then
+		Iterator<BufferedImage> iter = thumbnails.iterator();
+		
+		BufferedImage thumbnail = iter.next();
+		assertEquals(50, thumbnail.getWidth());
+		assertEquals(50, thumbnail.getHeight());
+		
+		assertFalse(iter.hasNext());
+	}
+	
+	/**
+	 * Test for the {@link Thumbnails.Builder} class where,
+	 * <ol>
+	 * <li>Thumbnails.of(BufferedImage)</li>
+	 * <li>outputFormat("png")</li>
+	 * <li>toFile(File)</li>
+	 * </ol>
+	 * and the expected outcome is,
+	 * <ol>
+	 * <li>The thumbnail is written to the specified file</li>
+	 * </ol>
+	 */	
+	@Test
+	public void of_BufferedImage_toFile_File_OutputFormatSpecified() throws IOException
+	{
+		// given
+		BufferedImage img = new BufferedImageBuilder(200, 200).build();
+		File destFile = new File("test-resources/Thumbnailator/tmp.png");
+		destFile.deleteOnExit();
+		
+		// when
+		Thumbnails.of(img)
+			.size(100, 100)
+			.outputFormat("png")
+			.toFile(destFile);
+		
+		// then
+		BufferedImage thumbnail = ImageIO.read(destFile);
+		assertEquals(100, thumbnail.getWidth());
+		assertEquals(100, thumbnail.getHeight());
+	}
+	
+	/**
+	 * Test for the {@link Thumbnails.Builder} class where,
+	 * <ol>
+	 * <li>Thumbnails.of(BufferedImage)</li>
+	 * <li>outputFormat("png")</li>
+	 * <li>toFile(File)</li>
+	 * </ol>
+	 * and the expected outcome is,
+	 * <ol>
+	 * <li>The thumbnail is written to the specified file</li>
+	 * </ol>
+	 */	
+	@Test
+	public void of_BufferedImage_toFile_String_OutputFormatSpecified() throws IOException
+	{
+		// given
+		BufferedImage img = new BufferedImageBuilder(200, 200).build();
+		String destFilePath = "test-resources/Thumbnailator/tmp.png";
+		
+		// when
+		Thumbnails.of(img)
+			.size(100, 100)
+			.outputFormat("png")
+			.toFile(destFilePath);
+		
+		// then
+		File destFile = new File(destFilePath);
+		destFile.deleteOnExit();
+		
+		BufferedImage thumbnail = ImageIO.read(destFile);
+		assertEquals(100, thumbnail.getWidth());
+		assertEquals(100, thumbnail.getHeight());
+	}
+	
+	/**
+	 * Test for the {@link Thumbnails.Builder} class where,
+	 * <ol>
+	 * <li>Thumbnails.of(BufferedImage)</li>
+	 * <li>outputFormat("png")</li>
+	 * <li>toFiles(Iterable<File>)</li>
+	 * </ol>
+	 * and the expected outcome is,
+	 * <ol>
+	 * <li>An image is generated and written to a file whose name is generated
+	 * from the Iterable<File> object.</li>
+	 * </ol>
+	 * @throws IOException 
+	 */	
+	@Test
+	public void of_BufferedImage_toFiles_Iterable_OutputFormatSpecified() throws IOException
+	{
+		// given
+		BufferedImage img1 = new BufferedImageBuilder(200, 200).build();
+		
+		// when
+		Thumbnails.of(img1)
+			.size(50, 50)
+			.outputFormat("png")
+			.toFiles(new ConsecutivelyNumberedFilenames(new File("test-resources/Thumbnailator"), "temp-%d.png"));
+		
+		// then
+		File outFile = new File("test-resources/Thumbnailator/temp-0.png");
+		outFile.deleteOnExit();
+		
+		BufferedImage fromFileImage1 = ImageIO.read(outFile);
+		assertEquals(50, fromFileImage1.getWidth());
+		assertEquals(50, fromFileImage1.getHeight());
+	}	
+	
+	/**
+	 * Test for the {@link Thumbnails.Builder} class where,
+	 * <ol>
+	 * <li>Thumbnails.of(BufferedImage)</li>
+	 * <li>outputFormat("png")</li>
+	 * <li>asFiles(Iterable<File>)</li>
+	 * </ol>
+	 * and the expected outcome is,
+	 * <ol>
+	 * <li>An image is generated and written to a file whose name is generated
+	 * from the Iterable<File> object.</li>
+	 * </ol>
+	 * @throws IOException 
+	 */	
+	@Test
+	public void of_BufferedImage_asFiles_Iterable_OutputFormatSpecified() throws IOException
+	{
+		// given
+		BufferedImage img1 = new BufferedImageBuilder(200, 200).build();
+		
+		// when
+		List<File> thumbnails = Thumbnails.of(img1)
+			.size(50, 50)
+			.outputFormat("png")
+			.asFiles(new ConsecutivelyNumberedFilenames(new File("test-resources/Thumbnailator"), "temp-%d.png"));
+		
+		// then
+		File outFile = new File("test-resources/Thumbnailator/temp-0.png");
+		outFile.deleteOnExit();
+		
+		assertEquals(1, thumbnails.size());
+		
+		BufferedImage fromFileImage1 = ImageIO.read(thumbnails.get(0));
+		assertEquals(50, fromFileImage1.getWidth());
+		assertEquals(50, fromFileImage1.getHeight());
+	}
+	
+	/**
+	 * Test for the {@link Thumbnails.Builder} class where,
+	 * <ol>
+	 * <li>Thumbnails.of(BufferedImage)</li>
+	 * <li>outputFormat("png")</li>
+	 * <li>asBufferedImage()</li>
+	 * </ol>
+	 * and the expected outcome is,
+	 * <ol>
+	 * <li>A BufferedImage is returned</li>
+	 * </ol>
+	 */	
+	@Test
+	public void of_BufferedImage_asBufferedImage_OutputFormatSpecified() throws IOException
+	{
+		// given
+		BufferedImage img = new BufferedImageBuilder(200, 200).build();
+		
+		// when
+		BufferedImage thumbnail = Thumbnails.of(img)
+			.size(100, 100)
+			.outputFormat("png")
+			.asBufferedImage();
+		
+		// then
+		assertEquals(100, thumbnail.getWidth());
+		assertEquals(100, thumbnail.getHeight());
+	}
+	
+	/**
+	 * Test for the {@link Thumbnails.Builder} class where,
+	 * <ol>
+	 * <li>Thumbnails.of(BufferedImage)</li>
+	 * <li>outputFormat("png")</li>
+	 * <li>asBufferedImages()</li>
+	 * </ol>
+	 * and the expected outcome is,
+	 * <ol>
+	 * <li>An IllegalStateException is thrown.</li>
+	 * </ol>
+	 */	
+	@Test
+	public void of_BufferedImage_asBufferedImages_OutputFormatSpecified() throws IOException
+	{
+		// given
+		BufferedImage img = new BufferedImageBuilder(200, 200).build();
+		
+		// when
+		List<BufferedImage> thumbnails = Thumbnails.of(img)
+			.size(100, 100)
+			.outputFormat("png")
+			.asBufferedImages();
+		
+		// then
+		assertEquals(100, thumbnails.get(0).getWidth());
+		assertEquals(100, thumbnails.get(0).getHeight());
+		assertEquals(1, thumbnails.size());
+	}
+	
+	/**
+	 * Test for the {@link Thumbnails.Builder} class where,
+	 * <ol>
+	 * <li>Thumbnails.of(BufferedImage)</li>
+	 * <li>outputFormat("png")</li>
+	 * <li>toOutputStream()</li>
+	 * </ol>
+	 * and the expected outcome is,
+	 * <ol>
+	 * <li>Processing completes successfully.</li>
+	 * </ol>
+	 * @throws IOException 
+	 */	
+	@Test
+	public void of_BufferedImage_toOutputStream_OutputFormatSpecified() throws IOException
+	{
+		// given
+		BufferedImage img = new BufferedImageBuilder(200, 200).build();
+		ByteArrayOutputStream os = new ByteArrayOutputStream();
+		
+		// when
+		Thumbnails.of(img)
+			.size(50, 50)
+			.outputFormat("png")
+			.toOutputStream(os);
+		
+		// then
+		BufferedImage thumbnail = ImageIO.read(new ByteArrayInputStream(os.toByteArray()));
+		assertEquals(50, thumbnail.getWidth());
+		assertEquals(50, thumbnail.getHeight());
+	}
+	
+	/**
+	 * Test for the {@link Thumbnails.Builder} class where,
+	 * <ol>
+	 * <li>Thumbnails.of(BufferedImage)</li>
+	 * <li>outputFormat("png")</li>
+	 * <li>toOutputStreams(Iterable<OutputStream>)</li>
+	 * </ol>
+	 * and the expected outcome is,
+	 * <ol>
+	 * <li>Processing completes successfully.</li>
+	 * </ol>
+	 * @throws IOException 
+	 */	
+	@Test
+	public void of_BufferedImage_toOutputStreams_OutputFormatSpecified() throws IOException
+	{
+		// given
+		BufferedImage img = new BufferedImageBuilder(200, 200).build();
+		ByteArrayOutputStream os = new ByteArrayOutputStream();
+		
+		// when
+		Thumbnails.of(img)
+			.size(50, 50)
+			.outputFormat("png")
+			.toOutputStreams(Arrays.asList(os));
+		
+		// then
+		BufferedImage thumbnail = ImageIO.read(new ByteArrayInputStream(os.toByteArray()));
+		assertEquals(50, thumbnail.getWidth());
+		assertEquals(50, thumbnail.getHeight());
+	}
+	
+	/**
+	 * Test for the {@link Thumbnails.Builder} class where,
+	 * <ol>
+	 * <li>Thumbnails.of(BufferedImage)</li>
+	 * <li>outputFormat("png")</li>
+	 * <li>iterableBufferedImages()</li>
+	 * </ol>
+	 * and the expected outcome is,
+	 * <ol>
+	 * <li>Processing completes successfully.</li>
+	 * </ol>
+	 * @throws IOException 
+	 */	
+	@Test
+	public void of_BufferedImage_iterableBufferedImages_OutputFormatSpecified() throws IOException
+	{
+		// given
+		BufferedImage img = new BufferedImageBuilder(200, 200).build();
+		
+		// when
+		Iterable<BufferedImage> thumbnails = Thumbnails.of(img)
+			.size(50, 50)
+			.outputFormat("png")
+			.iterableBufferedImages();
+		
+		// then
+		Iterator<BufferedImage> iter = thumbnails.iterator();
+		
+		BufferedImage thumbnail = iter.next();
+		assertEquals(50, thumbnail.getWidth());
+		assertEquals(50, thumbnail.getHeight());
+		
+		assertFalse(iter.hasNext());
+	}
+	
+	/**
+	 * Test for the {@link Thumbnails.Builder} class where,
+	 * <ol>
+	 * <li>Thumbnails.of(BufferedImage, BufferedImage)</li>
+	 * <li>toFile(File)</li>
+	 * </ol>
+	 * and the expected outcome is,
+	 * <ol>
+	 * <li>An IllegalArgumentException will be thrown</li>
+	 * </ol>
+	 */	
+	@Test(expected=IllegalArgumentException.class)
+	public void of_BufferedImages_toFile_File_NoOutputFormatSpecified() throws IOException
+	{
+		// given
+		BufferedImage img = new BufferedImageBuilder(200, 200).build();
+		File destFile = new File("test-resources/Thumbnailator/tmp.png");
+		destFile.deleteOnExit();
+		
+		try
+		{
+			// when
+			Thumbnails.of(img, img)
+				.size(100, 100)
+				.toFile(destFile);
+		}
+		catch (IllegalArgumentException e)
+		{
+			// then
+			assertEquals("Cannot output multiple thumbnails to one file.", e.getMessage());
+			throw e;
+		}
+	}
+	
+	/**
+	 * Test for the {@link Thumbnails.Builder} class where,
+	 * <ol>
+	 * <li>Thumbnails.of(BufferedImage, BufferedImage)</li>
+	 * <li>toFile(File)</li>
+	 * </ol>
+	 * and the expected outcome is,
+	 * <ol>
+	 * <li>Processing completes successfully. Image format is determined
+	 * by the extension of the file.</li>
+	 * </ol>
+	 */	
+	@Test(expected=IllegalArgumentException.class)
+	public void of_BufferedImages_toFile_String_NoOutputFormatSpecified() throws IOException
+	{
+		// given
+		BufferedImage img = new BufferedImageBuilder(200, 200).build();
+		String destFilePath = "test-resources/Thumbnailator/tmp.png";
+		
+		try
+		{
+			// when
+			Thumbnails.of(img, img)
+				.size(100, 100)
+				.toFile(destFilePath);
+		}
+		catch (IllegalArgumentException e)
+		{
+			// then
+			assertEquals("Cannot output multiple thumbnails to one file.", e.getMessage());
+			throw e;
+		}
+	}
+	
+	/**
+	 * Test for the {@link Thumbnails.Builder} class where,
+	 * <ol>
+	 * <li>Thumbnails.of(BufferedImage, BufferedImage)</li>
+	 * <li>toFiles(Iterable<File>)</li>
+	 * </ol>
+	 * and the expected outcome is,
+	 * <ol>
+	 * <li>Processing completes successfully. Image format is determined
+	 * by the extension of the file.</li>
+	 * </ol>
+	 * @throws IOException 
+	 */	
+	@Test
+	public void of_BufferedImages_toFiles_Iterable_NoOutputFormatSpecified() throws IOException
+	{
+		// given
+		BufferedImage img = new BufferedImageBuilder(200, 200).build();
+		
+		// when
+		Thumbnails.of(img, img)
+			.size(50, 50)
+			.toFiles(new ConsecutivelyNumberedFilenames(new File("test-resources/Thumbnailator"), "temp-%d.png"));
+		
+		// then
+		File outFile = new File("test-resources/Thumbnailator/temp-0.png");
+		outFile.deleteOnExit();
+		
+		assertEquals("png", TestUtils.getFormatName(new FileInputStream(outFile)));
+		
+		BufferedImage fromFileImage1 = ImageIO.read(outFile);
+		assertEquals(50, fromFileImage1.getWidth());
+		assertEquals(50, fromFileImage1.getHeight());
+	}	
+
+	/**
+	 * Test for the {@link Thumbnails.Builder} class where,
+	 * <ol>
+	 * <li>Thumbnails.of(BufferedImage, BufferedImage)</li>
+	 * <li>asFiles(Iterable<File>)</li>
+	 * </ol>
+	 * and the expected outcome is,
+	 * <ol>
+	 * <li>Processing completes successfully. Image format is determined
+	 * by the extension of the file.</li>
+	 * </ol>
+	 * @throws IOException 
+	 */	
+	@Test
+	public void of_BufferedImages_asFiles_Iterable_NoOutputFormatSpecified() throws IOException
+	{
+		// given
+		BufferedImage img = new BufferedImageBuilder(200, 200).build();
+		
+		// when
+		List<File> thumbnails = Thumbnails.of(img, img)
+			.size(50, 50)
+			.asFiles(new ConsecutivelyNumberedFilenames(new File("test-resources/Thumbnailator"), "temp-%d.png"));
+		
+		// then
+		assertEquals(2, thumbnails.size());
+		
+		BufferedImage fromFileImage1 = ImageIO.read(thumbnails.get(0));
+		assertEquals("png", TestUtils.getFormatName(new FileInputStream(thumbnails.get(0))));
+		assertEquals(50, fromFileImage1.getWidth());
+		assertEquals(50, fromFileImage1.getHeight());
+		
+		BufferedImage fromFileImage2 = ImageIO.read(thumbnails.get(1));
+		assertEquals("png", TestUtils.getFormatName(new FileInputStream(thumbnails.get(1))));
+		assertEquals(50, fromFileImage2.getWidth());
+		assertEquals(50, fromFileImage2.getHeight());
+		
+		// clean up
+		thumbnails.get(0).deleteOnExit();
+		thumbnails.get(1).deleteOnExit();
+	}
+
+	/**
+	 * Test for the {@link Thumbnails.Builder} class where,
+	 * <ol>
+	 * <li>Thumbnails.of(BufferedImage, BufferedImage)</li>
+	 * <li>asBufferedImage()</li>
+	 * </ol>
+	 * and the expected outcome is,
+	 * <ol>
+	 * <li>An IllegalStateException is thrown.</li>
+	 * </ol>
+	 */	
+	@Test(expected=IllegalArgumentException.class)
+	public void of_BufferedImages_asBufferedImage_NoOutputFormatSpecified() throws IOException
+	{
+		// given
+		BufferedImage img = new BufferedImageBuilder(200, 200).build();
+		
+		try
+		{
+			// when
+			Thumbnails.of(img, img)
+				.size(100, 100)
+				.asBufferedImage();
+		}
+		catch (IllegalArgumentException e)
+		{
+			// then
+			assertEquals("Cannot create one thumbnail from multiple original images.", e.getMessage());
+			throw e;
+		}
+	}
+
+	/**
+	 * Test for the {@link Thumbnails.Builder} class where,
+	 * <ol>
+	 * <li>Thumbnails.of(BufferedImage, BufferedImage)</li>
+	 * <li>asBufferedImage()</li>
+	 * </ol>
+	 * and the expected outcome is,
+	 * <ol>
+	 * <li>An IllegalStateException is thrown.</li>
+	 * </ol>
+	 */	
+	@Test
+	public void of_BufferedImages_asBufferedImages_NoOutputFormatSpecified() throws IOException
+	{
+		// given
+		BufferedImage img = new BufferedImageBuilder(200, 200).build();
+		
+		// when
+		List<BufferedImage> thumbnails = Thumbnails.of(img, img)
+			.size(100, 100)
+			.asBufferedImages();
+		
+		// then
+		assertEquals(2, thumbnails.size());
+		
+		assertEquals(100, thumbnails.get(0).getWidth());
+		assertEquals(100, thumbnails.get(0).getHeight());
+		assertEquals(100, thumbnails.get(1).getWidth());
+		assertEquals(100, thumbnails.get(1).getHeight());
+	}
+	
+	/**
+	 * Test for the {@link Thumbnails.Builder} class where,
+	 * <ol>
+	 * <li>Thumbnails.of(BufferedImage, BufferedImage)</li>
+	 * <li>toOutputStream()</li>
+	 * </ol>
+	 * and the expected outcome is,
+	 * <ol>
+	 * <li>An IllegalArgumentException is thrown.</li>
+	 * </ol>
+	 * @throws IOException 
+	 */	
+	@Test(expected=IllegalArgumentException.class)
+	public void of_BufferedImages_toOutputStream_NoOutputFormatSpecified() throws IOException
+	{
+		// given
+		BufferedImage img = new BufferedImageBuilder(200, 200).build();
+		ByteArrayOutputStream os = new ByteArrayOutputStream();
+		
+		try
+		{
+			// when
+			Thumbnails.of(img, img)
+				.size(50, 50)
+				.toOutputStream(os);
+			
+			fail();
+		}
+		catch (IllegalArgumentException e)
+		{
+			// then
+			assertEquals("Cannot output multiple thumbnails to a single OutputStream.", e.getMessage());
+			throw e;
+		}
+	}
+	
+	/**
+	 * Test for the {@link Thumbnails.Builder} class where,
+	 * <ol>
+	 * <li>Thumbnails.of(BufferedImage, BufferedImage)</li>
+	 * <li>toOutputStreams(Iterable<OutputStream>)</li>
+	 * </ol>
+	 * and the expected outcome is,
+	 * <ol>
+	 * <li>An IllegalStateException is thrown.</li>
+	 * </ol>
+	 * @throws IOException 
+	 */	
+	@Test(expected=IllegalStateException.class)
+	public void of_BufferedImages_toOutputStreams_NoOutputFormatSpecified() throws IOException
+	{
+		// given
+		BufferedImage img = new BufferedImageBuilder(200, 200).build();
+		ByteArrayOutputStream os = new ByteArrayOutputStream();
+		
+		try
+		{
+			// when
+			Thumbnails.of(img, img)
+				.size(50, 50)
+				.toOutputStreams(Arrays.asList(os));
+			
+			fail();
+		}
+		catch (IllegalStateException e)
+		{
+			// then
+			assertEquals("Output format not specified.", e.getMessage());
+			throw e;
+		}
+	}
+	
+	/**
+	 * Test for the {@link Thumbnails.Builder} class where,
+	 * <ol>
+	 * <li>Thumbnails.of(BufferedImage, BufferedImage)</li>
+	 * <li>iterableBufferedImages()</li>
+	 * </ol>
+	 * and the expected outcome is,
+	 * <ol>
+	 * <li>Processing completes successfully.</li>
+	 * </ol>
+	 * @throws IOException 
+	 */	
+	@Test
+	public void of_BufferedImages_iterableBufferedImages_NoOutputFormatSpecified() throws IOException
+	{
+		// given
+		BufferedImage img = new BufferedImageBuilder(200, 200).build();
+		
+		// when
+		Iterable<BufferedImage> thumbnails = Thumbnails.of(img, img)
+			.size(50, 50)
+			.iterableBufferedImages();
+		
+		// then
+		Iterator<BufferedImage> iter = thumbnails.iterator();
+		
+		BufferedImage thumbnail1 = iter.next();
+		assertEquals(50, thumbnail1.getWidth());
+		assertEquals(50, thumbnail1.getHeight());
+		
+		BufferedImage thumbnail2 = iter.next();
+		assertEquals(50, thumbnail2.getWidth());
+		assertEquals(50, thumbnail2.getHeight());
+		
+		assertFalse(iter.hasNext());
+	}
+	/**
+	 * Test for the {@link Thumbnails.Builder} class where,
+	 * <ol>
+	 * <li>Thumbnails.of(BufferedImage, BufferedImage)</li>
+	 * <li>outputFormat("png")</li>
+	 * <li>toFile(File)</li>
+	 * </ol>
+	 * and the expected outcome is,
+	 * <ol>
+	 * <li>The thumbnail is written to the specified file</li>
+	 * </ol>
+	 */	
+	@Test(expected=IllegalArgumentException.class)
+	public void of_BufferedImages_toFile_File_OutputFormatSpecified() throws IOException
+	{
+		// given
+		BufferedImage img = new BufferedImageBuilder(200, 200).build();
+		File destFile = new File("test-resources/Thumbnailator/tmp.png");
+		destFile.deleteOnExit();
+		
+		try
+		{
+			// when
+			Thumbnails.of(img, img)
+				.size(100, 100)
+				.outputFormat("png")
+				.toFile(destFile);
+		}
+		catch (IllegalArgumentException e)
+		{
+			// then
+			assertEquals("Cannot output multiple thumbnails to one file.", e.getMessage());
+			throw e;
+		}
+	}
+
+	/**
+	 * Test for the {@link Thumbnails.Builder} class where,
+	 * <ol>
+	 * <li>Thumbnails.of(BufferedImage, BufferedImage)</li>
+	 * <li>outputFormat("png")</li>
+	 * <li>toFile(File)</li>
+	 * </ol>
+	 * and the expected outcome is,
+	 * <ol>
+	 * <li>The thumbnail is written to the specified file</li>
+	 * </ol>
+	 */	
+	@Test(expected=IllegalArgumentException.class)
+	public void of_BufferedImages_toFile_String_OutputFormatSpecified() throws IOException
+	{
+		// given
+		BufferedImage img = new BufferedImageBuilder(200, 200).build();
+		String destFilePath = "test-resources/Thumbnailator/tmp.png";
+		
+		try
+		{
+			// when
+			Thumbnails.of(img, img)
+				.size(100, 100)
+				.outputFormat("png")
+				.toFile(destFilePath);
+		}
+		catch (IllegalArgumentException e)
+		{
+			// then
+			assertEquals("Cannot output multiple thumbnails to one file.", e.getMessage());
+			throw e;
+		}
+		finally
+		{
+			// clean up
+			new File(destFilePath).deleteOnExit();
+		}
+	}
+
+	/**
+	 * Test for the {@link Thumbnails.Builder} class where,
+	 * <ol>
+	 * <li>Thumbnails.of(BufferedImage, BufferedImage)</li>
+	 * <li>outputFormat("png")</li>
+	 * <li>toFiles(Iterable<File>)</li>
+	 * </ol>
+	 * and the expected outcome is,
+	 * <ol>
+	 * <li>An image is generated and written to a file whose name is generated
+	 * from the Iterable<File> object.</li>
+	 * </ol>
+	 * @throws IOException 
+	 */	
+	@Test
+	public void of_BufferedImages_toFiles_Iterable_OutputFormatSpecified() throws IOException
+	{
+		// given
+		BufferedImage img = new BufferedImageBuilder(200, 200).build();
+		
+		// when
+		Thumbnails.of(img, img)
+			.size(50, 50)
+			.outputFormat("png")
+			.toFiles(new ConsecutivelyNumberedFilenames(new File("test-resources/Thumbnailator"), "temp-%d.png"));
+		
+		// then
+		File outFile1 = new File("test-resources/Thumbnailator/temp-0.png");
+		outFile1.deleteOnExit();
+		File outFile2 = new File("test-resources/Thumbnailator/temp-1.png");
+		outFile2.deleteOnExit();
+		
+		BufferedImage fromFileImage1 = ImageIO.read(outFile1);
+		assertEquals(50, fromFileImage1.getWidth());
+		assertEquals(50, fromFileImage1.getHeight());
+		
+		BufferedImage fromFileImage2 = ImageIO.read(outFile2);
+		assertEquals(50, fromFileImage2.getWidth());
+		assertEquals(50, fromFileImage2.getHeight());
+	}
+
+	/**
+	 * Test for the {@link Thumbnails.Builder} class where,
+	 * <ol>
+	 * <li>Thumbnails.of(BufferedImage, BufferedImage)</li>
+	 * <li>outputFormat("png")</li>
+	 * <li>asFiles(Iterable<File>)</li>
+	 * </ol>
+	 * and the expected outcome is,
+	 * <ol>
+	 * <li>An image is generated and written to a file whose name is generated
+	 * from the Iterable<File> object.</li>
+	 * </ol>
+	 * @throws IOException 
+	 */	
+	@Test
+	public void of_BufferedImages_asFiles_Iterable_OutputFormatSpecified() throws IOException
+	{
+		// given
+		BufferedImage img = new BufferedImageBuilder(200, 200).build();
+		
+		// when
+		List<File> thumbnails = Thumbnails.of(img, img)
+			.size(50, 50)
+			.outputFormat("png")
+			.asFiles(new ConsecutivelyNumberedFilenames(new File("test-resources/Thumbnailator"), "temp-%d.png"));
+		
+		// then
+		File outFile = new File("test-resources/Thumbnailator/temp-0.png");
+		outFile.deleteOnExit();
+		
+		assertEquals(2, thumbnails.size());
+		
+		BufferedImage fromFileImage1 = ImageIO.read(thumbnails.get(0));
+		assertEquals(50, fromFileImage1.getWidth());
+		assertEquals(50, fromFileImage1.getHeight());
+		
+		BufferedImage fromFileImage2 = ImageIO.read(thumbnails.get(1));
+		assertEquals(50, fromFileImage2.getWidth());
+		assertEquals(50, fromFileImage2.getHeight());
+		
+		// clean up
+		thumbnails.get(0).deleteOnExit();
+		thumbnails.get(1).deleteOnExit();
+	}
+
+	/**
+	 * Test for the {@link Thumbnails.Builder} class where,
+	 * <ol>
+	 * <li>Thumbnails.of(BufferedImage, BufferedImage)</li>
+	 * <li>outputFormat("png")</li>
+	 * <li>asBufferedImage()</li>
+	 * </ol>
+	 * and the expected outcome is,
+	 * <ol>
+	 * <li>A BufferedImage is returned</li>
+	 * </ol>
+	 */	
+	@Test(expected=IllegalArgumentException.class)
+	public void of_BufferedImages_asBufferedImage_OutputFormatSpecified() throws IOException
+	{
+		// given
+		BufferedImage img = new BufferedImageBuilder(200, 200).build();
+		
+		try
+		{
+			// when
+			Thumbnails.of(img, img)
+				.size(100, 100)
+				.outputFormat("png")
+				.asBufferedImage();
+		}
+		catch (IllegalArgumentException e)
+		{
+			// then
+			assertEquals("Cannot create one thumbnail from multiple original images.", e.getMessage());
+			throw e;
+		}
+	}
+
+	/**
+	 * Test for the {@link Thumbnails.Builder} class where,
+	 * <ol>
+	 * <li>Thumbnails.of(BufferedImage, BufferedImage)</li>
+	 * <li>outputFormat("png")</li>
+	 * <li>asBufferedImages()</li>
+	 * </ol>
+	 * and the expected outcome is,
+	 * <ol>
+	 * <li>An IllegalStateException is thrown.</li>
+	 * </ol>
+	 */	
+	@Test
+	public void of_BufferedImages_asBufferedImages_OutputFormatSpecified() throws IOException
+	{
+		// given
+		BufferedImage img = new BufferedImageBuilder(200, 200).build();
+		
+		// when
+		List<BufferedImage> thumbnails = Thumbnails.of(img, img)
+			.size(100, 100)
+			.outputFormat("png")
+			.asBufferedImages();
+		
+		// then
+		assertEquals(2, thumbnails.size());
+		
+		assertEquals(100, thumbnails.get(0).getWidth());
+		assertEquals(100, thumbnails.get(0).getHeight());
+		
+		assertEquals(100, thumbnails.get(1).getWidth());
+		assertEquals(100, thumbnails.get(1).getHeight());
+	}
+
+	/**
+	 * Test for the {@link Thumbnails.Builder} class where,
+	 * <ol>
+	 * <li>Thumbnails.of(BufferedImage, BufferedImage)</li>
+	 * <li>outputFormat("png")</li>
+	 * <li>toOutputStream()</li>
+	 * </ol>
+	 * and the expected outcome is,
+	 * <ol>
+	 * <li>Processing completes successfully.</li>
+	 * </ol>
+	 * @throws IOException 
+	 */	
+	@Test(expected=IllegalArgumentException.class)
+	public void of_BufferedImages_toOutputStream_OutputFormatSpecified() throws IOException
+	{
+		// given
+		BufferedImage img = new BufferedImageBuilder(200, 200).build();
+		ByteArrayOutputStream os = new ByteArrayOutputStream();
+		
+		try
+		{
+			// when
+			Thumbnails.of(img, img)
+				.size(50, 50)
+				.outputFormat("png")
+				.toOutputStream(os);
+			
+			fail();
+		}
+		catch (IllegalArgumentException e)
+		{
+			// then
+			assertEquals("Cannot output multiple thumbnails to a single OutputStream.", e.getMessage());
+			throw e;
+		}
+	}
+
+	/**
+	 * Test for the {@link Thumbnails.Builder} class where,
+	 * <ol>
+	 * <li>Thumbnails.of(BufferedImage, BufferedImage)</li>
+	 * <li>outputFormat("png")</li>
+	 * <li>toOutputStreams(Iterable<OutputStream>)</li>
+	 * </ol>
+	 * and the expected outcome is,
+	 * <ol>
+	 * <li>Processing completes successfully.</li>
+	 * </ol>
+	 * @throws IOException 
+	 */	
+	@Test
+	public void of_BufferedImages_toOutputStreams_OutputFormatSpecified() throws IOException
+	{
+		// given
+		BufferedImage img = new BufferedImageBuilder(200, 200).build();
+		ByteArrayOutputStream os1 = new ByteArrayOutputStream();
+		ByteArrayOutputStream os2 = new ByteArrayOutputStream();
+		
+		// when
+		Thumbnails.of(img, img)
+			.size(50, 50)
+			.outputFormat("png")
+			.toOutputStreams(Arrays.asList(os1, os2));
+		
+		// then
+		BufferedImage thumbnail = ImageIO.read(new ByteArrayInputStream(os1.toByteArray()));
+		assertEquals(50, thumbnail.getWidth());
+		assertEquals(50, thumbnail.getHeight());
+		
+		thumbnail = ImageIO.read(new ByteArrayInputStream(os2.toByteArray()));
+		assertEquals(50, thumbnail.getWidth());
+		assertEquals(50, thumbnail.getHeight());
+	}
+
+	/**
+	 * Test for the {@link Thumbnails.Builder} class where,
+	 * <ol>
+	 * <li>Thumbnails.of(BufferedImage, BufferedImage)</li>
+	 * <li>outputFormat("png")</li>
+	 * <li>iterableBufferedImages()</li>
+	 * </ol>
+	 * and the expected outcome is,
+	 * <ol>
+	 * <li>Processing completes successfully.</li>
+	 * </ol>
+	 * @throws IOException 
+	 */	
+	@Test
+	public void of_BufferedImages_iterableBufferedImages_OutputFormatSpecified() throws IOException
+	{
+		// given
+		BufferedImage img = new BufferedImageBuilder(200, 200).build();
+		
+		// when
+		Iterable<BufferedImage> thumbnails = Thumbnails.of(img, img)
+			.size(50, 50)
+			.outputFormat("png")
+			.iterableBufferedImages();
+		
+		// then
+		Iterator<BufferedImage> iter = thumbnails.iterator();
+		
+		BufferedImage thumbnail = iter.next();
+		assertEquals(50, thumbnail.getWidth());
+		assertEquals(50, thumbnail.getHeight());
+		
+		thumbnail = iter.next();
+		assertEquals(50, thumbnail.getWidth());
+		assertEquals(50, thumbnail.getHeight());
+		
+		assertFalse(iter.hasNext());
+	}
+
+	/**
+	 * Test for the {@link Thumbnails.Builder} class where,
+	 * <ol>
+	 * <li>Thumbnails.fromImages([BufferedImage])</li>
+	 * <li>asBufferedImage()</li>
+	 * </ol>
+	 * and the expected outcome is,
+	 * <ol>
+	 * <li>A BufferedImage is returned</li>
+	 * </ol>
+	 */	
+	@Test
+	public void fromImages_Single_asBufferedImage() throws IOException
+	{
+		// given
+		BufferedImage img = new BufferedImageBuilder(200, 200).build();
+		
+		// when
+		BufferedImage thumbnail = Thumbnails.fromImages(Arrays.asList(img))
+			.size(100, 100)
+			.asBufferedImage();
+		
+		// then
+		assertEquals(100, thumbnail.getWidth());
+		assertEquals(100, thumbnail.getHeight());
+	}
+
+	/**
+	 * Test for the {@link Thumbnails.Builder} class where,
+	 * <ol>
+	 * <li>Thumbnails.fromImages([BufferedImage, BufferedImage])</li>
+	 * <li>asBufferedImage()</li>
+	 * </ol>
+	 * and the expected outcome is,
+	 * <ol>
+	 * <li>An IllegalStateException is thrown.</li>
+	 * </ol>
+	 */	
+	@Test(expected=IllegalArgumentException.class)
+	public void fromImages_Multiple_asBufferedImage() throws IOException
+	{
+		// given
+		BufferedImage img = new BufferedImageBuilder(200, 200).build();
+		
+		try
+		{
+			// when
+			Thumbnails.fromImages(Arrays.asList(img, img))
+				.size(100, 100)
+				.asBufferedImage();
+		}
+		catch (IllegalArgumentException e)
+		{
+			// then
+			assertEquals("Cannot create one thumbnail from multiple original images.", e.getMessage());
+			throw e;
+		}
+	}
+
+	/**
+	 * Test for the {@link Thumbnails.Builder} class where,
+	 * <ol>
+	 * <li>Thumbnails.fromImages([BufferedImage])</li>
+	 * <li>asBufferedImages()</li>
+	 * </ol>
+	 * and the expected outcome is,
+	 * <ol>
+	 * <li>An IllegalStateException is thrown.</li>
+	 * </ol>
+	 */	
+	@Test
+	public void fromImages_Single_asBufferedImages() throws IOException
+	{
+		// given
+		BufferedImage img = new BufferedImageBuilder(200, 200).build();
+		
+		// when
+		List<BufferedImage> thumbnails = Thumbnails.fromImages(Arrays.asList(img))
+			.size(100, 100)
+			.asBufferedImages();
+		
+		// then
+		assertEquals(1, thumbnails.size());
+		
+		assertEquals(100, thumbnails.get(0).getWidth());
+		assertEquals(100, thumbnails.get(0).getHeight());
+	}
+
+	/**
+	 * Test for the {@link Thumbnails.Builder} class where,
+	 * <ol>
+	 * <li>Thumbnails.fromImages([BufferedImage, BufferedImage])</li>
+	 * <li>asBufferedImage()</li>
+	 * </ol>
+	 * and the expected outcome is,
+	 * <ol>
+	 * <li>An IllegalStateException is thrown.</li>
+	 * </ol>
+	 */	
+	@Test
+	public void fromImages_Multiple_asBufferedImages() throws IOException
+	{
+		// given
+		BufferedImage img = new BufferedImageBuilder(200, 200).build();
+		
+		// when
+		List<BufferedImage> thumbnails = Thumbnails.fromImages(Arrays.asList(img, img))
+			.size(100, 100)
+			.asBufferedImages();
+		
+		// then
+		assertEquals(2, thumbnails.size());
+		
+		assertEquals(100, thumbnails.get(0).getWidth());
+		assertEquals(100, thumbnails.get(0).getHeight());
+		assertEquals(100, thumbnails.get(1).getWidth());
+		assertEquals(100, thumbnails.get(1).getHeight());
+	}
+	
+	/**
+	 * Test for the {@link Thumbnails.Builder} class where,
+	 * <ol>
+	 * <li>Thumbnails.fromImages(Iterable[BufferedImage])</li>
+	 * <li>asBufferedImage()</li>
+	 * </ol>
+	 * and the expected outcome is,
+	 * <ol>
+	 * <li>A BufferedImage is returned</li>
+	 * </ol>
+	 */	
+	@Test
+	public void fromImagesIterable_Single_asBufferedImage() throws IOException
+	{
+		// given
+		BufferedImage img = new BufferedImageBuilder(200, 200).build();
+		
+		// when
+		BufferedImage thumbnail = Thumbnails.fromImages((Iterable<BufferedImage>)Arrays.asList(img))
+			.size(100, 100)
+			.asBufferedImage();
+		
+		// then
+		assertEquals(100, thumbnail.getWidth());
+		assertEquals(100, thumbnail.getHeight());
+	}
+	
+	/**
+	 * Test for the {@link Thumbnails.Builder} class where,
+	 * <ol>
+	 * <li>Thumbnails.fromImages(Iterable[BufferedImage, BufferedImage])</li>
+	 * <li>asBufferedImage()</li>
+	 * </ol>
+	 * and the expected outcome is,
+	 * <ol>
+	 * <li>An IllegalStateException is thrown.</li>
+	 * </ol>
+	 */	
+	@Test(expected=IllegalArgumentException.class)
+	public void fromImagesIterable_Multiple_asBufferedImage() throws IOException
+	{
+		// given
+		BufferedImage img = new BufferedImageBuilder(200, 200).build();
+		
+		try
+		{
+			// when
+			Thumbnails.fromImages((Iterable<BufferedImage>)Arrays.asList(img, img))
+				.size(100, 100)
+				.asBufferedImage();
+		}
+		catch (IllegalArgumentException e)
+		{
+			// then
+			assertEquals("Cannot create one thumbnail from multiple original images.", e.getMessage());
+			throw e;
+		}
+	}
+	
+	/**
+	 * Test for the {@link Thumbnails.Builder} class where,
+	 * <ol>
+	 * <li>Thumbnails.fromImages(Iterable[BufferedImage])</li>
+	 * <li>asBufferedImages()</li>
+	 * </ol>
+	 * and the expected outcome is,
+	 * <ol>
+	 * <li>An IllegalStateException is thrown.</li>
+	 * </ol>
+	 */	
+	@Test
+	public void fromImagesIterable_Single_asBufferedImages() throws IOException
+	{
+		// given
+		BufferedImage img = new BufferedImageBuilder(200, 200).build();
+		
+		// when
+		List<BufferedImage> thumbnails = Thumbnails.fromImages((Iterable<BufferedImage>)Arrays.asList(img))
+			.size(100, 100)
+			.asBufferedImages();
+		
+		// then
+		assertEquals(1, thumbnails.size());
+		
+		assertEquals(100, thumbnails.get(0).getWidth());
+		assertEquals(100, thumbnails.get(0).getHeight());
+	}
+	
+	/**
+	 * Test for the {@link Thumbnails.Builder} class where,
+	 * <ol>
+	 * <li>Thumbnails.fromImages(Iterable[BufferedImage, BufferedImage])</li>
+	 * <li>asBufferedImage()</li>
+	 * </ol>
+	 * and the expected outcome is,
+	 * <ol>
+	 * <li>An IllegalStateException is thrown.</li>
+	 * </ol>
+	 */	
+	@Test
+	public void fromImagesIterable_Multiple_asBufferedImages() throws IOException
+	{
+		// given
+		BufferedImage img = new BufferedImageBuilder(200, 200).build();
+		
+		// when
+		List<BufferedImage> thumbnails = Thumbnails.fromImages((Iterable<BufferedImage>)Arrays.asList(img, img))
+			.size(100, 100)
+			.asBufferedImages();
+		
+		// then
+		assertEquals(2, thumbnails.size());
+		
+		assertEquals(100, thumbnails.get(0).getWidth());
+		assertEquals(100, thumbnails.get(0).getHeight());
+		assertEquals(100, thumbnails.get(1).getWidth());
+		assertEquals(100, thumbnails.get(1).getHeight());
+	}
+
+	/**
+	 * Test for the {@link Thumbnails.Builder} class where,
+	 * <ol>
+	 * <li>Thumbnails.of(File)</li>
+	 * <li>toFile(File)</li>
+	 * </ol>
+	 * and the expected outcome is,
+	 * <ol>
+	 * <li>An image is written to the specified file.</li>
+	 * </ol>
+	 * @throws IOException 
+	 */	
+	@Test
+	public void of_File_toFile() throws IOException
+	{
+		// given
+		File f = new File("test-resources/Thumbnailator/grid.png");
+		File outFile = new File("test-resources/Thumbnailator/grid.tmp.png");
+		outFile.deleteOnExit();
+		
+		// when
+		Thumbnails.of(f)
+			.size(50, 50)
+			.toFile(outFile);
+
+		// then
+		BufferedImage fromFileImage = ImageIO.read(outFile);
+		assertEquals(50, fromFileImage.getWidth());
+		assertEquals(50, fromFileImage.getHeight());
+	}
+
+	/**
+	 * Test for the {@link Thumbnails.Builder} class where,
+	 * <ol>
+	 * <li>Thumbnails.of(File)</li>
+	 * <li>toFiles(Rename)</li>
+	 * </ol>
+	 * and the expected outcome is,
+	 * <ol>
+	 * <li>An image is generated and written to a file whose name is generated
+	 * from the Rename object.</li>
+	 * </ol>
+	 * @throws IOException 
+	 */	
+	@Test
+	public void of_File_toFiles_Rename() throws IOException
+	{
+		// given
+		File f1 = new File("test-resources/Thumbnailator/grid.png");
+		File outFile1 = new File("test-resources/Thumbnailator/thumbnail.grid.png");
+		outFile1.deleteOnExit();
+		
+		// when
+		Thumbnails.of(f1)
+			.size(50, 50)
+			.toFiles(Rename.PREFIX_DOT_THUMBNAIL);
+		
+		// then
+		BufferedImage fromFileImage1 = ImageIO.read(outFile1);
+		assertEquals(50, fromFileImage1.getWidth());
+		assertEquals(50, fromFileImage1.getHeight());
+	}
+
+	/**
+	 * Test for the {@link Thumbnails.Builder} class where,
+	 * <ol>
+	 * <li>Thumbnails.of(File)</li>
+	 * <li>asFiles(Rename)</li>
+	 * </ol>
+	 * and the expected outcome is,
+	 * <ol>
+	 * <li>An image is generated and written to a file whose name is generated
+	 * from the Rename object.</li>
+	 * </ol>
+	 * @throws IOException 
+	 */	
+	@Test
+	public void of_File_asFiles_Rename() throws IOException
+	{
+		// given
+		File f1 = new File("test-resources/Thumbnailator/grid.png");
+		File outFile1 = new File("test-resources/Thumbnailator/thumbnail.grid.png");
+		outFile1.deleteOnExit();
+		
+		// when
+		List<File> thumbnails = Thumbnails.of(f1)
+			.size(50, 50)
+			.asFiles(Rename.PREFIX_DOT_THUMBNAIL);
+		
+		// then
+		assertEquals(1, thumbnails.size());
+		
+		BufferedImage fromFileImage1 = ImageIO.read(thumbnails.get(0));
+		assertEquals(50, fromFileImage1.getWidth());
+		assertEquals(50, fromFileImage1.getHeight());
+	}
+	
+	/**
+	 * Test for the {@link Thumbnails.Builder} class where,
+	 * <ol>
+	 * <li>Thumbnails.of(File)</li>
+	 * <li>toFiles(Iterable<File>)</li>
+	 * </ol>
+	 * and the expected outcome is,
+	 * <ol>
+	 * <li>An image is generated and written to a file whose name is generated
+	 * from the Iterable<File> object.</li>
+	 * </ol>
+	 * @throws IOException 
+	 */	
+	@Test
+	public void of_File_toFiles_Iterable() throws IOException
+	{
+		// given
+		File f1 = new File("test-resources/Thumbnailator/grid.png");
+		
+		// when
+		Thumbnails.of(f1)
+			.size(50, 50)
+			.toFiles(new ConsecutivelyNumberedFilenames(new File("test-resources/Thumbnailator"), "temp-%d.png"));
+		
+		// then
+		File outFile = new File("test-resources/Thumbnailator/temp-0.png");
+		outFile.deleteOnExit();
+		
+		BufferedImage fromFileImage1 = ImageIO.read(outFile);
+		assertEquals(50, fromFileImage1.getWidth());
+		assertEquals(50, fromFileImage1.getHeight());
+	}
+	
+	/**
+	 * Test for the {@link Thumbnails.Builder} class where,
+	 * <ol>
+	 * <li>Thumbnails.of(File)</li>
+	 * <li>asFiles(Iterable<File>)</li>
+	 * </ol>
+	 * and the expected outcome is,
+	 * <ol>
+	 * <li>An image is generated and written to a file whose name is generated
+	 * from the Iterable<File> object.</li>
+	 * </ol>
+	 * @throws IOException 
+	 */	
+	@Test
+	public void of_File_asFiles_Iterable() throws IOException
+	{
+		// given
+		File f1 = new File("test-resources/Thumbnailator/grid.png");
+		
+		// when
+		List<File> thumbnails = Thumbnails.of(f1)
+			.size(50, 50)
+			.asFiles(new ConsecutivelyNumberedFilenames(new File("test-resources/Thumbnailator"), "temp-%d.png"));
+		
+		// then
+		File outFile1 = new File("test-resources/Thumbnailator/temp-0.png");
+		outFile1.deleteOnExit();
+		
+		assertEquals(1, thumbnails.size());
+		
+		BufferedImage fromFileImage1 = ImageIO.read(thumbnails.get(0));
+		assertEquals(50, fromFileImage1.getWidth());
+		assertEquals(50, fromFileImage1.getHeight());
+	}
+	
+	/**
+	 * Test for the {@link Thumbnails.Builder} class where,
+	 * <ol>
+	 * <li>Thumbnails.of(File)</li>
+	 * <li>asBufferedImage()</li>
+	 * </ol>
+	 * and the expected outcome is,
+	 * <ol>
+	 * <li>Processing completes successfully.</li>
+	 * </ol>
+	 * @throws IOException 
+	 */	
+	@Test
+	public void of_File_asBufferedImage() throws IOException
+	{
+		// given
+		File f1 = new File("test-resources/Thumbnailator/grid.png");
+		
+		// when
+		BufferedImage thumbnail = Thumbnails.of(f1)
+			.size(50, 50)
+			.asBufferedImage();
+		
+		// then
+		assertEquals(50, thumbnail.getWidth());
+		assertEquals(50, thumbnail.getHeight());
+	}
+	
+	/**
+	 * Test for the {@link Thumbnails.Builder} class where,
+	 * <ol>
+	 * <li>Thumbnails.of(File)</li>
+	 * <li>asBufferedImages()</li>
+	 * </ol>
+	 * and the expected outcome is,
+	 * <ol>
+	 * <li>Processing completes successfully.</li>
+	 * </ol>
+	 * @throws IOException 
+	 */	
+	@Test
+	public void of_File_asBufferedImages() throws IOException
+	{
+		// given
+		File f1 = new File("test-resources/Thumbnailator/grid.png");
+		
+		// when
+		List<BufferedImage> thumbnails = Thumbnails.of(f1)
+			.size(50, 50)
+			.asBufferedImages();
+		
+		// then
+		assertEquals(1, thumbnails.size());
+		
+		BufferedImage thumbnail = thumbnails.get(0);
+		assertEquals(50, thumbnail.getWidth());
+		assertEquals(50, thumbnail.getHeight());
+	}
+	
+	/**
+	 * Test for the {@link Thumbnails.Builder} class where,
+	 * <ol>
+	 * <li>Thumbnails.of(File)</li>
+	 * <li>toOutputStream()</li>
+	 * </ol>
+	 * and the expected outcome is,
+	 * <ol>
+	 * <li>Processing completes successfully.</li>
+	 * </ol>
+	 * @throws IOException 
+	 */	
+	@Test
+	public void of_File_toOutputStream() throws IOException
+	{
+		// given
+		File f1 = new File("test-resources/Thumbnailator/grid.png");
+		ByteArrayOutputStream os = new ByteArrayOutputStream();
+		
+		// when
+		Thumbnails.of(f1)
+			.size(50, 50)
+			.toOutputStream(os);
+			
+		// then
+		BufferedImage thumbnail = ImageIO.read(new ByteArrayInputStream(os.toByteArray()));
+		assertEquals("png", TestUtils.getFormatName(new ByteArrayInputStream(os.toByteArray())));
+		assertEquals(50, thumbnail.getWidth());
+		assertEquals(50, thumbnail.getHeight());
+	}
+	
+	/**
+	 * Test for the {@link Thumbnails.Builder} class where,
+	 * <ol>
+	 * <li>Thumbnails.of(File)</li>
+	 * <li>toOutputStreams()</li>
+	 * </ol>
+	 * and the expected outcome is,
+	 * <ol>
+	 * <li>Processing completes successfully.</li>
+	 * </ol>
+	 * @throws IOException 
+	 */	
+	@Test
+	public void of_File_toOutputStreams() throws IOException
+	{
+		// given
+		File f1 = new File("test-resources/Thumbnailator/grid.png");
+		ByteArrayOutputStream os = new ByteArrayOutputStream();
+		
+		// when
+		Thumbnails.of(f1)
+			.size(50, 50)
+			.toOutputStreams(Arrays.asList(os));
+		
+		// then
+		BufferedImage thumbnail = ImageIO.read(new ByteArrayInputStream(os.toByteArray()));
+		assertEquals("png", TestUtils.getFormatName(new ByteArrayInputStream(os.toByteArray())));
+		assertEquals(50, thumbnail.getWidth());
+		assertEquals(50, thumbnail.getHeight());
+	}
+	
+	/**
+	 * Test for the {@link Thumbnails.Builder} class where,
+	 * <ol>
+	 * <li>Thumbnails.of(File)</li>
+	 * <li>iterableBufferedImages()</li>
+	 * </ol>
+	 * and the expected outcome is,
+	 * <ol>
+	 * <li>Processing completes successfully.</li>
+	 * </ol>
+	 * @throws IOException 
+	 */	
+	@Test
+	public void of_File_iterableBufferedImages() throws IOException
+	{
+		// given
+		File f1 = new File("test-resources/Thumbnailator/grid.png");
+		
+		// when
+		Iterable<BufferedImage> thumbnails = Thumbnails.of(f1)
+			.size(50, 50)
+			.iterableBufferedImages();
+		
+		// then
+		Iterator<BufferedImage> iter = thumbnails.iterator();
+		
+		BufferedImage thumbnail = iter.next();
+		assertEquals(50, thumbnail.getWidth());
+		assertEquals(50, thumbnail.getHeight());
+		
+		assertFalse(iter.hasNext());
+	}
+
+	/**
+	 * Test for the {@link Thumbnails.Builder} class where,
+	 * <ol>
+	 * <li>Thumbnails.of(File, File)</li>
+	 * <li>toFile(File)</li>
+	 * </ol>
+	 * and the expected outcome is,
+	 * <ol>
+	 * <li>An IllegalArgumentException is thrown.</li>
+	 * </ol>
+	 * @throws IOException 
+	 */	
+	@Test(expected=IllegalArgumentException.class)
+	public void of_Files_toFile() throws IOException
+	{
+		// given
+		File f = new File("test-resources/Thumbnailator/grid.png");
+		File outFile = new File("test-resources/Thumbnailator/grid.tmp.png");
+		outFile.deleteOnExit();
+		
+		try
+		{
+			// when
+			Thumbnails.of(f, f)
+				.size(50, 50)
+				.toFile(outFile);
+		}
+		catch (IllegalArgumentException e)
+		{
+			// then
+			assertEquals("Cannot output multiple thumbnails to one file.", e.getMessage());
+			throw e;
+		}
+	}
+
+	/**
+	 * Test for the {@link Thumbnails.Builder} class where,
+	 * <ol>
+	 * <li>Thumbnails.of(File, File)</li>
+	 * <li>toFiles(Rename)</li>
+	 * </ol>
+	 * and the expected outcome is,
+	 * <ol>
+	 * <li>Two images are generated and written to a file whose name is
+	 * generated from the Rename object.</li>
+	 * </ol>
+	 * @throws IOException 
+	 */	
+	@Test
+	public void of_Files_toFiles_Rename() throws IOException
+	{
+		// given
+		File f1 = new File("test-resources/Thumbnailator/grid.png");
+		File f2 = new File("test-resources/Thumbnailator/grid.jpg");
+		
+		// when
+		Thumbnails.of(f1, f2)
+			.size(50, 50)
+			.toFiles(Rename.PREFIX_DOT_THUMBNAIL);
+		
+		// then
+		File outFile1 = new File("test-resources/Thumbnailator/thumbnail.grid.png");
+		File outFile2 = new File("test-resources/Thumbnailator/thumbnail.grid.jpg");
+		outFile1.deleteOnExit();
+		outFile2.deleteOnExit();
+		
+		BufferedImage fromFileImage1 = ImageIO.read(outFile1);
+		assertEquals(50, fromFileImage1.getWidth());
+		assertEquals(50, fromFileImage1.getHeight());
+		
+		BufferedImage fromFileImage2 = ImageIO.read(outFile2);
+		assertEquals(50, fromFileImage2.getWidth());
+		assertEquals(50, fromFileImage2.getHeight());
+	}
+
+	/**
+	 * Test for the {@link Thumbnails.Builder} class where,
+	 * <ol>
+	 * <li>Thumbnails.of(File, File)</li>
+	 * <li>asFiles(Rename)</li>
+	 * </ol>
+	 * and the expected outcome is,
+	 * <ol>
+	 * <li>Two images are generated and written to a file whose name is
+	 * generated from the Rename object.</li>
+	 * </ol>
+	 * @throws IOException 
+	 */	
+	@Test
+	public void of_Files_asFiles_Rename() throws IOException
+	{
+		// given
+		File f1 = new File("test-resources/Thumbnailator/grid.png");
+		File f2 = new File("test-resources/Thumbnailator/grid.jpg");
+		
+		// when
+		List<File> thumbnails = Thumbnails.of(f1, f2)
+			.size(50, 50)
+			.asFiles(Rename.PREFIX_DOT_THUMBNAIL);
+		
+		// then
+		File outFile1 = new File("test-resources/Thumbnailator/thumbnail.grid.png");
+		File outFile2 = new File("test-resources/Thumbnailator/thumbnail.grid.jpg");
+		outFile1.deleteOnExit();
+		outFile2.deleteOnExit();
+		
+		assertEquals(2, thumbnails.size());
+		
+		BufferedImage fromFileImage1 = ImageIO.read(thumbnails.get(0));
+		assertEquals(50, fromFileImage1.getWidth());
+		assertEquals(50, fromFileImage1.getHeight());
+		
+		BufferedImage fromFileImage2 = ImageIO.read(thumbnails.get(1));
+		assertEquals(50, fromFileImage2.getWidth());
+		assertEquals(50, fromFileImage2.getHeight());
+	}
+	
+	/**
+	 * Test for the {@link Thumbnails.Builder} class where,
+	 * <ol>
+	 * <li>Thumbnails.of(File, File)</li>
+	 * <li>toFiles(Iterable<File>)</li>
+	 * </ol>
+	 * and the expected outcome is,
+	 * <ol>
+	 * <li>Two images are generated and written to a file whose name is
+	 * generated from the Iterable<File> object.</li>
+	 * </ol>
+	 * @throws IOException 
+	 */	
+	@Test
+	public void of_Files_toFiles_Iterable() throws IOException
+	{
+		// given
+		File f1 = new File("test-resources/Thumbnailator/grid.png");
+		File f2 = new File("test-resources/Thumbnailator/grid.jpg");
+
+		// when
+		Thumbnails.of(f1, f2)
+			.size(50, 50)
+			.toFiles(new ConsecutivelyNumberedFilenames(new File("test-resources/Thumbnailator"), "temp-%d.png"));
+		
+		// then
+		File outFile1 = new File("test-resources/Thumbnailator/temp-0.png");
+		File outFile2 = new File("test-resources/Thumbnailator/temp-1.png.JPEG");
+		outFile1.deleteOnExit();
+		outFile2.deleteOnExit();
+		
+		BufferedImage fromFileImage1 = ImageIO.read(outFile1);
+		assertEquals(50, fromFileImage1.getWidth());
+		assertEquals(50, fromFileImage1.getHeight());
+		
+		BufferedImage fromFileImage2 = ImageIO.read(outFile2);
+		assertEquals(50, fromFileImage2.getWidth());
+		assertEquals(50, fromFileImage2.getHeight());
+	}
+	
+	/**
+	 * Test for the {@link Thumbnails.Builder} class where,
+	 * <ol>
+	 * <li>Thumbnails.of(File, File)</li>
+	 * <li>asFiles(Iterable<File>)</li>
+	 * </ol>
+	 * and the expected outcome is,
+	 * <ol>
+	 * <li>Two images are generated and written to a file whose name is
+	 * generated from the Iterable<File> object.</li>
+	 * </ol>
+	 * @throws IOException 
+	 */	
+	@Test
+	public void of_Files_asFiles_Iterable() throws IOException
+	{
+		// given
+		File f1 = new File("test-resources/Thumbnailator/grid.png");
+		File f2 = new File("test-resources/Thumbnailator/grid.jpg");
+
+		// when
+		List<File> thumbnails = Thumbnails.of(f1, f2)
+			.size(50, 50)
+			.asFiles(new ConsecutivelyNumberedFilenames(new File("test-resources/Thumbnailator"), "temp-%d.png"));
+		
+		// then
+		assertEquals(2, thumbnails.size());
+		
+		BufferedImage fromFileImage1 = ImageIO.read(thumbnails.get(0));
+		assertEquals(50, fromFileImage1.getWidth());
+		assertEquals(50, fromFileImage1.getHeight());
+		
+		BufferedImage fromFileImage2 = ImageIO.read(thumbnails.get(1));
+		assertEquals(50, fromFileImage2.getWidth());
+		assertEquals(50, fromFileImage2.getHeight());
+		
+		// clean up
+		thumbnails.get(0).deleteOnExit();
+		thumbnails.get(1).deleteOnExit();
+	}
+
+	/**
+	 * Test for the {@link Thumbnails.Builder} class where,
+	 * <ol>
+	 * <li>Thumbnails.of(File, File)</li>
+	 * <li>asBufferedImage()</li>
+	 * </ol>
+	 * and the expected outcome is,
+	 * <ol>
+	 * <li>An IllegalArgumentException is thrown.</li>
+	 * </ol>
+	 * @throws IOException 
+	 */	
+	@Test(expected=IllegalArgumentException.class)
+	public void of_Files_asBufferedImage() throws IOException
+	{
+		// given
+		File f = new File("test-resources/Thumbnailator/grid.png");
+		
+		try
+		{
+			// when
+			Thumbnails.of(f, f)
+				.size(50, 50)
+				.asBufferedImage();
+		}
+		catch (IllegalArgumentException e)
+		{
+			// then
+			assertEquals("Cannot create one thumbnail from multiple original images.", e.getMessage());
+			throw e;
+		}
+	}
+
+	/**
+	 * Test for the {@link Thumbnails.Builder} class where,
+	 * <ol>
+	 * <li>Thumbnails.of(File, File)</li>
+	 * <li>asBufferedImages()</li>
+	 * </ol>
+	 * and the expected outcome is,
+	 * <ol>
+	 * <li>Two images are generated and returned as BufferedImages in a List</li>
+	 * </ol>
+	 * @throws IOException 
+	 */	
+	@Test
+	public void of_Files_asBufferedImages() throws IOException
+	{
+		// given
+		File f1 = new File("test-resources/Thumbnailator/grid.png");
+		File f2 = new File("test-resources/Thumbnailator/grid.jpg");
+		
+		// when
+		List<BufferedImage> thumbnails = Thumbnails.of(f1, f2)
+			.size(50, 50)
+			.asBufferedImages();
+		
+		// then
+		assertEquals(2, thumbnails.size());
+		
+		BufferedImage thumbnail1 = thumbnails.get(0);
+		assertEquals(50, thumbnail1.getWidth());
+		assertEquals(50, thumbnail1.getHeight());
+		
+		BufferedImage thumbnail2 = thumbnails.get(1);
+		assertEquals(50, thumbnail2.getWidth());
+		assertEquals(50, thumbnail2.getHeight());
+	}
+	
+	/**
+	 * Test for the {@link Thumbnails.Builder} class where,
+	 * <ol>
+	 * <li>Thumbnails.of(File, File)</li>
+	 * <li>toOutputStream()</li>
+	 * </ol>
+	 * and the expected outcome is,
+	 * <ol>
+	 * <li>An IllegalArgumentException is thrown.</li>
+	 * </ol>
+	 * @throws IOException 
+	 */	
+	@Test(expected=IllegalArgumentException.class)
+	public void of_Files_toOutputStream() throws IOException
+	{
+		// given
+		File f = new File("test-resources/Thumbnailator/grid.png");
+		OutputStream os = mock(OutputStream.class);
+		
+		try
+		{
+			// when
+			Thumbnails.of(f, f)
+				.size(50, 50)
+				.toOutputStream(os);
+		}
+		catch (IllegalArgumentException e)
+		{
+			// then
+			assertEquals("Cannot output multiple thumbnails to a single OutputStream.", e.getMessage());
+			verifyZeroInteractions(os);
+			throw e;
+		}
+	}
+	
+	/**
+	 * Test for the {@link Thumbnails.Builder} class where,
+	 * <ol>
+	 * <li>Thumbnails.of(File, File)</li>
+	 * <li>toOutputStreams()</li>
+	 * </ol>
+	 * and the expected outcome is,
+	 * <ol>
+	 * <li>Processing will be successful.</li>
+	 * </ol>
+	 * @throws IOException 
+	 */	
+	@Test
+	public void of_Files_toOutputStreams() throws IOException
+	{
+		// given
+		File f = new File("test-resources/Thumbnailator/grid.png");
+		ByteArrayOutputStream os1 = new ByteArrayOutputStream();
+		ByteArrayOutputStream os2 = new ByteArrayOutputStream();
+		
+		// when
+		Thumbnails.of(f, f)
+			.size(50, 50)
+			.toOutputStreams(Arrays.asList(os1, os2));
+		
+		//then
+		BufferedImage thumbnail = ImageIO.read(new ByteArrayInputStream(os1.toByteArray()));
+		assertEquals("png", TestUtils.getFormatName(new ByteArrayInputStream(os1.toByteArray())));
+		assertEquals(50, thumbnail.getWidth());
+		assertEquals(50, thumbnail.getHeight());
+		
+		thumbnail = ImageIO.read(new ByteArrayInputStream(os2.toByteArray()));
+		assertEquals("png", TestUtils.getFormatName(new ByteArrayInputStream(os2.toByteArray())));
+		assertEquals(50, thumbnail.getWidth());
+		assertEquals(50, thumbnail.getHeight());
+	}
+
+	/**
+	 * Test for the {@link Thumbnails.Builder} class where,
+	 * <ol>
+	 * <li>Thumbnails.of(File, File)</li>
+	 * <li>iterableBufferedImages()</li>
+	 * </ol>
+	 * and the expected outcome is,
+	 * <ol>
+	 * <li>Two images are generated and an Iterable which can iterate over the
+	 * two BufferedImages is returned.</li>
+	 * </ol>
+	 * @throws IOException 
+	 */	
+	@Test
+	public void of_Files_iterableBufferedImages() throws IOException
+	{
+		// given
+		File f1 = new File("test-resources/Thumbnailator/grid.png");
+		File f2 = new File("test-resources/Thumbnailator/grid.jpg");
+		
+		// when
+		Iterable<BufferedImage> thumbnails = Thumbnails.of(f1, f2)
+			.size(50, 50)
+			.iterableBufferedImages();
+		
+		// then
+		Iterator<BufferedImage> iter = thumbnails.iterator();
+		
+		BufferedImage thumbnail1 = iter.next();
+		assertEquals(50, thumbnail1.getWidth());
+		assertEquals(50, thumbnail1.getHeight());
+		
+		BufferedImage thumbnail2 = iter.next();
+		assertEquals(50, thumbnail2.getWidth());
+		assertEquals(50, thumbnail2.getHeight());
+		
+		assertFalse(iter.hasNext());
+	}	
+
+	/**
+	 * Test for the {@link Thumbnails.Builder} class where,
+	 * <ol>
+	 * <li>Thumbnails.fromFiles([File])</li>
+	 * <li>toFile(File)</li>
+	 * </ol>
+	 * and the expected outcome is,
+	 * <ol>
+	 * <li>An image is written to the specified file.</li>
+	 * </ol>
+	 * @throws IOException 
+	 */	
+	@Test
+	public void fromFiles_Single_toFile() throws IOException
+	{
+		// given
+		File f = new File("test-resources/Thumbnailator/grid.png");
+		File outFile = new File("test-resources/Thumbnailator/grid.tmp.png");
+		outFile.deleteOnExit();
+		
+		// when
+		Thumbnails.fromFiles(Arrays.asList(f))
+			.size(50, 50)
+			.toFile(outFile);
+		
+		// then
+		BufferedImage fromFileImage = ImageIO.read(outFile);
+		
+		assertEquals(50, fromFileImage.getWidth());
+		assertEquals(50, fromFileImage.getHeight());
+	}
+
+	/**
+	 * Test for the {@link Thumbnails.Builder} class where,
+	 * <ol>
+	 * <li>Thumbnails.fromFiles([File, File])</li>
+	 * <li>toFile(File)</li>
+	 * </ol>
+	 * and the expected outcome is,
+	 * <ol>
+	 * <li>An IllegalArgumentException is thrown.</li>
+	 * </ol>
+	 * @throws IOException 
+	 */	
+	@Test(expected=IllegalArgumentException.class)
+	public void fromFiles_Multiple_toFile() throws IOException
+	{
+		// given
+		File f = new File("test-resources/Thumbnailator/grid.png");
+		File outFile = new File("test-resources/Thumbnailator/grid.tmp.png");
+		outFile.deleteOnExit();
+		
+		// when
+		Thumbnails.fromFiles(Arrays.asList(f, f))
+			.size(50, 50)
+			.toFile(outFile);
+	}
+
+	/**
+	 * Test for the {@link Thumbnails.Builder} class where,
+	 * <ol>
+	 * <li>Thumbnails.fromFiles([File])</li>
+	 * <li>toFiles(Rename)</li>
+	 * </ol>
+	 * and the expected outcome is,
+	 * <ol>
+	 * <li>An image is generated and written to a file whose name is generated
+	 * from the Rename object.</li>
+	 * </ol>
+	 * @throws IOException 
+	 */	
+	@Test
+	public void fromFiles_Single_toFiles() throws IOException
+	{
+		// given
+		File f1 = new File("test-resources/Thumbnailator/grid.png");
+		File outFile1 = new File("test-resources/Thumbnailator/thumbnail.grid.png");
+		outFile1.deleteOnExit();
+		
+		// when
+		Thumbnails.fromFiles(Arrays.asList(f1))
+			.size(50, 50)
+			.toFiles(Rename.PREFIX_DOT_THUMBNAIL);
+		
+		// then
+		BufferedImage fromFileImage1 = ImageIO.read(outFile1);
+		
+		assertEquals(50, fromFileImage1.getWidth());
+		assertEquals(50, fromFileImage1.getHeight());
+	}
+
+	/**
+	 * Test for the {@link Thumbnails.Builder} class where,
+	 * <ol>
+	 * <li>Thumbnails.fromFiles([File, File])</li>
+	 * <li>toFiles(Rename)</li>
+	 * </ol>
+	 * and the expected outcome is,
+	 * <ol>
+	 * <li>Two images are generated and written to a file whose name is
+	 * generated from the Rename object.</li>
+	 * </ol>
+	 * @throws IOException 
+	 */	
+	@Test
+	public void fromFiles_Multiple_toFiles() throws IOException
+	{
+		// given
+		File f1 = new File("test-resources/Thumbnailator/grid.png");
+		File f2 = new File("test-resources/Thumbnailator/grid.jpg");
+		
+		// when
+		Thumbnails.fromFiles(Arrays.asList(f1, f2))
+			.size(50, 50)
+			.toFiles(Rename.PREFIX_DOT_THUMBNAIL);
+		
+		// then
+		File outFile1 = new File("test-resources/Thumbnailator/thumbnail.grid.png");
+		File outFile2 = new File("test-resources/Thumbnailator/thumbnail.grid.jpg");
+		outFile1.deleteOnExit();
+		outFile2.deleteOnExit();
+		
+		BufferedImage fromFileImage1 = ImageIO.read(outFile1);
+		BufferedImage fromFileImage2 = ImageIO.read(outFile2);
+		
+		assertEquals(50, fromFileImage1.getWidth());
+		assertEquals(50, fromFileImage1.getHeight());
+		assertEquals(50, fromFileImage2.getWidth());
+		assertEquals(50, fromFileImage2.getHeight());
+	}
+
+	/**
+	 * Test for the {@link Thumbnails.Builder} class where,
+	 * <ol>
+	 * <li>Thumbnails.fromFiles([File])</li>
+	 * <li>asFiles(Rename)</li>
+	 * </ol>
+	 * and the expected outcome is,
+	 * <ol>
+	 * <li>An image is generated and written to a file whose name is generated
+	 * from the Rename object.</li>
+	 * </ol>
+	 * @throws IOException 
+	 */	
+	@Test
+	public void fromFiles_Single_asFiles() throws IOException
+	{
+		// given
+		File f1 = new File("test-resources/Thumbnailator/grid.png");
+		File outFile1 = new File("test-resources/Thumbnailator/thumbnail.grid.png");
+		outFile1.deleteOnExit();
+		
+		// when
+		List<File> thumbnails = Thumbnails.fromFiles(Arrays.asList(f1))
+			.size(50, 50)
+			.asFiles(Rename.PREFIX_DOT_THUMBNAIL);
+		
+		// then
+		assertEquals(1, thumbnails.size());
+		
+		BufferedImage fromFileImage1 = ImageIO.read(thumbnails.get(0));
+		
+		assertEquals(50, fromFileImage1.getWidth());
+		assertEquals(50, fromFileImage1.getHeight());
+	}
+
+	/**
+	 * Test for the {@link Thumbnails.Builder} class where,
+	 * <ol>
+	 * <li>Thumbnails.fromFiles([File, File])</li>
+	 * <li>asFiles(Rename)</li>
+	 * </ol>
+	 * and the expected outcome is,
+	 * <ol>
+	 * <li>Two images are generated and written to a file whose name is
+	 * generated from the Rename object.</li>
+	 * </ol>
+	 * @throws IOException 
+	 */	
+	@Test
+	public void fromFiles_Multiple_asFiles() throws IOException
+	{
+		// given
+		File f1 = new File("test-resources/Thumbnailator/grid.png");
+		File f2 = new File("test-resources/Thumbnailator/grid.jpg");
+		
+		// when
+		List<File> thumbnails = Thumbnails.fromFiles(Arrays.asList(f1, f2))
+			.size(50, 50)
+			.asFiles(Rename.PREFIX_DOT_THUMBNAIL);
+		
+		// then
+		File outFile1 = new File("test-resources/Thumbnailator/thumbnail.grid.png");
+		File outFile2 = new File("test-resources/Thumbnailator/thumbnail.grid.jpg");
+		outFile1.deleteOnExit();
+		outFile2.deleteOnExit();
+		
+		assertEquals(2, thumbnails.size());
+		
+		BufferedImage fromFileImage1 = ImageIO.read(thumbnails.get(0));
+		BufferedImage fromFileImage2 = ImageIO.read(thumbnails.get(1));
+		
+		assertEquals(50, fromFileImage1.getWidth());
+		assertEquals(50, fromFileImage1.getHeight());
+		assertEquals(50, fromFileImage2.getWidth());
+		assertEquals(50, fromFileImage2.getHeight());
+	}
+	
+	/**
+	 * Test for the {@link Thumbnails.Builder} class where,
+	 * <ol>
+	 * <li>Thumbnails.fromFiles(Iterable[File])</li>
+	 * <li>toFile(File)</li>
+	 * </ol>
+	 * and the expected outcome is,
+	 * <ol>
+	 * <li>An image is written to the specified file.</li>
+	 * </ol>
+	 * @throws IOException 
+	 */	
+	@Test
+	public void fromFilesIterable_Single_toFile() throws IOException
+	{
+		// given
+		File f = new File("test-resources/Thumbnailator/grid.png");
+		File outFile = new File("test-resources/Thumbnailator/grid.tmp.png");
+		outFile.deleteOnExit();
+		
+		// when
+		Thumbnails.fromFiles((Iterable<File>)Arrays.asList(f))
+			.size(50, 50)
+			.toFile(outFile);
+		
+		// then
+		BufferedImage fromFileImage = ImageIO.read(outFile);
+		
+		assertEquals(50, fromFileImage.getWidth());
+		assertEquals(50, fromFileImage.getHeight());
+	}
+	
+	/**
+	 * Test for the {@link Thumbnails.Builder} class where,
+	 * <ol>
+	 * <li>Thumbnails.fromFiles(Iterable[File, File])</li>
+	 * <li>toFile(File)</li>
+	 * </ol>
+	 * and the expected outcome is,
+	 * <ol>
+	 * <li>An IllegalArgumentException is thrown.</li>
+	 * </ol>
+	 * @throws IOException 
+	 */	
+	@Test(expected=IllegalArgumentException.class)
+	public void fromFilesIterable_Multiple_toFile() throws IOException
+	{
+		// given
+		File f = new File("test-resources/Thumbnailator/grid.png");
+		File outFile = new File("test-resources/Thumbnailator/grid.tmp.png");
+		outFile.deleteOnExit();
+		
+		// when
+		Thumbnails.fromFiles((Iterable<File>)Arrays.asList(f, f))
+		.size(50, 50)
+		.toFile(outFile);
+	}
+	
+	/**
+	 * Test for the {@link Thumbnails.Builder} class where,
+	 * <ol>
+	 * <li>Thumbnails.fromFiles(Iterable[File])</li>
+	 * <li>toFiles(Rename)</li>
+	 * </ol>
+	 * and the expected outcome is,
+	 * <ol>
+	 * <li>An image is generated and written to a file whose name is generated
+	 * from the Rename object.</li>
+	 * </ol>
+	 * @throws IOException 
+	 */	
+	@Test
+	public void fromFilesIterable_Single_toFiles() throws IOException
+	{
+		// given
+		File f1 = new File("test-resources/Thumbnailator/grid.png");
+		File outFile1 = new File("test-resources/Thumbnailator/thumbnail.grid.png");
+		outFile1.deleteOnExit();
+		
+		// when
+		Thumbnails.fromFiles((Iterable<File>)Arrays.asList(f1))
+			.size(50, 50)
+			.toFiles(Rename.PREFIX_DOT_THUMBNAIL);
+		
+		// then
+		BufferedImage fromFileImage1 = ImageIO.read(outFile1);
+		
+		assertEquals(50, fromFileImage1.getWidth());
+		assertEquals(50, fromFileImage1.getHeight());
+	}
+	
+	/**
+	 * Test for the {@link Thumbnails.Builder} class where,
+	 * <ol>
+	 * <li>Thumbnails.fromFiles(Iterable[File, File])</li>
+	 * <li>toFiles(Rename)</li>
+	 * </ol>
+	 * and the expected outcome is,
+	 * <ol>
+	 * <li>Two images are generated and written to a file whose name is
+	 * generated from the Rename object.</li>
+	 * </ol>
+	 * @throws IOException 
+	 */	
+	@Test
+	public void fromFilesIterable_Multiple_toFiles() throws IOException
+	{
+		// given
+		File f1 = new File("test-resources/Thumbnailator/grid.png");
+		File f2 = new File("test-resources/Thumbnailator/grid.jpg");
+		
+		// when
+		Thumbnails.fromFiles((Iterable<File>)Arrays.asList(f1, f2))
+			.size(50, 50)
+			.toFiles(Rename.PREFIX_DOT_THUMBNAIL);
+		
+		// then
+		File outFile1 = new File("test-resources/Thumbnailator/thumbnail.grid.png");
+		File outFile2 = new File("test-resources/Thumbnailator/thumbnail.grid.jpg");
+		outFile1.deleteOnExit();
+		outFile2.deleteOnExit();
+		
+		BufferedImage fromFileImage1 = ImageIO.read(outFile1);
+		BufferedImage fromFileImage2 = ImageIO.read(outFile2);
+		
+		assertEquals(50, fromFileImage1.getWidth());
+		assertEquals(50, fromFileImage1.getHeight());
+		assertEquals(50, fromFileImage2.getWidth());
+		assertEquals(50, fromFileImage2.getHeight());
+	}
+	
+	/**
+	 * Test for the {@link Thumbnails.Builder} class where,
+	 * <ol>
+	 * <li>Thumbnails.fromFiles(Iterable[File])</li>
+	 * <li>asFiles(Rename)</li>
+	 * </ol>
+	 * and the expected outcome is,
+	 * <ol>
+	 * <li>An image is generated and written to a file whose name is generated
+	 * from the Rename object.</li>
+	 * </ol>
+	 * @throws IOException 
+	 */	
+	@Test
+	public void fromFilesIterable_Single_asFiles() throws IOException
+	{
+		// given
+		File f1 = new File("test-resources/Thumbnailator/grid.png");
+		File outFile1 = new File("test-resources/Thumbnailator/thumbnail.grid.png");
+		outFile1.deleteOnExit();
+		
+		// when
+		List<File> thumbnails = Thumbnails.fromFiles((Iterable<File>)Arrays.asList(f1))
+			.size(50, 50)
+			.asFiles(Rename.PREFIX_DOT_THUMBNAIL);
+		
+		// then
+		assertEquals(1, thumbnails.size());
+		
+		BufferedImage fromFileImage1 = ImageIO.read(thumbnails.get(0));
+		
+		assertEquals(50, fromFileImage1.getWidth());
+		assertEquals(50, fromFileImage1.getHeight());
+	}
+	
+	/**
+	 * Test for the {@link Thumbnails.Builder} class where,
+	 * <ol>
+	 * <li>Thumbnails.fromFiles(Iterable[File, File])</li>
+	 * <li>asFiles(Rename)</li>
+	 * </ol>
+	 * and the expected outcome is,
+	 * <ol>
+	 * <li>Two images are generated and written to a file whose name is
+	 * generated from the Rename object.</li>
+	 * </ol>
+	 * @throws IOException 
+	 */	
+	@Test
+	public void fromFilesIterable_Multiple_asFiles() throws IOException
+	{
+		// given
+		File f1 = new File("test-resources/Thumbnailator/grid.png");
+		File f2 = new File("test-resources/Thumbnailator/grid.jpg");
+		
+		// when
+		List<File> thumbnails = Thumbnails.fromFiles((Iterable<File>)Arrays.asList(f1, f2))
+			.size(50, 50)
+			.asFiles(Rename.PREFIX_DOT_THUMBNAIL);
+		
+		// then
+		File outFile1 = new File("test-resources/Thumbnailator/thumbnail.grid.png");
+		File outFile2 = new File("test-resources/Thumbnailator/thumbnail.grid.jpg");
+		outFile1.deleteOnExit();
+		outFile2.deleteOnExit();
+		
+		assertEquals(2, thumbnails.size());
+		
+		BufferedImage fromFileImage1 = ImageIO.read(thumbnails.get(0));
+		BufferedImage fromFileImage2 = ImageIO.read(thumbnails.get(1));
+		
+		assertEquals(50, fromFileImage1.getWidth());
+		assertEquals(50, fromFileImage1.getHeight());
+		assertEquals(50, fromFileImage2.getWidth());
+		assertEquals(50, fromFileImage2.getHeight());
+	}
+
+	/**
+	 * Test for the {@link Thumbnails.Builder} class where,
+	 * <ol>
+	 * <li>Thumbnails.of(String)</li>
+	 * <li>toFile(File)</li>
+	 * </ol>
+	 * and the expected outcome is,
+	 * <ol>
+	 * <li>An image is written to the specified file.</li>
+	 * </ol>
+	 * @throws IOException 
+	 */	
+	@Test
+	public void of_String_toFile() throws IOException
+	{
+		// given
+		String f = "test-resources/Thumbnailator/grid.png";
+		File outFile = new File("test-resources/Thumbnailator/grid.tmp.png");
+		outFile.deleteOnExit();
+		
+		// when
+		Thumbnails.of(f)
+			.size(50, 50)
+			.toFile(outFile);
+		
+		// then
+		BufferedImage fromFileImage = ImageIO.read(outFile);
+		
+		assertEquals(50, fromFileImage.getWidth());
+		assertEquals(50, fromFileImage.getHeight());
+	}
+
+	/**
+	 * Test for the {@link Thumbnails.Builder} class where,
+	 * <ol>
+	 * <li>Thumbnails.of(String, String)</li>
+	 * <li>toFile(File)</li>
+	 * </ol>
+	 * and the expected outcome is,
+	 * <ol>
+	 * <li>An IllegalArgumentException is thrown.</li>
+	 * </ol>
+	 * @throws IOException 
+	 */	
+	@Test(expected=IllegalArgumentException.class)
+	public void of_Strings_toFile() throws IOException
+	{
+		// given
+		String f = "test-resources/Thumbnailator/grid.png";
+		File outFile = new File("test-resources/Thumbnailator/grid.tmp.png");
+		outFile.deleteOnExit();
+		
+		// when
+		Thumbnails.of(f, f)
+			.size(50, 50)
+			.toFile(outFile);
+	}
+
+	/**
+	 * Test for the {@link Thumbnails.Builder} class where,
+	 * <ol>
+	 * <li>Thumbnails.of(String)</li>
+	 * <li>toFiles(Rename)</li>
+	 * </ol>
+	 * and the expected outcome is,
+	 * <ol>
+	 * <li>An image is generated and written to a file whose name is generated
+	 * from the Rename object.</li>
+	 * </ol>
+	 * @throws IOException 
+	 */	
+	@Test
+	public void of_String_toFiles() throws IOException
+	{
+		// given
+		String f1 = "test-resources/Thumbnailator/grid.png";
+		File outFile1 = new File("test-resources/Thumbnailator/thumbnail.grid.png");
+		outFile1.deleteOnExit();
+		
+		// when
+		Thumbnails.of(f1)
+			.size(50, 50)
+			.toFiles(Rename.PREFIX_DOT_THUMBNAIL);
+		
+		// then
+		BufferedImage fromFileImage1 = ImageIO.read(outFile1);
+		
+		assertEquals(50, fromFileImage1.getWidth());
+		assertEquals(50, fromFileImage1.getHeight());
+	}
+
+	/**
+	 * Test for the {@link Thumbnails.Builder} class where,
+	 * <ol>
+	 * <li>Thumbnails.of(String, String)</li>
+	 * <li>toFiles(Rename)</li>
+	 * </ol>
+	 * and the expected outcome is,
+	 * <ol>
+	 * <li>Two images are generated and written to a file whose name is
+	 * generated from the Rename object.</li>
+	 * </ol>
+	 * @throws IOException 
+	 */	
+	@Test
+	public void of_Strings_toFiles() throws IOException
+	{
+		// given
+		String f1 = "test-resources/Thumbnailator/grid.png";
+		String f2 = "test-resources/Thumbnailator/grid.jpg";
+		
+		// when
+		Thumbnails.of(f1, f2)
+			.size(50, 50)
+			.toFiles(Rename.PREFIX_DOT_THUMBNAIL);
+		
+		// then
+		File outFile1 = new File("test-resources/Thumbnailator/thumbnail.grid.png");
+		File outFile2 = new File("test-resources/Thumbnailator/thumbnail.grid.jpg");
+		outFile1.deleteOnExit();
+		outFile2.deleteOnExit();
+		
+		BufferedImage fromFileImage1 = ImageIO.read(outFile1);
+		BufferedImage fromFileImage2 = ImageIO.read(outFile2);
+		
+		assertEquals(50, fromFileImage1.getWidth());
+		assertEquals(50, fromFileImage1.getHeight());
+		assertEquals(50, fromFileImage2.getWidth());
+		assertEquals(50, fromFileImage2.getHeight());
+	}
+
+	/**
+	 * Test for the {@link Thumbnails.Builder} class where,
+	 * <ol>
+	 * <li>Thumbnails.of(String)</li>
+	 * <li>toFiles(Rename)</li>
+	 * </ol>
+	 * and the expected outcome is,
+	 * <ol>
+	 * <li>An image is generated and written to a file whose name is generated
+	 * from the Rename object.</li>
+	 * </ol>
+	 * @throws IOException 
+	 */	
+	@Test
+	public void of_String_asFiles() throws IOException
+	{
+		// given
+		String f1 = "test-resources/Thumbnailator/grid.png";
+		File outFile1 = new File("test-resources/Thumbnailator/thumbnail.grid.png");
+		outFile1.deleteOnExit();
+		
+		// when
+		List<File> thumbnails = Thumbnails.of(f1)
+			.size(50, 50)
+			.asFiles(Rename.PREFIX_DOT_THUMBNAIL);
+		
+		// then
+		assertEquals(1, thumbnails.size());
+		
+		BufferedImage fromFileImage1 = ImageIO.read(thumbnails.get(0));
+		
+		assertEquals(50, fromFileImage1.getWidth());
+		assertEquals(50, fromFileImage1.getHeight());
+	}
+
+	/**
+	 * Test for the {@link Thumbnails.Builder} class where,
+	 * <ol>
+	 * <li>Thumbnails.of(String, String)</li>
+	 * <li>toFiles(Rename)</li>
+	 * </ol>
+	 * and the expected outcome is,
+	 * <ol>
+	 * <li>Two images are generated and written to a file whose name is
+	 * generated from the Rename object.</li>
+	 * </ol>
+	 * @throws IOException 
+	 */	
+	@Test
+	public void of_Strings_asFiles() throws IOException
+	{
+		// given
+		String f1 = "test-resources/Thumbnailator/grid.png";
+		String f2 = "test-resources/Thumbnailator/grid.jpg";
+		
+		// when
+		List<File> thumbnails = Thumbnails.of(f1, f2)
+			.size(50, 50)
+			.asFiles(Rename.PREFIX_DOT_THUMBNAIL);
+		
+		// then
+		File outFile1 = new File("test-resources/Thumbnailator/thumbnail.grid.png");
+		File outFile2 = new File("test-resources/Thumbnailator/thumbnail.grid.jpg");
+		outFile1.deleteOnExit();
+		outFile2.deleteOnExit();
+		
+		assertEquals(2, thumbnails.size());
+		
+		BufferedImage fromFileImage1 = ImageIO.read(thumbnails.get(0));
+		BufferedImage fromFileImage2 = ImageIO.read(thumbnails.get(1));
+		
+		assertEquals(50, fromFileImage1.getWidth());
+		assertEquals(50, fromFileImage1.getHeight());
+		assertEquals(50, fromFileImage2.getWidth());
+		assertEquals(50, fromFileImage2.getHeight());
+	}
+
+	/**
+	 * Test for the {@link Thumbnails.Builder} class where,
+	 * <ol>
+	 * <li>Thumbnails.fromFilenames([String])</li>
+	 * <li>toFile(File)</li>
+	 * </ol>
+	 * and the expected outcome is,
+	 * <ol>
+	 * <li>An image is written to the specified file.</li>
+	 * </ol>
+	 * @throws IOException 
+	 */	
+	@Test
+	public void fromFilenames_Single_toFile() throws IOException
+	{
+		// given
+		String f = "test-resources/Thumbnailator/grid.png";
+		File outFile = new File("test-resources/Thumbnailator/grid.tmp.png");
+		outFile.deleteOnExit();
+		
+		// when
+		Thumbnails.fromFilenames(Arrays.asList(f))
+			.size(50, 50)
+			.toFile(outFile);
+		
+		// then
+		BufferedImage fromFileImage = ImageIO.read(outFile);
+		
+		assertEquals(50, fromFileImage.getWidth());
+		assertEquals(50, fromFileImage.getHeight());
+	}
+
+	/**
+	 * Test for the {@link Thumbnails.Builder} class where,
+	 * <ol>
+	 * <li>Thumbnails.fromFilenames([String, String])</li>
+	 * <li>toFile(File)</li>
+	 * </ol>
+	 * and the expected outcome is,
+	 * <ol>
+	 * <li>An IllegalArgumentException is thrown.</li>
+	 * </ol>
+	 * @throws IOException 
+	 */	
+	@Test(expected=IllegalArgumentException.class)
+	public void fromFilenames_Multiple_toFile() throws IOException
+	{
+		// given
+		String f = "test-resources/Thumbnailator/grid.png";
+		File outFile = new File("test-resources/Thumbnailator/grid.tmp.png");
+		outFile.deleteOnExit();
+		
+		// when
+		Thumbnails.fromFilenames(Arrays.asList(f, f))
+			.size(50, 50)
+			.toFile(outFile);
+	}
+
+	/**
+	 * Test for the {@link Thumbnails.Builder} class where,
+	 * <ol>
+	 * <li>Thumbnails.fromFilenames([String])</li>
+	 * <li>toFiles(Rename)</li>
+	 * </ol>
+	 * and the expected outcome is,
+	 * <ol>
+	 * <li>An image is generated and written to a file whose name is generated
+	 * from the Rename object.</li>
+	 * </ol>
+	 * @throws IOException 
+	 */	
+	@Test
+	public void fromFilenames_Single_toFiles() throws IOException
+	{
+		// given
+		String f1 = "test-resources/Thumbnailator/grid.png";
+		File outFile1 = new File("test-resources/Thumbnailator/thumbnail.grid.png");
+		outFile1.deleteOnExit();
+		
+		// when
+		Thumbnails.fromFilenames(Arrays.asList(f1))
+			.size(50, 50)
+			.toFiles(Rename.PREFIX_DOT_THUMBNAIL);
+		
+		// then
+		BufferedImage fromFileImage1 = ImageIO.read(outFile1);
+		
+		assertEquals(50, fromFileImage1.getWidth());
+		assertEquals(50, fromFileImage1.getHeight());
+	}
+
+	/**
+	 * Test for the {@link Thumbnails.Builder} class where,
+	 * <ol>
+	 * <li>Thumbnails.fromFilenames([String, String])</li>
+	 * <li>toFiles(Rename)</li>
+	 * </ol>
+	 * and the expected outcome is,
+	 * <ol>
+	 * <li>Two images are generated and written to a file whose name is
+	 * generated from the Rename object.</li>
+	 * </ol>
+	 * @throws IOException 
+	 */	
+	@Test
+	public void fromFilenames_Multiple_toFiles() throws IOException
+	{
+		// given
+		String f1 = "test-resources/Thumbnailator/grid.png";
+		String f2 = "test-resources/Thumbnailator/grid.jpg";
+		
+		// when
+		Thumbnails.fromFilenames(Arrays.asList(f1, f2))
+			.size(50, 50)
+			.toFiles(Rename.PREFIX_DOT_THUMBNAIL);
+		
+		// then
+		File outFile1 = new File("test-resources/Thumbnailator/thumbnail.grid.png");
+		File outFile2 = new File("test-resources/Thumbnailator/thumbnail.grid.jpg");
+		outFile1.deleteOnExit();
+		outFile2.deleteOnExit();
+		
+		BufferedImage fromFileImage1 = ImageIO.read(outFile1);
+		BufferedImage fromFileImage2 = ImageIO.read(outFile2);
+		
+		assertEquals(50, fromFileImage1.getWidth());
+		assertEquals(50, fromFileImage1.getHeight());
+		assertEquals(50, fromFileImage2.getWidth());
+		assertEquals(50, fromFileImage2.getHeight());
+	}
+
+	/**
+	 * Test for the {@link Thumbnails.Builder} class where,
+	 * <ol>
+	 * <li>Thumbnails.fromFilenames([String])</li>
+	 * <li>toFiles(Rename)</li>
+	 * </ol>
+	 * and the expected outcome is,
+	 * <ol>
+	 * <li>An image is generated and written to a file whose name is generated
+	 * from the Rename object.</li>
+	 * </ol>
+	 * @throws IOException 
+	 */	
+	@Test
+	public void fromFilenames_Single_asFiles() throws IOException
+	{
+		// given
+		String f1 = "test-resources/Thumbnailator/grid.png";
+		File outFile1 = new File("test-resources/Thumbnailator/thumbnail.grid.png");
+		outFile1.deleteOnExit();
+		
+		// when
+		List<File> thumbnails = Thumbnails.fromFilenames(Arrays.asList(f1))
+			.size(50, 50)
+			.asFiles(Rename.PREFIX_DOT_THUMBNAIL);
+		
+		// then
+		assertEquals(1, thumbnails.size());
+		
+		BufferedImage fromFileImage1 = ImageIO.read(thumbnails.get(0));
+		
+		assertEquals(50, fromFileImage1.getWidth());
+		assertEquals(50, fromFileImage1.getHeight());
+	}
+
+	/**
+	 * Test for the {@link Thumbnails.Builder} class where,
+	 * <ol>
+	 * <li>Thumbnails.fromFilenames([String, String])</li>
+	 * <li>toFiles(Rename)</li>
+	 * </ol>
+	 * and the expected outcome is,
+	 * <ol>
+	 * <li>Two images are generated and written to a file whose name is
+	 * generated from the Rename object.</li>
+	 * </ol>
+	 * @throws IOException 
+	 */	
+	@Test
+	public void fromFilenames_Multiple_asFiles() throws IOException
+	{
+		// given
+		String f1 = "test-resources/Thumbnailator/grid.png";
+		String f2 = "test-resources/Thumbnailator/grid.jpg";
+		
+		// when
+		List<File> thumbnails = Thumbnails.fromFilenames(Arrays.asList(f1, f2))
+			.size(50, 50)
+			.asFiles(Rename.PREFIX_DOT_THUMBNAIL);
+		
+		// then
+		File outFile1 = new File("test-resources/Thumbnailator/thumbnail.grid.png");
+		File outFile2 = new File("test-resources/Thumbnailator/thumbnail.grid.jpg");
+		outFile1.deleteOnExit();
+		outFile2.deleteOnExit();
+		
+		assertEquals(2, thumbnails.size());
+		
+		BufferedImage fromFileImage1 = ImageIO.read(outFile1);
+		BufferedImage fromFileImage2 = ImageIO.read(outFile2);
+		
+		assertEquals(50, fromFileImage1.getWidth());
+		assertEquals(50, fromFileImage1.getHeight());
+		assertEquals(50, fromFileImage2.getWidth());
+		assertEquals(50, fromFileImage2.getHeight());
+	}
+	
+	/**
+	 * Test for the {@link Thumbnails.Builder} class where,
+	 * <ol>
+	 * <li>Thumbnails.fromFilenames(Iterable[String])</li>
+	 * <li>toFile(File)</li>
+	 * </ol>
+	 * and the expected outcome is,
+	 * <ol>
+	 * <li>An image is written to the specified file.</li>
+	 * </ol>
+	 * @throws IOException 
+	 */	
+	@Test
+	public void fromFilenamesIterable_Single_toFile() throws IOException
+	{
+		// given
+		String f = "test-resources/Thumbnailator/grid.png";
+		File outFile = new File("test-resources/Thumbnailator/grid.tmp.png");
+		outFile.deleteOnExit();
+		
+		// when
+		Thumbnails.fromFilenames((Iterable<String>)Arrays.asList(f))
+			.size(50, 50)
+			.toFile(outFile);
+		
+		// then
+		BufferedImage fromFileImage = ImageIO.read(outFile);
+		
+		assertEquals(50, fromFileImage.getWidth());
+		assertEquals(50, fromFileImage.getHeight());
+	}
+	
+	/**
+	 * Test for the {@link Thumbnails.Builder} class where,
+	 * <ol>
+	 * <li>Thumbnails.fromFilenames(Iterable[String, String])</li>
+	 * <li>toFile(File)</li>
+	 * </ol>
+	 * and the expected outcome is,
+	 * <ol>
+	 * <li>An IllegalArgumentException is thrown.</li>
+	 * </ol>
+	 * @throws IOException 
+	 */	
+	@Test(expected=IllegalArgumentException.class)
+	public void fromFilenamesIterable_Multiple_toFile() throws IOException
+	{
+		// given
+		String f = "test-resources/Thumbnailator/grid.png";
+		File outFile = new File("test-resources/Thumbnailator/grid.tmp.png");
+		outFile.deleteOnExit();
+		
+		// when
+		Thumbnails.fromFilenames((Iterable<String>)Arrays.asList(f, f))
+			.size(50, 50)
+			.toFile(outFile);
+	}
+	
+	/**
+	 * Test for the {@link Thumbnails.Builder} class where,
+	 * <ol>
+	 * <li>Thumbnails.fromFilenames(Iterable[String])</li>
+	 * <li>toFiles(Rename)</li>
+	 * </ol>
+	 * and the expected outcome is,
+	 * <ol>
+	 * <li>An image is generated and written to a file whose name is generated
+	 * from the Rename object.</li>
+	 * </ol>
+	 * @throws IOException 
+	 */	
+	@Test
+	public void fromFilenamesIterable_Single_toFiles() throws IOException
+	{
+		// given
+		String f1 = "test-resources/Thumbnailator/grid.png";
+		File outFile1 = new File("test-resources/Thumbnailator/thumbnail.grid.png");
+		outFile1.deleteOnExit();
+		
+		// when
+		Thumbnails.fromFilenames((Iterable<String>)Arrays.asList(f1))
+			.size(50, 50)
+			.toFiles(Rename.PREFIX_DOT_THUMBNAIL);
+		
+		// then
+		BufferedImage fromFileImage1 = ImageIO.read(outFile1);
+		
+		assertEquals(50, fromFileImage1.getWidth());
+		assertEquals(50, fromFileImage1.getHeight());
+	}
+	
+	/**
+	 * Test for the {@link Thumbnails.Builder} class where,
+	 * <ol>
+	 * <li>Thumbnails.fromFilenames(Iterable[String, String])</li>
+	 * <li>toFiles(Rename)</li>
+	 * </ol>
+	 * and the expected outcome is,
+	 * <ol>
+	 * <li>Two images are generated and written to a file whose name is
+	 * generated from the Rename object.</li>
+	 * </ol>
+	 * @throws IOException 
+	 */	
+	@Test
+	public void fromFilenamesIterable_Multiple_toFiles() throws IOException
+	{
+		// given
+		String f1 = "test-resources/Thumbnailator/grid.png";
+		String f2 = "test-resources/Thumbnailator/grid.jpg";
+		
+		// when
+		Thumbnails.fromFilenames((Iterable<String>)Arrays.asList(f1, f2))
+			.size(50, 50)
+			.toFiles(Rename.PREFIX_DOT_THUMBNAIL);
+		
+		// then
+		File outFile1 = new File("test-resources/Thumbnailator/thumbnail.grid.png");
+		File outFile2 = new File("test-resources/Thumbnailator/thumbnail.grid.jpg");
+		outFile1.deleteOnExit();
+		outFile2.deleteOnExit();
+		
+		BufferedImage fromFileImage1 = ImageIO.read(outFile1);
+		BufferedImage fromFileImage2 = ImageIO.read(outFile2);
+		
+		assertEquals(50, fromFileImage1.getWidth());
+		assertEquals(50, fromFileImage1.getHeight());
+		assertEquals(50, fromFileImage2.getWidth());
+		assertEquals(50, fromFileImage2.getHeight());
+	}
+	
+	/**
+	 * Test for the {@link Thumbnails.Builder} class where,
+	 * <ol>
+	 * <li>Thumbnails.fromFilenames(Iterable[String])</li>
+	 * <li>toFiles(Rename)</li>
+	 * </ol>
+	 * and the expected outcome is,
+	 * <ol>
+	 * <li>An image is generated and written to a file whose name is generated
+	 * from the Rename object.</li>
+	 * </ol>
+	 * @throws IOException 
+	 */	
+	@Test
+	public void fromFilenamesIterable_Single_asFiles() throws IOException
+	{
+		// given
+		String f1 = "test-resources/Thumbnailator/grid.png";
+		File outFile1 = new File("test-resources/Thumbnailator/thumbnail.grid.png");
+		outFile1.deleteOnExit();
+		
+		// when
+		List<File> thumbnails = Thumbnails.fromFilenames((Iterable<String>)Arrays.asList(f1))
+			.size(50, 50)
+			.asFiles(Rename.PREFIX_DOT_THUMBNAIL);
+		
+		// then
+		assertEquals(1, thumbnails.size());
+		
+		BufferedImage fromFileImage1 = ImageIO.read(thumbnails.get(0));
+		
+		assertEquals(50, fromFileImage1.getWidth());
+		assertEquals(50, fromFileImage1.getHeight());
+	}
+	
+	/**
+	 * Test for the {@link Thumbnails.Builder} class where,
+	 * <ol>
+	 * <li>Thumbnails.fromFilenames(Iterable[String, String])</li>
+	 * <li>toFiles(Rename)</li>
+	 * </ol>
+	 * and the expected outcome is,
+	 * <ol>
+	 * <li>Two images are generated and written to a file whose name is
+	 * generated from the Rename object.</li>
+	 * </ol>
+	 * @throws IOException 
+	 */	
+	@Test
+	public void fromFilenamesIterable_Multiple_asFiles() throws IOException
+	{
+		// given
+		String f1 = "test-resources/Thumbnailator/grid.png";
+		String f2 = "test-resources/Thumbnailator/grid.jpg";
+		
+		// when
+		List<File> thumbnails = Thumbnails.fromFilenames((Iterable<String>)Arrays.asList(f1, f2))
+			.size(50, 50)
+			.asFiles(Rename.PREFIX_DOT_THUMBNAIL);
+		
+		// then
+		File outFile1 = new File("test-resources/Thumbnailator/thumbnail.grid.png");
+		File outFile2 = new File("test-resources/Thumbnailator/thumbnail.grid.jpg");
+		outFile1.deleteOnExit();
+		outFile2.deleteOnExit();
+		
+		assertEquals(2, thumbnails.size());
+		
+		BufferedImage fromFileImage1 = ImageIO.read(outFile1);
+		BufferedImage fromFileImage2 = ImageIO.read(outFile2);
+		
+		assertEquals(50, fromFileImage1.getWidth());
+		assertEquals(50, fromFileImage1.getHeight());
+		assertEquals(50, fromFileImage2.getWidth());
+		assertEquals(50, fromFileImage2.getHeight());
+	}
+	
+	/**
+	 * Test for the {@link Thumbnails.Builder} class where,
+	 * <ol>
+	 * <li>Thumbnails.of(URL)</li>
+	 * <li>toFile(File)</li>
+	 * </ol>
+	 * and the expected outcome is,
+	 * <ol>
+	 * <li>An image is written to the specified file.</li>
+	 * </ol>
+	 * @throws IOException 
+	 */	
+	@Test
+	public void of_URL_toFile() throws IOException
+	{
+		// given
+		URL f = new File("test-resources/Thumbnailator/grid.png").toURL();
+		File outFile = new File("test-resources/Thumbnailator/grid.tmp.png");
+		outFile.deleteOnExit();
+		
+		// when
+		Thumbnails.of(f)
+			.size(50, 50)
+			.toFile(outFile);
+	
+		// then
+		BufferedImage fromFileImage = ImageIO.read(outFile);
+		assertEquals(50, fromFileImage.getWidth());
+		assertEquals(50, fromFileImage.getHeight());
+	}
+
+	/**
+	 * Test for the {@link Thumbnails.Builder} class where,
+	 * <ol>
+	 * <li>Thumbnails.of(URL)</li>
+	 * <li>toFiles(Rename)</li>
+	 * </ol>
+	 * and the expected outcome is,
+	 * <ol>
+	 * <li>An IllegalStateException occurs.</li>
+	 * </ol>
+	 * @throws IOException 
+	 */	
+	@Test(expected=IllegalStateException.class)
+	public void of_URL_toFiles_Rename() throws IOException
+	{
+		// given
+		URL f1 = new File("test-resources/Thumbnailator/grid.png").toURL();
+		File outFile1 = new File("test-resources/Thumbnailator/thumbnail.grid.png");
+		outFile1.deleteOnExit();
+		
+		try
+		{
+			// when
+			Thumbnails.of(f1)
+				.size(50, 50)
+				.toFiles(Rename.PREFIX_DOT_THUMBNAIL);
+		}
+		catch (IllegalStateException e)
+		{
+			// then
+			assertEquals("Cannot create thumbnails to files if original images are not from files.", e.getMessage());
+			throw e;
+		}
+	}
+
+	/**
+	 * Test for the {@link Thumbnails.Builder} class where,
+	 * <ol>
+	 * <li>Thumbnails.of(URL)</li>
+	 * <li>asFiles(Rename)</li>
+	 * </ol>
+	 * and the expected outcome is,
+	 * <ol>
+	 * <li>An IllegalStateException occurs.</li>
+	 * </ol>
+	 * @throws IOException 
+	 */	
+	@Test(expected=IllegalStateException.class)
+	public void of_URL_asFiles_Rename() throws IOException
+	{
+		// given
+		URL f1 = new File("test-resources/Thumbnailator/grid.png").toURL();
+		File outFile1 = new File("test-resources/Thumbnailator/thumbnail.grid.png");
+		outFile1.deleteOnExit();
+		
+		try
+		{
+			// when
+			Thumbnails.of(f1)
+				.size(50, 50)
+				.asFiles(Rename.PREFIX_DOT_THUMBNAIL);
+		}
+		catch (IllegalStateException e)
+		{
+			// then
+			assertEquals("Cannot create thumbnails to files if original images are not from files.", e.getMessage());
+			throw e;
+		}
+	}
+
+	/**
+	 * Test for the {@link Thumbnails.Builder} class where,
+	 * <ol>
+	 * <li>Thumbnails.of(URL)</li>
+	 * <li>toFiles(Iterable<File>)</li>
+	 * </ol>
+	 * and the expected outcome is,
+	 * <ol>
+	 * <li>An image is generated and written to a file whose name is generated
+	 * from the Iterable<File> object.</li>
+	 * </ol>
+	 * @throws IOException 
+	 */	
+	@Test
+	public void of_URL_toFiles_Iterable() throws IOException
+	{
+		// given
+		URL f1 = new File("test-resources/Thumbnailator/grid.png").toURL();
+		
+		// when
+		Thumbnails.of(f1)
+			.size(50, 50)
+			.toFiles(new ConsecutivelyNumberedFilenames(new File("test-resources/Thumbnailator"), "temp-%d.png"));
+		
+		// then
+		File outFile = new File("test-resources/Thumbnailator/temp-0.png");
+		outFile.deleteOnExit();
+		
+		BufferedImage fromFileImage1 = ImageIO.read(outFile);
+		assertEquals(50, fromFileImage1.getWidth());
+		assertEquals(50, fromFileImage1.getHeight());
+	}
+
+	/**
+	 * Test for the {@link Thumbnails.Builder} class where,
+	 * <ol>
+	 * <li>Thumbnails.of(URL)</li>
+	 * <li>asFiles(Iterable<File>)</li>
+	 * </ol>
+	 * and the expected outcome is,
+	 * <ol>
+	 * <li>An image is generated and written to a file whose name is generated
+	 * from the Iterable<File> object.</li>
+	 * </ol>
+	 * @throws IOException 
+	 */	
+	@Test
+	public void of_URL_asFiles_Iterable() throws IOException
+	{
+		// given
+		URL f1 = new File("test-resources/Thumbnailator/grid.png").toURL();
+		
+		// when
+		List<File> thumbnails = Thumbnails.of(f1)
+			.size(50, 50)
+			.asFiles(new ConsecutivelyNumberedFilenames(new File("test-resources/Thumbnailator"), "temp-%d.png"));
+		
+		// then
+		File outFile1 = new File("test-resources/Thumbnailator/temp-0.png");
+		outFile1.deleteOnExit();
+		
+		assertEquals(1, thumbnails.size());
+		
+		BufferedImage fromFileImage1 = ImageIO.read(thumbnails.get(0));
+		assertEquals(50, fromFileImage1.getWidth());
+		assertEquals(50, fromFileImage1.getHeight());
+	}
+
+	/**
+	 * Test for the {@link Thumbnails.Builder} class where,
+	 * <ol>
+	 * <li>Thumbnails.of(URL)</li>
+	 * <li>asBufferedImage()</li>
+	 * </ol>
+	 * and the expected outcome is,
+	 * <ol>
+	 * <li>Processing completes successfully.</li>
+	 * </ol>
+	 * @throws IOException 
+	 */	
+	@Test
+	public void of_URL_asBufferedImage() throws IOException
+	{
+		// given
+		URL f1 = new File("test-resources/Thumbnailator/grid.png").toURL();
+		
+		// when
+		BufferedImage thumbnail = Thumbnails.of(f1)
+			.size(50, 50)
+			.asBufferedImage();
+		
+		// then
+		assertEquals(50, thumbnail.getWidth());
+		assertEquals(50, thumbnail.getHeight());
+	}
+
+	/**
+	 * Test for the {@link Thumbnails.Builder} class where,
+	 * <ol>
+	 * <li>Thumbnails.of(URL)</li>
+	 * <li>asBufferedImages()</li>
+	 * </ol>
+	 * and the expected outcome is,
+	 * <ol>
+	 * <li>Processing completes successfully.</li>
+	 * </ol>
+	 * @throws IOException 
+	 */	
+	@Test
+	public void of_URL_asBufferedImages() throws IOException
+	{
+		// given
+		URL f1 = new File("test-resources/Thumbnailator/grid.png").toURL();
+		
+		// when
+		List<BufferedImage> thumbnails = Thumbnails.of(f1)
+			.size(50, 50)
+			.asBufferedImages();
+		
+		// then
+		assertEquals(1, thumbnails.size());
+		
+		BufferedImage thumbnail = thumbnails.get(0);
+		assertEquals(50, thumbnail.getWidth());
+		assertEquals(50, thumbnail.getHeight());
+	}
+
+	/**
+	 * Test for the {@link Thumbnails.Builder} class where,
+	 * <ol>
+	 * <li>Thumbnails.of(URL)</li>
+	 * <li>toOutputStream()</li>
+	 * </ol>
+	 * and the expected outcome is,
+	 * <ol>
+	 * <li>Processing completes successfully.</li>
+	 * </ol>
+	 * @throws IOException 
+	 */	
+	@Test
+	public void of_URL_toOutputStream() throws IOException
+	{
+		// given
+		URL f1 = new File("test-resources/Thumbnailator/grid.png").toURL();
+		ByteArrayOutputStream os = new ByteArrayOutputStream();
+		
+		// when
+		Thumbnails.of(f1)
+			.size(50, 50)
+			.toOutputStream(os);
+			
+		// then
+		BufferedImage thumbnail = ImageIO.read(new ByteArrayInputStream(os.toByteArray()));
+		assertEquals("png", TestUtils.getFormatName(new ByteArrayInputStream(os.toByteArray())));
+		assertEquals(50, thumbnail.getWidth());
+		assertEquals(50, thumbnail.getHeight());
+	}
+
+	/**
+	 * Test for the {@link Thumbnails.Builder} class where,
+	 * <ol>
+	 * <li>Thumbnails.of(URL)</li>
+	 * <li>toOutputStreams()</li>
+	 * </ol>
+	 * and the expected outcome is,
+	 * <ol>
+	 * <li>Processing completes successfully.</li>
+	 * </ol>
+	 * @throws IOException 
+	 */	
+	@Test
+	public void of_URL_toOutputStreams() throws IOException
+	{
+		// given
+		URL f1 = new File("test-resources/Thumbnailator/grid.png").toURL();
+		ByteArrayOutputStream os = new ByteArrayOutputStream();
+		
+		// when
+		Thumbnails.of(f1)
+			.size(50, 50)
+			.toOutputStreams(Arrays.asList(os));
+		
+		// then
+		BufferedImage thumbnail = ImageIO.read(new ByteArrayInputStream(os.toByteArray()));
+		assertEquals("png", TestUtils.getFormatName(new ByteArrayInputStream(os.toByteArray())));
+		assertEquals(50, thumbnail.getWidth());
+		assertEquals(50, thumbnail.getHeight());
+	}
+
+	/**
+	 * Test for the {@link Thumbnails.Builder} class where,
+	 * <ol>
+	 * <li>Thumbnails.of(URL)</li>
+	 * <li>iterableBufferedImages()</li>
+	 * </ol>
+	 * and the expected outcome is,
+	 * <ol>
+	 * <li>Processing completes successfully.</li>
+	 * </ol>
+	 * @throws IOException 
+	 */	
+	@Test
+	public void of_URL_iterableBufferedImages() throws IOException
+	{
+		// given
+		URL f1 = new File("test-resources/Thumbnailator/grid.png").toURL();
+		
+		// when
+		Iterable<BufferedImage> thumbnails = Thumbnails.of(f1)
+			.size(50, 50)
+			.iterableBufferedImages();
+		
+		// then
+		Iterator<BufferedImage> iter = thumbnails.iterator();
+		
+		BufferedImage thumbnail = iter.next();
+		assertEquals(50, thumbnail.getWidth());
+		assertEquals(50, thumbnail.getHeight());
+		
+		assertFalse(iter.hasNext());
+	}
+
+	/**
+	 * Test for the {@link Thumbnails.Builder} class where,
+	 * <ol>
+	 * <li>Thumbnails.of(URL, URL)</li>
+	 * <li>toFile(File)</li>
+	 * </ol>
+	 * and the expected outcome is,
+	 * <ol>
+	 * <li>An IllegalArgumentException is thrown.</li>
+	 * </ol>
+	 * @throws IOException 
+	 */	
+	@Test(expected=IllegalArgumentException.class)
+	public void of_URLs_toFile() throws IOException
+	{
+		// given
+		URL f = new File("test-resources/Thumbnailator/grid.png").toURL();
+		File outFile = new File("test-resources/Thumbnailator/grid.tmp.png");
+		outFile.deleteOnExit();
+		
+		try
+		{
+			// when
+			Thumbnails.of(f, f)
+				.size(50, 50)
+				.toFile(outFile);
+		}
+		catch (IllegalArgumentException e)
+		{
+			// then
+			assertEquals("Cannot output multiple thumbnails to one file.", e.getMessage());
+			throw e;
+		}
+	}
+
+	/**
+	 * Test for the {@link Thumbnails.Builder} class where,
+	 * <ol>
+	 * <li>Thumbnails.of(URL, URL)</li>
+	 * <li>toFiles(Rename)</li>
+	 * </ol>
+	 * and the expected outcome is,
+	 * <ol>
+	 * <li>An IllegalStateException occurs.</li>
+	 * </ol>
+	 * @throws IOException 
+	 */	
+	@Test(expected=IllegalStateException.class)
+	public void of_URLs_toFiles_Rename() throws IOException
+	{
+		// given
+		URL f1 = new File("test-resources/Thumbnailator/grid.png").toURL();
+		URL f2 = new File("test-resources/Thumbnailator/grid.jpg").toURL();
+	
+		try
+		{
+			// when
+			Thumbnails.of(f1, f2)
+				.size(50, 50)
+				.toFiles(Rename.PREFIX_DOT_THUMBNAIL);
+		}
+		catch (IllegalStateException e)
+		{
+			// then
+			assertEquals("Cannot create thumbnails to files if original images are not from files.", e.getMessage());
+			throw e;
+		}
+	}
+
+	/**
+	 * Test for the {@link Thumbnails.Builder} class where,
+	 * <ol>
+	 * <li>Thumbnails.of(URL, URL)</li>
+	 * <li>asFiles(Rename)</li>
+	 * </ol>
+	 * and the expected outcome is,
+	 * <ol>
+	 * <li>An IllegalStateException occurs.</li>
+	 * </ol>
+	 * @throws IOException 
+	 */	
+	@Test(expected=IllegalStateException.class)
+	public void of_URLs_asFiles_Rename() throws IOException
+	{
+		// given
+		URL f1 = new File("test-resources/Thumbnailator/grid.png").toURL();
+		URL f2 = new File("test-resources/Thumbnailator/grid.jpg").toURL();
+		
+		try
+		{
+			// when
+			Thumbnails.of(f1, f2)
+				.size(50, 50)
+				.asFiles(Rename.PREFIX_DOT_THUMBNAIL);
+		}
+		catch (IllegalStateException e)
+		{
+			// then
+			assertEquals("Cannot create thumbnails to files if original images are not from files.", e.getMessage());
+			throw e;
+		}
+	}
+
+	/**
+	 * Test for the {@link Thumbnails.Builder} class where,
+	 * <ol>
+	 * <li>Thumbnails.of(URL, URL)</li>
+	 * <li>toFiles(Iterable<File>)</li>
+	 * </ol>
+	 * and the expected outcome is,
+	 * <ol>
+	 * <li>Two images are generated and written to a file whose name is
+	 * generated from the Iterable<File> object.</li>
+	 * </ol>
+	 * @throws IOException 
+	 */	
+	@Test
+	public void of_URLs_toFiles_Iterable() throws IOException
+	{
+		// given
+		URL f1 = new File("test-resources/Thumbnailator/grid.png").toURL();
+		URL f2 = new File("test-resources/Thumbnailator/grid.jpg").toURL();
+	
+		// when
+		Thumbnails.of(f1, f2)
+			.size(50, 50)
+			.toFiles(new ConsecutivelyNumberedFilenames(new File("test-resources/Thumbnailator"), "temp-%d.png"));
+		
+		// then
+		File outFile1 = new File("test-resources/Thumbnailator/temp-0.png");
+		File outFile2 = new File("test-resources/Thumbnailator/temp-1.png.JPEG");
+		outFile1.deleteOnExit();
+		outFile2.deleteOnExit();
+		
+		BufferedImage fromFileImage1 = ImageIO.read(outFile1);
+		assertEquals(50, fromFileImage1.getWidth());
+		assertEquals(50, fromFileImage1.getHeight());
+		
+		BufferedImage fromFileImage2 = ImageIO.read(outFile2);
+		assertEquals(50, fromFileImage2.getWidth());
+		assertEquals(50, fromFileImage2.getHeight());
+	}
+
+	/**
+	 * Test for the {@link Thumbnails.Builder} class where,
+	 * <ol>
+	 * <li>Thumbnails.of(URL, URL)</li>
+	 * <li>asFiles(Iterable<File>)</li>
+	 * </ol>
+	 * and the expected outcome is,
+	 * <ol>
+	 * <li>Two images are generated and written to a file whose name is
+	 * generated from the Iterable<File> object.</li>
+	 * </ol>
+	 * @throws IOException 
+	 */	
+	@Test
+	public void of_URLs_asFiles_Iterable() throws IOException
+	{
+		// given
+		URL f1 = new File("test-resources/Thumbnailator/grid.png").toURL();
+		URL f2 = new File("test-resources/Thumbnailator/grid.jpg").toURL();
+	
+		// when
+		List<File> thumbnails = Thumbnails.of(f1, f2)
+			.size(50, 50)
+			.asFiles(new ConsecutivelyNumberedFilenames(new File("test-resources/Thumbnailator"), "temp-%d.png"));
+		
+		// then
+		assertEquals(2, thumbnails.size());
+		
+		BufferedImage fromFileImage1 = ImageIO.read(thumbnails.get(0));
+		assertEquals(50, fromFileImage1.getWidth());
+		assertEquals(50, fromFileImage1.getHeight());
+		
+		BufferedImage fromFileImage2 = ImageIO.read(thumbnails.get(1));
+		assertEquals(50, fromFileImage2.getWidth());
+		assertEquals(50, fromFileImage2.getHeight());
+		
+		// clean up
+		thumbnails.get(0).deleteOnExit();
+		thumbnails.get(1).deleteOnExit();
+	}
+
+	/**
+	 * Test for the {@link Thumbnails.Builder} class where,
+	 * <ol>
+	 * <li>Thumbnails.of(URL, URL)</li>
+	 * <li>asBufferedImage()</li>
+	 * </ol>
+	 * and the expected outcome is,
+	 * <ol>
+	 * <li>An IllegalArgumentException is thrown.</li>
+	 * </ol>
+	 * @throws IOException 
+	 */	
+	@Test(expected=IllegalArgumentException.class)
+	public void of_URLs_asBufferedImage() throws IOException
+	{
+		// given
+		URL f = new File("test-resources/Thumbnailator/grid.png").toURL();
+		
+		try
+		{
+			// when
+			Thumbnails.of(f, f)
+				.size(50, 50)
+				.asBufferedImage();
+		}
+		catch (IllegalArgumentException e)
+		{
+			// then
+			assertEquals("Cannot create one thumbnail from multiple original images.", e.getMessage());
+			throw e;
+		}
+	}
+
+	/**
+	 * Test for the {@link Thumbnails.Builder} class where,
+	 * <ol>
+	 * <li>Thumbnails.of(URL, URL)</li>
+	 * <li>asBufferedImages()</li>
+	 * </ol>
+	 * and the expected outcome is,
+	 * <ol>
+	 * <li>Two images are generated and returned as BufferedImages in a List</li>
+	 * </ol>
+	 * @throws IOException 
+	 */	
+	@Test
+	public void of_URLs_asBufferedImages() throws IOException
+	{
+		// given
+		URL f1 = new File("test-resources/Thumbnailator/grid.png").toURL();
+		URL f2 = new File("test-resources/Thumbnailator/grid.jpg").toURL();
+		
+		// when
+		List<BufferedImage> thumbnails = Thumbnails.of(f1, f2)
+			.size(50, 50)
+			.asBufferedImages();
+		
+		// then
+		assertEquals(2, thumbnails.size());
+		
+		BufferedImage thumbnail1 = thumbnails.get(0);
+		assertEquals(50, thumbnail1.getWidth());
+		assertEquals(50, thumbnail1.getHeight());
+		
+		BufferedImage thumbnail2 = thumbnails.get(1);
+		assertEquals(50, thumbnail2.getWidth());
+		assertEquals(50, thumbnail2.getHeight());
+	}
+
+	/**
+	 * Test for the {@link Thumbnails.Builder} class where,
+	 * <ol>
+	 * <li>Thumbnails.of(URL, URL)</li>
+	 * <li>toOutputStream()</li>
+	 * </ol>
+	 * and the expected outcome is,
+	 * <ol>
+	 * <li>An IllegalArgumentException is thrown.</li>
+	 * </ol>
+	 * @throws IOException 
+	 */	
+	@Test(expected=IllegalArgumentException.class)
+	public void of_URLs_toOutputStream() throws IOException
+	{
+		// given
+		URL f = new File("test-resources/Thumbnailator/grid.png").toURL();
+		OutputStream os = mock(OutputStream.class);
+		
+		try
+		{
+			// when
+			Thumbnails.of(f, f)
+				.size(50, 50)
+				.toOutputStream(os);
+		}
+		catch (IllegalArgumentException e)
+		{
+			// then
+			assertEquals("Cannot output multiple thumbnails to a single OutputStream.", e.getMessage());
+			verifyZeroInteractions(os);
+			throw e;
+		}
+	}
+
+	/**
+	 * Test for the {@link Thumbnails.Builder} class where,
+	 * <ol>
+	 * <li>Thumbnails.of(URL, URL)</li>
+	 * <li>toOutputStreams()</li>
+	 * </ol>
+	 * and the expected outcome is,
+	 * <ol>
+	 * <li>Processing will be successful.</li>
+	 * </ol>
+	 * @throws IOException 
+	 */	
+	@Test
+	public void of_URLs_toOutputStreams() throws IOException
+	{
+		// given
+		URL f = new File("test-resources/Thumbnailator/grid.png").toURL();
+		ByteArrayOutputStream os1 = new ByteArrayOutputStream();
+		ByteArrayOutputStream os2 = new ByteArrayOutputStream();
+		
+		// when
+		Thumbnails.of(f, f)
+			.size(50, 50)
+			.toOutputStreams(Arrays.asList(os1, os2));
+		
+		//then
+		BufferedImage thumbnail = ImageIO.read(new ByteArrayInputStream(os1.toByteArray()));
+		assertEquals("png", TestUtils.getFormatName(new ByteArrayInputStream(os1.toByteArray())));
+		assertEquals(50, thumbnail.getWidth());
+		assertEquals(50, thumbnail.getHeight());
+		
+		thumbnail = ImageIO.read(new ByteArrayInputStream(os2.toByteArray()));
+		assertEquals("png", TestUtils.getFormatName(new ByteArrayInputStream(os2.toByteArray())));
+		assertEquals(50, thumbnail.getWidth());
+		assertEquals(50, thumbnail.getHeight());
+	}
+
+	/**
+	 * Test for the {@link Thumbnails.Builder} class where,
+	 * <ol>
+	 * <li>Thumbnails.of(URL, URL)</li>
+	 * <li>iterableBufferedImages()</li>
+	 * </ol>
+	 * and the expected outcome is,
+	 * <ol>
+	 * <li>Two images are generated and an Iterable which can iterate over the
+	 * two BufferedImages is returned.</li>
+	 * </ol>
+	 * @throws IOException 
+	 */	
+	@Test
+	public void of_URLs_iterableBufferedImages() throws IOException
+	{
+		// given
+		URL f1 = new File("test-resources/Thumbnailator/grid.png").toURL();
+		URL f2 = new File("test-resources/Thumbnailator/grid.jpg").toURL();
+		
+		// when
+		Iterable<BufferedImage> thumbnails = Thumbnails.of(f1, f2)
+			.size(50, 50)
+			.iterableBufferedImages();
+		
+		// then
+		Iterator<BufferedImage> iter = thumbnails.iterator();
+		
+		BufferedImage thumbnail1 = iter.next();
+		assertEquals(50, thumbnail1.getWidth());
+		assertEquals(50, thumbnail1.getHeight());
+		
+		BufferedImage thumbnail2 = iter.next();
+		assertEquals(50, thumbnail2.getWidth());
+		assertEquals(50, thumbnail2.getHeight());
+		
+		assertFalse(iter.hasNext());
+	}
+
+	/**
+	 * Test for the {@link Thumbnails.Builder} class where,
+	 * <ol>
+	 * <li>Thumbnails.fromImages([URL])</li>
+	 * <li>asBufferedImage()</li>
+	 * </ol>
+	 * and the expected outcome is,
+	 * <ol>
+	 * <li>A BufferedImage is returned</li>
+	 * </ol>
+	 */	
+	@Test
+	public void fromURLs_Single_asBufferedImage() throws IOException
+	{
+		// given
+		URL url = new File("test-resources/Thumbnailator/grid.png").toURL();
+		
+		// when
+		BufferedImage thumbnail = Thumbnails.fromURLs(Arrays.asList(url))
+			.size(100, 100)
+			.asBufferedImage();
+		
+		// then
+		assertEquals(100, thumbnail.getWidth());
+		assertEquals(100, thumbnail.getHeight());
+	}
+
+	/**
+	 * Test for the {@link Thumbnails.Builder} class where,
+	 * <ol>
+	 * <li>Thumbnails.fromImages([URL, URL])</li>
+	 * <li>asBufferedImage()</li>
+	 * </ol>
+	 * and the expected outcome is,
+	 * <ol>
+	 * <li>An IllegalStateException is thrown.</li>
+	 * </ol>
+	 */	
+	@Test(expected=IllegalArgumentException.class)
+	public void fromURLs_Multiple_asBufferedImage() throws IOException
+	{
+		// given
+		URL url = new File("test-resources/Thumbnailator/grid.png").toURL();
+		
+		try
+		{
+			// when
+			Thumbnails.fromURLs(Arrays.asList(url, url))
+				.size(100, 100)
+				.asBufferedImage();
+		}
+		catch (IllegalArgumentException e)
+		{
+			// then
+			assertEquals("Cannot create one thumbnail from multiple original images.", e.getMessage());
+			throw e;
+		}
+	}
+
+	/**
+	 * Test for the {@link Thumbnails.Builder} class where,
+	 * <ol>
+	 * <li>Thumbnails.fromImages([URL])</li>
+	 * <li>asBufferedImages()</li>
+	 * </ol>
+	 * and the expected outcome is,
+	 * <ol>
+	 * <li>An IllegalStateException is thrown.</li>
+	 * </ol>
+	 */	
+	@Test
+	public void fromURLs_Single_asBufferedImages() throws IOException
+	{
+		// given
+		URL url = new File("test-resources/Thumbnailator/grid.png").toURL();
+		
+		// when
+		List<BufferedImage> thumbnails = Thumbnails.fromURLs(Arrays.asList(url))
+			.size(100, 100)
+			.asBufferedImages();
+		
+		// then
+		assertEquals(1, thumbnails.size());
+		
+		assertEquals(100, thumbnails.get(0).getWidth());
+		assertEquals(100, thumbnails.get(0).getHeight());
+	}
+
+	/**
+	 * Test for the {@link Thumbnails.Builder} class where,
+	 * <ol>
+	 * <li>Thumbnails.fromImages([URL, URL])</li>
+	 * <li>asBufferedImage()</li>
+	 * </ol>
+	 * and the expected outcome is,
+	 * <ol>
+	 * <li>An IllegalStateException is thrown.</li>
+	 * </ol>
+	 */	
+	@Test
+	public void fromURLs_Multiple_asBufferedImages() throws IOException
+	{
+		// given
+		URL url = new File("test-resources/Thumbnailator/grid.png").toURL();
+		
+		// when
+		List<BufferedImage> thumbnails = Thumbnails.fromURLs(Arrays.asList(url, url))
+			.size(100, 100)
+			.asBufferedImages();
+		
+		// then
+		assertEquals(2, thumbnails.size());
+		
+		assertEquals(100, thumbnails.get(0).getWidth());
+		assertEquals(100, thumbnails.get(0).getHeight());
+		assertEquals(100, thumbnails.get(1).getWidth());
+		assertEquals(100, thumbnails.get(1).getHeight());
+	}
+	
+	/**
+	 * Test for the {@link Thumbnails.Builder} class where,
+	 * <ol>
+	 * <li>Thumbnails.fromImages(Iterable[URL])</li>
+	 * <li>asBufferedImage()</li>
+	 * </ol>
+	 * and the expected outcome is,
+	 * <ol>
+	 * <li>A BufferedImage is returned</li>
+	 * </ol>
+	 */	
+	@Test
+	public void fromURLsIterable_Single_asBufferedImage() throws IOException
+	{
+		// given
+		URL url = new File("test-resources/Thumbnailator/grid.png").toURL();
+		
+		// when
+		BufferedImage thumbnail = Thumbnails.fromURLs((Iterable<URL>)Arrays.asList(url))
+			.size(100, 100)
+			.asBufferedImage();
+		
+		// then
+		assertEquals(100, thumbnail.getWidth());
+		assertEquals(100, thumbnail.getHeight());
+	}
+	
+	/**
+	 * Test for the {@link Thumbnails.Builder} class where,
+	 * <ol>
+	 * <li>Thumbnails.fromImages(Iterable[URL, URL])</li>
+	 * <li>asBufferedImage()</li>
+	 * </ol>
+	 * and the expected outcome is,
+	 * <ol>
+	 * <li>An IllegalStateException is thrown.</li>
+	 * </ol>
+	 */	
+	@Test(expected=IllegalArgumentException.class)
+	public void fromURLsIterable_Multiple_asBufferedImage() throws IOException
+	{
+		// given
+		URL url = new File("test-resources/Thumbnailator/grid.png").toURL();
+		
+		try
+		{
+			// when
+			Thumbnails.fromURLs((Iterable<URL>)Arrays.asList(url, url))
+				.size(100, 100)
+				.asBufferedImage();
+		}
+		catch (IllegalArgumentException e)
+		{
+			// then
+			assertEquals("Cannot create one thumbnail from multiple original images.", e.getMessage());
+			throw e;
+		}
+	}
+	
+	/**
+	 * Test for the {@link Thumbnails.Builder} class where,
+	 * <ol>
+	 * <li>Thumbnails.fromImages(Iterable[URL])</li>
+	 * <li>asBufferedImages()</li>
+	 * </ol>
+	 * and the expected outcome is,
+	 * <ol>
+	 * <li>An IllegalStateException is thrown.</li>
+	 * </ol>
+	 */	
+	@Test
+	public void fromURLsIterable_Single_asBufferedImages() throws IOException
+	{
+		// given
+		URL url = new File("test-resources/Thumbnailator/grid.png").toURL();
+		
+		// when
+		List<BufferedImage> thumbnails = Thumbnails.fromURLs((Iterable<URL>)Arrays.asList(url))
+			.size(100, 100)
+			.asBufferedImages();
+		
+		// then
+		assertEquals(1, thumbnails.size());
+		
+		assertEquals(100, thumbnails.get(0).getWidth());
+		assertEquals(100, thumbnails.get(0).getHeight());
+	}
+	
+	/**
+	 * Test for the {@link Thumbnails.Builder} class where,
+	 * <ol>
+	 * <li>Thumbnails.fromImages(Iterable[URL, URL])</li>
+	 * <li>asBufferedImage()</li>
+	 * </ol>
+	 * and the expected outcome is,
+	 * <ol>
+	 * <li>An IllegalStateException is thrown.</li>
+	 * </ol>
+	 */	
+	@Test
+	public void fromURLsIterable_Multiple_asBufferedImages() throws IOException
+	{
+		// given
+		URL url = new File("test-resources/Thumbnailator/grid.png").toURL();
+		
+		// when
+		List<BufferedImage> thumbnails = Thumbnails.fromURLs((Iterable<URL>)Arrays.asList(url, url))
+			.size(100, 100)
+			.asBufferedImages();
+		
+		// then
+		assertEquals(2, thumbnails.size());
+		
+		assertEquals(100, thumbnails.get(0).getWidth());
+		assertEquals(100, thumbnails.get(0).getHeight());
+		assertEquals(100, thumbnails.get(1).getWidth());
+		assertEquals(100, thumbnails.get(1).getHeight());
+	}
+	
+	/**
+	 * Test for the {@link Thumbnails.Builder} class where,
+	 * <ol>
+	 * <li>Thumbnails.of(InputStream)</li>
+	 * <li>toFile(File)</li>
+	 * </ol>
+	 * and the expected outcome is,
+	 * <ol>
+	 * <li>An image is written to the specified file.</li>
+	 * </ol>
+	 * @throws IOException 
+	 */	
+	@Test
+	public void of_InputStream_toFile() throws IOException
+	{
+		// given
+		InputStream is = new FileInputStream("test-resources/Thumbnailator/grid.png");
+		File outFile = new File("test-resources/Thumbnailator/grid.tmp.png");
+		outFile.deleteOnExit();
+		
+		// when
+		Thumbnails.of(is)
+			.size(50, 50)
+			.toFile(outFile);
+		
+		// then
+		BufferedImage fromFileImage = ImageIO.read(outFile);
+		assertEquals(50, fromFileImage.getWidth());
+		assertEquals(50, fromFileImage.getHeight());
+	}
+	
+	/**
+	 * Test for the {@link Thumbnails.Builder} class where,
+	 * <ol>
+	 * <li>Thumbnails.of(InputStream)</li>
+	 * <li>toFiles(Rename)</li>
+	 * </ol>
+	 * and the expected outcome is,
+	 * <ol>
+	 * <li>An IllegalStateException occurs.</li>
+	 * </ol>
+	 * @throws IOException 
+	 */	
+	@Test(expected=IllegalStateException.class)
+	public void of_InputStream_toFiles_Rename() throws IOException
+	{
+		// given
+		InputStream is = new FileInputStream("test-resources/Thumbnailator/grid.png");
+		File outFile1 = new File("test-resources/Thumbnailator/thumbnail.grid.png");
+		outFile1.deleteOnExit();
+		
+		try
+		{
+			// when
+			Thumbnails.of(is)
+				.size(50, 50)
+				.toFiles(Rename.PREFIX_DOT_THUMBNAIL);
+		}
+		catch (IllegalStateException e)
+		{
+			// then
+			assertEquals("Cannot create thumbnails to files if original images are not from files.", e.getMessage());
+			throw e;
+		}
+	}
+	
+	/**
+	 * Test for the {@link Thumbnails.Builder} class where,
+	 * <ol>
+	 * <li>Thumbnails.of(InputStream)</li>
+	 * <li>asFiles(Rename)</li>
+	 * </ol>
+	 * and the expected outcome is,
+	 * <ol>
+	 * <li>An IllegalStateException occurs.</li>
+	 * </ol>
+	 * @throws IOException 
+	 */	
+	@Test(expected=IllegalStateException.class)
+	public void of_InputStream_asFiles_Rename() throws IOException
+	{
+		// given
+		InputStream is = new FileInputStream("test-resources/Thumbnailator/grid.png");
+		File outFile1 = new File("test-resources/Thumbnailator/thumbnail.grid.png");
+		outFile1.deleteOnExit();
+		
+		try
+		{
+			// when
+			Thumbnails.of(is)
+				.size(50, 50)
+				.asFiles(Rename.PREFIX_DOT_THUMBNAIL);
+		}
+		catch (IllegalStateException e)
+		{
+			// then
+			assertEquals("Cannot create thumbnails to files if original images are not from files.", e.getMessage());
+			throw e;
+		}
+	}
+	
+	/**
+	 * Test for the {@link Thumbnails.Builder} class where,
+	 * <ol>
+	 * <li>Thumbnails.of(InputStream)</li>
+	 * <li>toFiles(Iterable<File>)</li>
+	 * </ol>
+	 * and the expected outcome is,
+	 * <ol>
+	 * <li>An image is generated and written to a file whose name is generated
+	 * from the Iterable<File> object.</li>
+	 * </ol>
+	 * @throws IOException 
+	 */	
+	@Test
+	public void of_InputStream_toFiles_Iterable() throws IOException
+	{
+		// given
+		InputStream is = new FileInputStream("test-resources/Thumbnailator/grid.png");
+		
+		// when
+		Thumbnails.of(is)
+			.size(50, 50)
+			.toFiles(new ConsecutivelyNumberedFilenames(new File("test-resources/Thumbnailator"), "temp-%d.png"));
+		
+		// then
+		File outFile = new File("test-resources/Thumbnailator/temp-0.png");
+		outFile.deleteOnExit();
+		
+		BufferedImage fromFileImage1 = ImageIO.read(outFile);
+		assertEquals(50, fromFileImage1.getWidth());
+		assertEquals(50, fromFileImage1.getHeight());
+	}
+	
+	/**
+	 * Test for the {@link Thumbnails.Builder} class where,
+	 * <ol>
+	 * <li>Thumbnails.of(InputStream)</li>
+	 * <li>asFiles(Iterable<File>)</li>
+	 * </ol>
+	 * and the expected outcome is,
+	 * <ol>
+	 * <li>An image is generated and written to a file whose name is generated
+	 * from the Iterable<File> object.</li>
+	 * </ol>
+	 * @throws IOException 
+	 */	
+	@Test
+	public void of_InputStream_asFiles_Iterable() throws IOException
+	{
+		// given
+		InputStream is = new FileInputStream("test-resources/Thumbnailator/grid.png");
+		
+		// when
+		List<File> thumbnails = Thumbnails.of(is)
+			.size(50, 50)
+			.asFiles(new ConsecutivelyNumberedFilenames(new File("test-resources/Thumbnailator"), "temp-%d.png"));
+		
+		// then
+		File outFile1 = new File("test-resources/Thumbnailator/temp-0.png");
+		outFile1.deleteOnExit();
+		
+		assertEquals(1, thumbnails.size());
+		
+		BufferedImage fromFileImage1 = ImageIO.read(thumbnails.get(0));
+		assertEquals(50, fromFileImage1.getWidth());
+		assertEquals(50, fromFileImage1.getHeight());
+	}
+	
+	/**
+	 * Test for the {@link Thumbnails.Builder} class where,
+	 * <ol>
+	 * <li>Thumbnails.of(InputStream)</li>
+	 * <li>asBufferedImage()</li>
+	 * </ol>
+	 * and the expected outcome is,
+	 * <ol>
+	 * <li>Processing completes successfully.</li>
+	 * </ol>
+	 * @throws IOException 
+	 */	
+	@Test
+	public void of_InputStream_asBufferedImage() throws IOException
+	{
+		// given
+		InputStream is = new FileInputStream("test-resources/Thumbnailator/grid.png");
+		
+		// when
+		BufferedImage thumbnail = Thumbnails.of(is)
+			.size(50, 50)
+			.asBufferedImage();
+		
+		// then
+		assertEquals(50, thumbnail.getWidth());
+		assertEquals(50, thumbnail.getHeight());
+	}
+	
+	/**
+	 * Test for the {@link Thumbnails.Builder} class where,
+	 * <ol>
+	 * <li>Thumbnails.of(InputStream)</li>
+	 * <li>asBufferedImages()</li>
+	 * </ol>
+	 * and the expected outcome is,
+	 * <ol>
+	 * <li>Processing completes successfully.</li>
+	 * </ol>
+	 * @throws IOException 
+	 */	
+	@Test
+	public void of_InputStream_asBufferedImages() throws IOException
+	{
+		// given
+		InputStream is = new FileInputStream("test-resources/Thumbnailator/grid.png");
+		
+		// when
+		List<BufferedImage> thumbnails = Thumbnails.of(is)
+			.size(50, 50)
+			.asBufferedImages();
+		
+		// then
+		assertEquals(1, thumbnails.size());
+		
+		BufferedImage thumbnail = thumbnails.get(0);
+		assertEquals(50, thumbnail.getWidth());
+		assertEquals(50, thumbnail.getHeight());
+	}
+	
+	/**
+	 * Test for the {@link Thumbnails.Builder} class where,
+	 * <ol>
+	 * <li>Thumbnails.of(InputStream)</li>
+	 * <li>toOutputStream()</li>
+	 * </ol>
+	 * and the expected outcome is,
+	 * <ol>
+	 * <li>Processing completes successfully.</li>
+	 * </ol>
+	 * @throws IOException 
+	 */	
+	@Test
+	public void of_InputStream_toOutputStream() throws IOException
+	{
+		// given
+		InputStream is = new FileInputStream("test-resources/Thumbnailator/grid.png");
+		ByteArrayOutputStream os = new ByteArrayOutputStream();
+		
+		// when
+		Thumbnails.of(is)
+			.size(50, 50)
+			.toOutputStream(os);
+		
+		// then
+		BufferedImage thumbnail = ImageIO.read(new ByteArrayInputStream(os.toByteArray()));
+		assertEquals("png", TestUtils.getFormatName(new ByteArrayInputStream(os.toByteArray())));
+		assertEquals(50, thumbnail.getWidth());
+		assertEquals(50, thumbnail.getHeight());
+	}
+	
+	/**
+	 * Test for the {@link Thumbnails.Builder} class where,
+	 * <ol>
+	 * <li>Thumbnails.of(InputStream)</li>
+	 * <li>toOutputStreams()</li>
+	 * </ol>
+	 * and the expected outcome is,
+	 * <ol>
+	 * <li>Processing completes successfully.</li>
+	 * </ol>
+	 * @throws IOException 
+	 */	
+	@Test
+	public void of_InputStream_toOutputStreams() throws IOException
+	{
+		// given
+		InputStream is = new FileInputStream("test-resources/Thumbnailator/grid.png");
+		ByteArrayOutputStream os = new ByteArrayOutputStream();
+		
+		// when
+		Thumbnails.of(is)
+			.size(50, 50)
+			.toOutputStreams(Arrays.asList(os));
+		
+		// then
+		BufferedImage thumbnail = ImageIO.read(new ByteArrayInputStream(os.toByteArray()));
+		assertEquals("png", TestUtils.getFormatName(new ByteArrayInputStream(os.toByteArray())));
+		assertEquals(50, thumbnail.getWidth());
+		assertEquals(50, thumbnail.getHeight());
+	}
+	
+	/**
+	 * Test for the {@link Thumbnails.Builder} class where,
+	 * <ol>
+	 * <li>Thumbnails.of(InputStream)</li>
+	 * <li>iterableBufferedImages()</li>
+	 * </ol>
+	 * and the expected outcome is,
+	 * <ol>
+	 * <li>Processing completes successfully.</li>
+	 * </ol>
+	 * @throws IOException 
+	 */	
+	@Test
+	public void of_InputStream_iterableBufferedImages() throws IOException
+	{
+		// given
+		InputStream is = new FileInputStream("test-resources/Thumbnailator/grid.png");
+		
+		// when
+		Iterable<BufferedImage> thumbnails = Thumbnails.of(is)
+			.size(50, 50)
+			.iterableBufferedImages();
+		
+		// then
+		Iterator<BufferedImage> iter = thumbnails.iterator();
+		
+		BufferedImage thumbnail = iter.next();
+		assertEquals(50, thumbnail.getWidth());
+		assertEquals(50, thumbnail.getHeight());
+		
+		assertFalse(iter.hasNext());
+	}
+	
+	/**
+	 * Test for the {@link Thumbnails.Builder} class where,
+	 * <ol>
+	 * <li>Thumbnails.of(InputStream, InputStream)</li>
+	 * <li>toFile(File)</li>
+	 * </ol>
+	 * and the expected outcome is,
+	 * <ol>
+	 * <li>An IllegalArgumentException is thrown.</li>
+	 * </ol>
+	 * @throws IOException 
+	 */	
+	@Test(expected=IllegalArgumentException.class)
+	public void of_InputStreams_toFile() throws IOException
+	{
+		// given
+		InputStream is = new FileInputStream("test-resources/Thumbnailator/grid.png");
+		File outFile = new File("test-resources/Thumbnailator/grid.tmp.png");
+		outFile.deleteOnExit();
+		
+		try
+		{
+			// when
+			Thumbnails.of(is, is)
+				.size(50, 50)
+				.toFile(outFile);
+		}
+		catch (IllegalArgumentException e)
+		{
+			// then
+			assertEquals("Cannot output multiple thumbnails to one file.", e.getMessage());
+			throw e;
+		}
+	}
+	
+	/**
+	 * Test for the {@link Thumbnails.Builder} class where,
+	 * <ol>
+	 * <li>Thumbnails.of(InputStream, InputStream)</li>
+	 * <li>toFiles(Rename)</li>
+	 * </ol>
+	 * and the expected outcome is,
+	 * <ol>
+	 * <li>An IllegalStateException occurs.</li>
+	 * </ol>
+	 * @throws IOException 
+	 */	
+	@Test(expected=IllegalStateException.class)
+	public void of_InputStreams_toFiles_Rename() throws IOException
+	{
+		// given
+		InputStream is1 = new FileInputStream("test-resources/Thumbnailator/grid.png");
+		InputStream is2 = new FileInputStream("test-resources/Thumbnailator/grid.jpg");
+		
+		try
+		{
+			// when
+			Thumbnails.of(is1, is2)
+				.size(50, 50)
+				.toFiles(Rename.PREFIX_DOT_THUMBNAIL);
+		}
+		catch (IllegalStateException e)
+		{
+			// then
+			assertEquals("Cannot create thumbnails to files if original images are not from files.", e.getMessage());
+			throw e;
+		}
+	}
+	
+	/**
+	 * Test for the {@link Thumbnails.Builder} class where,
+	 * <ol>
+	 * <li>Thumbnails.of(InputStream, InputStream)</li>
+	 * <li>asFiles(Rename)</li>
+	 * </ol>
+	 * and the expected outcome is,
+	 * <ol>
+	 * <li>An IllegalStateException occurs.</li>
+	 * </ol>
+	 * @throws IOException 
+	 */	
+	@Test(expected=IllegalStateException.class)
+	public void of_InputStreams_asFiles_Rename() throws IOException
+	{
+		// given
+		InputStream is1 = new FileInputStream("test-resources/Thumbnailator/grid.png");
+		InputStream is2 = new FileInputStream("test-resources/Thumbnailator/grid.jpg");
+		
+		try
+		{
+			// when
+			Thumbnails.of(is1, is2)
+				.size(50, 50)
+				.asFiles(Rename.PREFIX_DOT_THUMBNAIL);
+		}
+		catch (IllegalStateException e)
+		{
+			// then
+			assertEquals("Cannot create thumbnails to files if original images are not from files.", e.getMessage());
+			throw e;
+		}
+	}
+	
+	/**
+	 * Test for the {@link Thumbnails.Builder} class where,
+	 * <ol>
+	 * <li>Thumbnails.of(InputStream, InputStream)</li>
+	 * <li>toFiles(Iterable<File>)</li>
+	 * </ol>
+	 * and the expected outcome is,
+	 * <ol>
+	 * <li>Two images are generated and written to a file whose name is
+	 * generated from the Iterable<File> object.</li>
+	 * </ol>
+	 * @throws IOException 
+	 */	
+	@Test
+	public void of_InputStreams_toFiles_Iterable() throws IOException
+	{
+		// given
+		InputStream is1 = new FileInputStream("test-resources/Thumbnailator/grid.png");
+		InputStream is2 = new FileInputStream("test-resources/Thumbnailator/grid.jpg");
+		
+		// when
+		Thumbnails.of(is1, is2)
+			.size(50, 50)
+			.toFiles(new ConsecutivelyNumberedFilenames(new File("test-resources/Thumbnailator"), "temp-%d.png"));
+		
+		// then
+		File outFile1 = new File("test-resources/Thumbnailator/temp-0.png");
+		File outFile2 = new File("test-resources/Thumbnailator/temp-1.png.JPEG");
+		outFile1.deleteOnExit();
+		outFile2.deleteOnExit();
+		
+		BufferedImage fromFileImage1 = ImageIO.read(outFile1);
+		assertEquals(50, fromFileImage1.getWidth());
+		assertEquals(50, fromFileImage1.getHeight());
+		
+		BufferedImage fromFileImage2 = ImageIO.read(outFile2);
+		assertEquals(50, fromFileImage2.getWidth());
+		assertEquals(50, fromFileImage2.getHeight());
+	}
+	
+	/**
+	 * Test for the {@link Thumbnails.Builder} class where,
+	 * <ol>
+	 * <li>Thumbnails.of(InputStream, InputStream)</li>
+	 * <li>asFiles(Iterable<File>)</li>
+	 * </ol>
+	 * and the expected outcome is,
+	 * <ol>
+	 * <li>Two images are generated and written to a file whose name is
+	 * generated from the Iterable<File> object.</li>
+	 * </ol>
+	 * @throws IOException 
+	 */	
+	@Test
+	public void of_InputStreams_asFiles_Iterable() throws IOException
+	{
+		// given
+		InputStream is1 = new FileInputStream("test-resources/Thumbnailator/grid.png");
+		InputStream is2 = new FileInputStream("test-resources/Thumbnailator/grid.jpg");
+		
+		// when
+		List<File> thumbnails = Thumbnails.of(is1, is2)
+			.size(50, 50)
+			.asFiles(new ConsecutivelyNumberedFilenames(new File("test-resources/Thumbnailator"), "temp-%d.png"));
+		
+		// then
+		assertEquals(2, thumbnails.size());
+		
+		BufferedImage fromFileImage1 = ImageIO.read(thumbnails.get(0));
+		assertEquals(50, fromFileImage1.getWidth());
+		assertEquals(50, fromFileImage1.getHeight());
+		
+		BufferedImage fromFileImage2 = ImageIO.read(thumbnails.get(1));
+		assertEquals(50, fromFileImage2.getWidth());
+		assertEquals(50, fromFileImage2.getHeight());
+		
+		// clean up
+		thumbnails.get(0).deleteOnExit();
+		thumbnails.get(1).deleteOnExit();
+	}
+	
+	/**
+	 * Test for the {@link Thumbnails.Builder} class where,
+	 * <ol>
+	 * <li>Thumbnails.of(InputStream, InputStream)</li>
+	 * <li>asBufferedImage()</li>
+	 * </ol>
+	 * and the expected outcome is,
+	 * <ol>
+	 * <li>An IllegalArgumentException is thrown.</li>
+	 * </ol>
+	 * @throws IOException 
+	 */	
+	@Test(expected=IllegalArgumentException.class)
+	public void of_InputStreams_asBufferedImage() throws IOException
+	{
+		// given
+		InputStream is = new FileInputStream("test-resources/Thumbnailator/grid.png");
+		
+		try
+		{
+			// when
+			Thumbnails.of(is, is)
+				.size(50, 50)
+				.asBufferedImage();
+		}
+		catch (IllegalArgumentException e)
+		{
+			// then
+			assertEquals("Cannot create one thumbnail from multiple original images.", e.getMessage());
+			throw e;
+		}
+	}
+	
+	/**
+	 * Test for the {@link Thumbnails.Builder} class where,
+	 * <ol>
+	 * <li>Thumbnails.of(InputStream, InputStream)</li>
+	 * <li>asBufferedImages()</li>
+	 * </ol>
+	 * and the expected outcome is,
+	 * <ol>
+	 * <li>Two images are generated and returned as BufferedImages in a List</li>
+	 * </ol>
+	 * @throws IOException 
+	 */	
+	@Test
+	public void of_InputStreams_asBufferedImages() throws IOException
+	{
+		// given
+		InputStream is1 = new FileInputStream("test-resources/Thumbnailator/grid.png");
+		InputStream is2 = new FileInputStream("test-resources/Thumbnailator/grid.jpg");
+		
+		// when
+		List<BufferedImage> thumbnails = Thumbnails.of(is1, is2)
+			.size(50, 50)
+			.asBufferedImages();
+		
+		// then
+		assertEquals(2, thumbnails.size());
+		
+		BufferedImage thumbnail1 = thumbnails.get(0);
+		assertEquals(50, thumbnail1.getWidth());
+		assertEquals(50, thumbnail1.getHeight());
+		
+		BufferedImage thumbnail2 = thumbnails.get(1);
+		assertEquals(50, thumbnail2.getWidth());
+		assertEquals(50, thumbnail2.getHeight());
+	}
+	
+	/**
+	 * Test for the {@link Thumbnails.Builder} class where,
+	 * <ol>
+	 * <li>Thumbnails.of(InputStream, InputStream)</li>
+	 * <li>toOutputStream()</li>
+	 * </ol>
+	 * and the expected outcome is,
+	 * <ol>
+	 * <li>An IllegalArgumentException is thrown.</li>
+	 * </ol>
+	 * @throws IOException 
+	 */	
+	@Test(expected=IllegalArgumentException.class)
+	public void of_InputStreams_toOutputStream() throws IOException
+	{
+		// given
+		InputStream is = new FileInputStream("test-resources/Thumbnailator/grid.png");
+		OutputStream os = mock(OutputStream.class);
+		
+		try
+		{
+			// when
+			Thumbnails.of(is, is)
+				.size(50, 50)
+				.toOutputStream(os);
+		}
+		catch (IllegalArgumentException e)
+		{
+			// then
+			assertEquals("Cannot output multiple thumbnails to a single OutputStream.", e.getMessage());
+			verifyZeroInteractions(os);
+			throw e;
+		}
+	}
+	
+	/**
+	 * Test for the {@link Thumbnails.Builder} class where,
+	 * <ol>
+	 * <li>Thumbnails.of(InputStream, InputStream)</li>
+	 * <li>toOutputStreams()</li>
+	 * </ol>
+	 * and the expected outcome is,
+	 * <ol>
+	 * <li>Processing will be successful.</li>
+	 * </ol>
+	 * @throws IOException 
+	 */	
+	@Test
+	public void of_InputStreams_toOutputStreams() throws IOException
+	{
+		// given
+		InputStream is1 = new FileInputStream("test-resources/Thumbnailator/grid.png");
+		InputStream is2 = new FileInputStream("test-resources/Thumbnailator/grid.png");
+		ByteArrayOutputStream os1 = new ByteArrayOutputStream();
+		ByteArrayOutputStream os2 = new ByteArrayOutputStream();
+		
+		// when
+		Thumbnails.of(is1, is2)
+			.size(50, 50)
+			.toOutputStreams(Arrays.asList(os1, os2));
+		
+		//then
+		BufferedImage thumbnail = ImageIO.read(new ByteArrayInputStream(os1.toByteArray()));
+		assertEquals("png", TestUtils.getFormatName(new ByteArrayInputStream(os1.toByteArray())));
+		assertEquals(50, thumbnail.getWidth());
+		assertEquals(50, thumbnail.getHeight());
+		
+		thumbnail = ImageIO.read(new ByteArrayInputStream(os2.toByteArray()));
+		assertEquals("png", TestUtils.getFormatName(new ByteArrayInputStream(os2.toByteArray())));
+		assertEquals(50, thumbnail.getWidth());
+		assertEquals(50, thumbnail.getHeight());
+	}
+	
+	/**
+	 * Test for the {@link Thumbnails.Builder} class where,
+	 * <ol>
+	 * <li>Thumbnails.of(InputStream, InputStream)</li>
+	 * <li>iterableBufferedImages()</li>
+	 * </ol>
+	 * and the expected outcome is,
+	 * <ol>
+	 * <li>Two images are generated and an Iterable which can iterate over the
+	 * two BufferedImages is returned.</li>
+	 * </ol>
+	 * @throws IOException 
+	 */	
+	@Test
+	public void of_InputStreams_iterableBufferedImages() throws IOException
+	{
+		// given
+		InputStream is1 = new FileInputStream("test-resources/Thumbnailator/grid.png");
+		InputStream is2 = new FileInputStream("test-resources/Thumbnailator/grid.jpg");
+		
+		// when
+		Iterable<BufferedImage> thumbnails = Thumbnails.of(is1, is2)
+			.size(50, 50)
+			.iterableBufferedImages();
+		
+		// then
+		Iterator<BufferedImage> iter = thumbnails.iterator();
+		
+		BufferedImage thumbnail1 = iter.next();
+		assertEquals(50, thumbnail1.getWidth());
+		assertEquals(50, thumbnail1.getHeight());
+		
+		BufferedImage thumbnail2 = iter.next();
+		assertEquals(50, thumbnail2.getWidth());
+		assertEquals(50, thumbnail2.getHeight());
+		
+		assertFalse(iter.hasNext());
+	}
+	
+	/**
+	 * Test for the {@link Thumbnails.Builder} class where,
+	 * <ol>
+	 * <li>Thumbnails.fromImages([InputStream])</li>
+	 * <li>asBufferedImage()</li>
+	 * </ol>
+	 * and the expected outcome is,
+	 * <ol>
+	 * <li>A BufferedImage is returned</li>
+	 * </ol>
+	 */	
+	@Test
+	public void fromInputStreams_Single_asBufferedImage() throws IOException
+	{
+		// given
+		InputStream is = new FileInputStream("test-resources/Thumbnailator/grid.png");
+		
+		// when
+		BufferedImage thumbnail = Thumbnails.fromInputStreams(Arrays.asList(is))
+			.size(100, 100)
+			.asBufferedImage();
+		
+		// then
+		assertEquals(100, thumbnail.getWidth());
+		assertEquals(100, thumbnail.getHeight());
+	}
+	
+	/**
+	 * Test for the {@link Thumbnails.Builder} class where,
+	 * <ol>
+	 * <li>Thumbnails.fromImages([InputStream, InputStream])</li>
+	 * <li>asBufferedImage()</li>
+	 * </ol>
+	 * and the expected outcome is,
+	 * <ol>
+	 * <li>An IllegalStateException is thrown.</li>
+	 * </ol>
+	 */	
+	@Test(expected=IllegalArgumentException.class)
+	public void fromInputStreams_Multiple_asBufferedImage() throws IOException
+	{
+		// given
+		InputStream is = new FileInputStream("test-resources/Thumbnailator/grid.png");
+		
+		try
+		{
+			// when
+			Thumbnails.fromInputStreams(Arrays.asList(is, is))
+				.size(100, 100)
+				.asBufferedImage();
+		}
+		catch (IllegalArgumentException e)
+		{
+			// then
+			assertEquals("Cannot create one thumbnail from multiple original images.", e.getMessage());
+			throw e;
+		}
+	}
+	
+	/**
+	 * Test for the {@link Thumbnails.Builder} class where,
+	 * <ol>
+	 * <li>Thumbnails.fromImages([InputStream])</li>
+	 * <li>asBufferedImages()</li>
+	 * </ol>
+	 * and the expected outcome is,
+	 * <ol>
+	 * <li>An IllegalStateException is thrown.</li>
+	 * </ol>
+	 */	
+	@Test
+	public void fromInputStreams_Single_asBufferedImages() throws IOException
+	{
+		// given
+		InputStream is = new FileInputStream("test-resources/Thumbnailator/grid.png");
+		
+		// when
+		List<BufferedImage> thumbnails = Thumbnails.fromInputStreams(Arrays.asList(is))
+			.size(100, 100)
+			.asBufferedImages();
+		
+		// then
+		assertEquals(1, thumbnails.size());
+		
+		assertEquals(100, thumbnails.get(0).getWidth());
+		assertEquals(100, thumbnails.get(0).getHeight());
+	}
+	
+	/**
+	 * Test for the {@link Thumbnails.Builder} class where,
+	 * <ol>
+	 * <li>Thumbnails.fromImages([InputStream, InputStream])</li>
+	 * <li>asBufferedImage()</li>
+	 * </ol>
+	 * and the expected outcome is,
+	 * <ol>
+	 * <li>An IllegalStateException is thrown.</li>
+	 * </ol>
+	 */	
+	@Test
+	public void fromInputStreams_Multiple_asBufferedImages() throws IOException
+	{
+		// given
+		InputStream is1 = new FileInputStream("test-resources/Thumbnailator/grid.png");
+		InputStream is2 = new FileInputStream("test-resources/Thumbnailator/grid.png");
+		
+		// when
+		List<BufferedImage> thumbnails = Thumbnails.fromInputStreams(Arrays.asList(is1, is2))
+			.size(100, 100)
+			.asBufferedImages();
+		
+		// then
+		assertEquals(2, thumbnails.size());
+		
+		assertEquals(100, thumbnails.get(0).getWidth());
+		assertEquals(100, thumbnails.get(0).getHeight());
+		assertEquals(100, thumbnails.get(1).getWidth());
+		assertEquals(100, thumbnails.get(1).getHeight());
+	}
+
+	/**
+	 * Test for the {@link Thumbnails.Builder} class where,
+	 * <ol>
+	 * <li>Thumbnails.fromImages([FileInputStream])</li>
+	 * <li>asBufferedImage()</li>
+	 * </ol>
+	 * and the expected outcome is,
+	 * <ol>
+	 * <li>A BufferedImage is returned</li>
+	 * </ol>
+	 */	
+	@Test
+	public void fromInputStreams_Single_FileInputStream_asBufferedImage() throws IOException
+	{
+		// given
+		FileInputStream is = new FileInputStream("test-resources/Thumbnailator/grid.png");
+		
+		// when
+		BufferedImage thumbnail = Thumbnails.fromInputStreams(Arrays.asList(is))
+			.size(100, 100)
+			.asBufferedImage();
+		
+		// then
+		assertEquals(100, thumbnail.getWidth());
+		assertEquals(100, thumbnail.getHeight());
+	}
+
+	/**
+	 * Test for the {@link Thumbnails.Builder} class where,
+	 * <ol>
+	 * <li>Thumbnails.fromImages([FileInputStream, FileInputStream])</li>
+	 * <li>asBufferedImage()</li>
+	 * </ol>
+	 * and the expected outcome is,
+	 * <ol>
+	 * <li>An IllegalStateException is thrown.</li>
+	 * </ol>
+	 */	
+	@Test(expected=IllegalArgumentException.class)
+	public void fromInputStreams_Multiple_FileInputStream_asBufferedImage() throws IOException
+	{
+		// given
+		FileInputStream is = new FileInputStream("test-resources/Thumbnailator/grid.png");
+		
+		try
+		{
+			// when
+			Thumbnails.fromInputStreams(Arrays.asList(is, is))
+				.size(100, 100)
+				.asBufferedImage();
+		}
+		catch (IllegalArgumentException e)
+		{
+			// then
+			assertEquals("Cannot create one thumbnail from multiple original images.", e.getMessage());
+			throw e;
+		}
+	}
+
+	/**
+	 * Test for the {@link Thumbnails.Builder} class where,
+	 * <ol>
+	 * <li>Thumbnails.fromImages([FileInputStream])</li>
+	 * <li>asBufferedImages()</li>
+	 * </ol>
+	 * and the expected outcome is,
+	 * <ol>
+	 * <li>An IllegalStateException is thrown.</li>
+	 * </ol>
+	 */	
+	@Test
+	public void fromInputStreams_Single_FileInputStream_asBufferedImages() throws IOException
+	{
+		// given
+		FileInputStream is = new FileInputStream("test-resources/Thumbnailator/grid.png");
+		
+		// when
+		List<BufferedImage> thumbnails = Thumbnails.fromInputStreams(Arrays.asList(is))
+			.size(100, 100)
+			.asBufferedImages();
+		
+		// then
+		assertEquals(1, thumbnails.size());
+		
+		assertEquals(100, thumbnails.get(0).getWidth());
+		assertEquals(100, thumbnails.get(0).getHeight());
+	}
+
+	/**
+	 * Test for the {@link Thumbnails.Builder} class where,
+	 * <ol>
+	 * <li>Thumbnails.fromImages([FileInputStream, FileInputStream])</li>
+	 * <li>asBufferedImage()</li>
+	 * </ol>
+	 * and the expected outcome is,
+	 * <ol>
+	 * <li>An IllegalStateException is thrown.</li>
+	 * </ol>
+	 */	
+	@Test
+	public void fromInputStream_Multiple_FileInputStream_asBufferedImages() throws IOException
+	{
+		// given
+		FileInputStream fis1 = new FileInputStream("test-resources/Thumbnailator/grid.png");
+		FileInputStream fis2 = new FileInputStream("test-resources/Thumbnailator/grid.png");
+		
+		// when
+		List<BufferedImage> thumbnails = Thumbnails.fromInputStreams(Arrays.asList(fis1, fis2))
+			.size(100, 100)
+			.asBufferedImages();
+		
+		// then
+		assertEquals(2, thumbnails.size());
+		
+		assertEquals(100, thumbnails.get(0).getWidth());
+		assertEquals(100, thumbnails.get(0).getHeight());
+		assertEquals(100, thumbnails.get(1).getWidth());
+		assertEquals(100, thumbnails.get(1).getHeight());
+	}
+
+	/**
+	 * Test for the {@link Thumbnails.Builder} class where,
+	 * <ol>
+	 * <li>Thumbnails.of(InputStream)</li>
+	 * <li>InputStream is a FileInputStream</li>
+	 * <li>toFile(File)</li>
+	 * </ol>
+	 * and the expected outcome is,
+	 * <ol>
+	 * <li>An image is written to the specified file.</li>
+	 * </ol>
+	 * @throws IOException 
+	 */	
+	@Test
+	public void of_InputStream_FileInputStream_toFile() throws IOException
+	{
+		// given
+		FileInputStream is = new FileInputStream("test-resources/Thumbnailator/grid.png");
+		File outFile = new File("test-resources/Thumbnailator/grid.tmp.png");
+		outFile.deleteOnExit();
+		
+		// when
+		Thumbnails.of(is)
+			.size(50, 50)
+			.toFile(outFile);
+		
+		// then
+		BufferedImage fromFileImage = ImageIO.read(outFile);
+		assertEquals(50, fromFileImage.getWidth());
+		assertEquals(50, fromFileImage.getHeight());
+	}
+	
+	/**
+	 * Test for the {@link Thumbnails.Builder} class where,
+	 * <ol>
+	 * <li>Thumbnails.fromImages(Iterable[InputStream])</li>
+	 * <li>asBufferedImage()</li>
+	 * </ol>
+	 * and the expected outcome is,
+	 * <ol>
+	 * <li>A BufferedImage is returned</li>
+	 * </ol>
+	 */	
+	@Test
+	public void fromInputStreamsIterable_Single_asBufferedImage() throws IOException
+	{
+		// given
+		InputStream is = new FileInputStream("test-resources/Thumbnailator/grid.png");
+		
+		// when
+		BufferedImage thumbnail = Thumbnails.fromInputStreams((Iterable<InputStream>)Arrays.asList(is))
+			.size(100, 100)
+			.asBufferedImage();
+		
+		// then
+		assertEquals(100, thumbnail.getWidth());
+		assertEquals(100, thumbnail.getHeight());
+	}
+	
+	/**
+	 * Test for the {@link Thumbnails.Builder} class where,
+	 * <ol>
+	 * <li>Thumbnails.fromImages(Iterable[InputStream, InputStream])</li>
+	 * <li>asBufferedImage()</li>
+	 * </ol>
+	 * and the expected outcome is,
+	 * <ol>
+	 * <li>An IllegalStateException is thrown.</li>
+	 * </ol>
+	 */	
+	@Test(expected=IllegalArgumentException.class)
+	public void fromInputStreamsIterable_Multiple_asBufferedImage() throws IOException
+	{
+		// given
+		InputStream is = new FileInputStream("test-resources/Thumbnailator/grid.png");
+		
+		try
+		{
+			// when
+			Thumbnails.fromInputStreams((Iterable<InputStream>)Arrays.asList(is, is))
+				.size(100, 100)
+				.asBufferedImage();
+		}
+		catch (IllegalArgumentException e)
+		{
+			// then
+			assertEquals("Cannot create one thumbnail from multiple original images.", e.getMessage());
+			throw e;
+		}
+	}
+	
+	/**
+	 * Test for the {@link Thumbnails.Builder} class where,
+	 * <ol>
+	 * <li>Thumbnails.fromImages(Iterable[InputStream])</li>
+	 * <li>asBufferedImages()</li>
+	 * </ol>
+	 * and the expected outcome is,
+	 * <ol>
+	 * <li>An IllegalStateException is thrown.</li>
+	 * </ol>
+	 */	
+	@Test
+	public void fromInputStreamsIterable_Single_asBufferedImages() throws IOException
+	{
+		// given
+		InputStream is = new FileInputStream("test-resources/Thumbnailator/grid.png");
+		
+		// when
+		List<BufferedImage> thumbnails = Thumbnails.fromInputStreams((Iterable<InputStream>)Arrays.asList(is))
+			.size(100, 100)
+			.asBufferedImages();
+		
+		// then
+		assertEquals(1, thumbnails.size());
+		
+		assertEquals(100, thumbnails.get(0).getWidth());
+		assertEquals(100, thumbnails.get(0).getHeight());
+	}
+	
+	/**
+	 * Test for the {@link Thumbnails.Builder} class where,
+	 * <ol>
+	 * <li>Thumbnails.fromImages(Iterable[InputStream, InputStream])</li>
+	 * <li>asBufferedImage()</li>
+	 * </ol>
+	 * and the expected outcome is,
+	 * <ol>
+	 * <li>An IllegalStateException is thrown.</li>
+	 * </ol>
+	 */	
+	@Test
+	public void fromInputStreamsIterable_Multiple_asBufferedImages() throws IOException
+	{
+		// given
+		InputStream is1 = new FileInputStream("test-resources/Thumbnailator/grid.png");
+		InputStream is2 = new FileInputStream("test-resources/Thumbnailator/grid.png");
+		
+		// when
+		List<BufferedImage> thumbnails = Thumbnails.fromInputStreams((Iterable<InputStream>)Arrays.asList(is1, is2))
+			.size(100, 100)
+			.asBufferedImages();
+		
+		// then
+		assertEquals(2, thumbnails.size());
+		
+		assertEquals(100, thumbnails.get(0).getWidth());
+		assertEquals(100, thumbnails.get(0).getHeight());
+		assertEquals(100, thumbnails.get(1).getWidth());
+		assertEquals(100, thumbnails.get(1).getHeight());
+	}
+	
+	/**
+	 * Test for the {@link Thumbnails.Builder} class where,
+	 * <ol>
+	 * <li>Thumbnails.fromImages(Iterable[FileInputStream])</li>
+	 * <li>asBufferedImage()</li>
+	 * </ol>
+	 * and the expected outcome is,
+	 * <ol>
+	 * <li>A BufferedImage is returned</li>
+	 * </ol>
+	 */	
+	@Test
+	public void fromInputStreamsIterable_Single_FileInputStream_asBufferedImage() throws IOException
+	{
+		// given
+		FileInputStream is = new FileInputStream("test-resources/Thumbnailator/grid.png");
+		
+		// when
+		BufferedImage thumbnail = Thumbnails.fromInputStreams((Iterable<FileInputStream>)Arrays.asList(is))
+			.size(100, 100)
+			.asBufferedImage();
+		
+		// then
+		assertEquals(100, thumbnail.getWidth());
+		assertEquals(100, thumbnail.getHeight());
+	}
+	
+	/**
+	 * Test for the {@link Thumbnails.Builder} class where,
+	 * <ol>
+	 * <li>Thumbnails.fromImages(Iterable[FileInputStream, FileInputStream])</li>
+	 * <li>asBufferedImage()</li>
+	 * </ol>
+	 * and the expected outcome is,
+	 * <ol>
+	 * <li>An IllegalStateException is thrown.</li>
+	 * </ol>
+	 */	
+	@Test(expected=IllegalArgumentException.class)
+	public void fromInputStreamsIterable_Multiple_FileInputStream_asBufferedImage() throws IOException
+	{
+		// given
+		FileInputStream is = new FileInputStream("test-resources/Thumbnailator/grid.png");
+		
+		try
+		{
+			// when
+			Thumbnails.fromInputStreams((Iterable<FileInputStream>)Arrays.asList(is, is))
+				.size(100, 100)
+				.asBufferedImage();
+		}
+		catch (IllegalArgumentException e)
+		{
+			// then
+			assertEquals("Cannot create one thumbnail from multiple original images.", e.getMessage());
+			throw e;
+		}
+	}
+	
+	/**
+	 * Test for the {@link Thumbnails.Builder} class where,
+	 * <ol>
+	 * <li>Thumbnails.fromImages(Iterable[FileInputStream])</li>
+	 * <li>asBufferedImages()</li>
+	 * </ol>
+	 * and the expected outcome is,
+	 * <ol>
+	 * <li>An IllegalStateException is thrown.</li>
+	 * </ol>
+	 */	
+	@Test
+	public void fromInputStreamsIterable_Single_FileInputStream_asBufferedImages() throws IOException
+	{
+		// given
+		FileInputStream is = new FileInputStream("test-resources/Thumbnailator/grid.png");
+		
+		// when
+		List<BufferedImage> thumbnails = Thumbnails.fromInputStreams((Iterable<FileInputStream>)Arrays.asList(is))
+			.size(100, 100)
+			.asBufferedImages();
+		
+		// then
+		assertEquals(1, thumbnails.size());
+		
+		assertEquals(100, thumbnails.get(0).getWidth());
+		assertEquals(100, thumbnails.get(0).getHeight());
+	}
+	
+	/**
+	 * Test for the {@link Thumbnails.Builder} class where,
+	 * <ol>
+	 * <li>Thumbnails.fromImages(Iterable[FileInputStream, FileInputStream])</li>
+	 * <li>asBufferedImage()</li>
+	 * </ol>
+	 * and the expected outcome is,
+	 * <ol>
+	 * <li>An IllegalStateException is thrown.</li>
+	 * </ol>
+	 */	
+	@Test
+	public void fromInputStreamIterable_Multiple_FileInputStream_asBufferedImages() throws IOException
+	{
+		// given
+		FileInputStream fis1 = new FileInputStream("test-resources/Thumbnailator/grid.png");
+		FileInputStream fis2 = new FileInputStream("test-resources/Thumbnailator/grid.png");
+		
+		// when
+		List<BufferedImage> thumbnails = Thumbnails.fromInputStreams((Iterable<FileInputStream>)Arrays.asList(fis1, fis2))
+			.size(100, 100)
+			.asBufferedImages();
+		
+		// then
+		assertEquals(2, thumbnails.size());
+		
+		assertEquals(100, thumbnails.get(0).getWidth());
+		assertEquals(100, thumbnails.get(0).getHeight());
+		assertEquals(100, thumbnails.get(1).getWidth());
+		assertEquals(100, thumbnails.get(1).getHeight());
+	}
+	
+	/**
+	 * Test for the {@link Thumbnails.Builder} class where,
+	 * <ol>
+	 * <li>input is a file</li>
+	 * <li>output is via toFile</li>
+	 * <li>where the input and output file is the same</li>
+	 * </ol>
+	 * and the expected outcome is,
+	 * <ol>
+	 * <li>The file size will be smaller after the resize.</li>
+	 * </ol>
+	 */	
+	@Test
+	public void fileSizeDecreasesAfterResize() throws IOException
+	{
+		// set up
+		File sourceFile = new File("test-resources/Thumbnailator/grid.png");
+		File f = new File("test-resources/Thumbnailator/tmp-grid.png");
+		
+		// copy the image to a temporary file.
+		TestUtils.copyFile(sourceFile, f);
+		
+		// given
+		long fileSizeBefore = f.length();
+		
+		// when
+		Thumbnails.of(f)
+			.size(100, 100)
+			.toFile(f);
+		
+		// then
+		long fileSizeAfter = f.length();
+		f.delete();
+		
+		assertTrue(fileSizeAfter < fileSizeBefore);
+	}
+	
+	/**
+	 * Test for the {@link Thumbnails.Builder} class where,
+	 * <ol>
+	 * <li>the two argument toFile(File) is called</li>
+	 * <li>allowOverwrite is true</li>
+	 * </ol>
+	 * and the expected outcome is,
+	 * <ol>
+	 * <li>The destination file is overwritten</li>
+	 * </ol>
+	 */	
+	@Test
+	public void toFile_File_AllowOverwrite() throws IOException
+	{
+		// set up
+		File sourceFile = new File("test-resources/Thumbnailator/grid.png");
+		File f = TestUtils.createTempFile(TMPDIR, "png");
+		
+		// copy the image to a temporary file.
+		TestUtils.copyFile(sourceFile, f);
+		
+		// given
+		long fileSizeBefore = f.length();
+		
+		// when
+		Thumbnails.of(f)
+			.size(100, 100)
+			.allowOverwrite(true)
+			.toFile(f);
+		
+		// then
+		long fileSizeAfter = f.length();
+		f.delete();
+		
+		assertTrue(fileSizeAfter < fileSizeBefore);
+	}
+	
+	/**
+	 * Test for the {@link Thumbnails.Builder} class where,
+	 * <ol>
+	 * <li>the two argument toFile(File) is called</li>
+	 * <li>allowOverwrite is false</li>
+	 * </ol>
+	 * and the expected outcome is,
+	 * <ol>
+	 * <li>The destination file is overwritten</li>
+	 * </ol>
+	 */	
+	@Test
+	public void toFile_File_DisallowOverwrite() throws IOException
+	{
+		// set up
+		File sourceFile = new File("test-resources/Thumbnailator/grid.png");
+		File f = TestUtils.createTempFile(TMPDIR, "png");
+		
+		// copy the image to a temporary file.
+		TestUtils.copyFile(sourceFile, f);
+		
+		// given
+		// when
+		try
+		{
+			Thumbnails.of(f)
+				.size(100, 100)
+				.allowOverwrite(false)
+				.toFile(f);
+			
+			fail();
+		}
+		catch (IllegalArgumentException e)
+		{
+			// then
+			assertEquals("The destination file exists.", e.getMessage());
+			assertTrue(sourceFile.length() == f.length());
+			f.delete();
+		}
+	}
+	
+	/**
+	 * Test for the {@link Thumbnails.Builder} class where,
+	 * <ol>
+	 * <li>the two argument toFile(String) is called</li>
+	 * <li>allowOverwrite is true</li>
+	 * </ol>
+	 * and the expected outcome is,
+	 * <ol>
+	 * <li>The destination file is overwritten</li>
+	 * </ol>
+	 */	
+	@Test
+	public void toFile_String_AllowOverwrite() throws IOException
+	{
+		// set up
+		File sourceFile = new File("test-resources/Thumbnailator/grid.png");
+		File f = TestUtils.createTempFile(TMPDIR, "png");
+		
+		// copy the image to a temporary file.
+		TestUtils.copyFile(sourceFile, f);
+		
+		// given
+		long fileSizeBefore = f.length();
+		
+		// when
+		Thumbnails.of(f)
+			.size(100, 100)
+			.allowOverwrite(true)
+			.toFile(f.getAbsolutePath());
+		
+		// then
+		long fileSizeAfter = f.length();
+		f.delete();
+		
+		assertTrue(fileSizeAfter < fileSizeBefore);
+	}
+	
+	/**
+	 * Test for the {@link Thumbnails.Builder} class where,
+	 * <ol>
+	 * <li>the two argument toFile(String) is called</li>
+	 * <li>allowOverwrite is false</li>
+	 * </ol>
+	 * and the expected outcome is,
+	 * <ol>
+	 * <li>The destination file is overwritten</li>
+	 * </ol>
+	 */	
+	@Test
+	public void toFile_String_DisallowOverwrite() throws IOException
+	{
+		// set up
+		File sourceFile = new File("test-resources/Thumbnailator/grid.png");
+		File f = TestUtils.createTempFile(TMPDIR, "png");
+		
+		// copy the image to a temporary file.
+		TestUtils.copyFile(sourceFile, f);
+		
+		// given
+		// when
+		try
+		{
+			Thumbnails.of(f)
+				.size(100, 100)
+				.allowOverwrite(false)
+				.toFile(f.getAbsolutePath());
+			
+			fail();
+		}
+		catch (IllegalArgumentException e)
+		{
+			// then
+			assertEquals("The destination file exists.", e.getMessage());
+			assertTrue(sourceFile.length() == f.length());
+			f.delete();
+		}
+	}
+	
+	/**
+	 * Test for the {@link Thumbnails.Builder} class where,
+	 * <ol>
+	 * <li>the two argument toFiles(Iterable) is called</li>
+	 * <li>allowOverwrite is true</li>
+	 * <li>single file specified, and it does not exist.</li>
+	 * </ol>
+	 * and the expected outcome is,
+	 * <ol>
+	 * <li>The destination file is written</li>
+	 * </ol>
+	 */	
+	@Test
+	public void toFilesIterable_AllowOverwrite_SingleFile_OutputFileDoesNotExist() throws IOException
+	{
+		// set up
+		File sourceFile = new File("test-resources/Thumbnailator/grid.png");
+		
+		File originalFile = TestUtils.createTempFile(TMPDIR, "png");
+		
+		File fileThatDoesntExist = TestUtils.createTempFile(TMPDIR, "png");
+		
+		// copy the image to a temporary file.
+		TestUtils.copyFile(sourceFile, originalFile);
+		
+		// given
+		
+		// when
+		Thumbnails.of(originalFile)
+			.size(100, 100)
+			.allowOverwrite(true)
+			.toFiles(Arrays.asList(fileThatDoesntExist));
+		
+		// then
+		assertTrue(fileThatDoesntExist.exists());
+		
+		// clean up
+		originalFile.delete();
+		fileThatDoesntExist.delete();
+	}
+	
+	/**
+	 * Test for the {@link Thumbnails.Builder} class where,
+	 * <ol>
+	 * <li>the two argument toFiles(Iterable) is called</li>
+	 * <li>allowOverwrite is true</li>
+	 * <li>single file specified, and it exists</li>
+	 * </ol>
+	 * and the expected outcome is,
+	 * <ol>
+	 * <li>The destination file is overwritten</li>
+	 * </ol>
+	 */	
+	@Test
+	public void toFilesIterable_AllowOverwrite_SingleFile_OutputFileExists() throws IOException
+	{
+		// set up
+		File sourceFile = new File("test-resources/Thumbnailator/grid.png");
+		
+		File originalFile = TestUtils.createTempFile(TMPDIR, "png");
+		
+		File fileThatExists = TestUtils.createTempFile(TMPDIR, "png");
+		
+		// copy the image to a temporary file.
+		TestUtils.copyFile(sourceFile, originalFile);
+		TestUtils.copyFile(sourceFile, fileThatExists);
+		
+		// given
+		
+		// when
+		Thumbnails.of(originalFile)
+			.size(100, 100)
+			.allowOverwrite(true)
+			.toFiles(Arrays.asList(fileThatExists));
+		
+		// then
+		assertTrue(fileThatExists.exists());
+		assertFalse(sourceFile.length() == fileThatExists.length());
+		
+		// clean up
+		originalFile.delete();
+		fileThatExists.delete();
+	}
+	
+	/**
+	 * Test for the {@link Thumbnails.Builder} class where,
+	 * <ol>
+	 * <li>the two argument toFiles(Iterable) is called</li>
+	 * <li>allowOverwrite is false</li>
+	 * <li>single file specified, and it does not exist.</li>
+	 * </ol>
+	 * and the expected outcome is,
+	 * <ol>
+	 * <li>The destination file is written</li>
+	 * </ol>
+	 */	
+	@Test
+	public void toFilesIterable_DisallowOverwrite_SingleFile_OutputFileDoesNotExist() throws IOException
+	{
+		// set up
+		File sourceFile = new File("test-resources/Thumbnailator/grid.png");
+		
+		File originalFile = TestUtils.createTempFile(TMPDIR, "png");
+		
+		File fileThatDoesntExist = TestUtils.createTempFile(TMPDIR, "png");
+		
+		// copy the image to a temporary file.
+		TestUtils.copyFile(sourceFile, originalFile);
+		
+		// given
+		
+		// when
+		Thumbnails.of(originalFile)
+			.size(100, 100)
+			.allowOverwrite(false)
+			.toFiles(Arrays.asList(fileThatDoesntExist));
+		
+		// then
+		assertTrue(fileThatDoesntExist.exists());
+		
+		// clean up
+		originalFile.delete();
+		fileThatDoesntExist.delete();
+	}
+	
+	/**
+	 * Test for the {@link Thumbnails.Builder} class where,
+	 * <ol>
+	 * <li>the two argument toFiles(Iterable) is called</li>
+	 * <li>allowOverwrite is false</li>
+	 * <li>single file specified, and it exists</li>
+	 * </ol>
+	 * and the expected outcome is,
+	 * <ol>
+	 * <li>The destination file is not written</li>
+	 * </ol>
+	 */	
+	@Test
+	public void toFilesIterable_DisallowOverwrite_SingleFile_OutputFileExists() throws IOException
+	{
+		// set up
+		File sourceFile = new File("test-resources/Thumbnailator/grid.png");
+		
+		File originalFile = TestUtils.createTempFile(TMPDIR, "png");
+		
+		File fileThatExists = TestUtils.createTempFile(TMPDIR, "png");
+		
+		// copy the image to a temporary file.
+		TestUtils.copyFile(sourceFile, originalFile);
+		TestUtils.copyFile(sourceFile, fileThatExists);
+		
+		// given
+		
+		// when
+		Thumbnails.of(originalFile)
+			.size(100, 100)
+			.allowOverwrite(false)
+			.toFiles(Arrays.asList(fileThatExists));
+		
+		// then
+		assertTrue(fileThatExists.exists());
+		assertTrue(sourceFile.length() == fileThatExists.length());
+		
+		// clean up
+		originalFile.delete();
+		fileThatExists.delete();
+	}
+	
+	/**
+	 * Test for the {@link Thumbnails.Builder} class where,
+	 * <ol>
+	 * <li>the two argument toFiles(Iterable) is called</li>
+	 * <li>allowOverwrite is true</li>
+	 * <li>multiple files are specified</li>
+	 * <li>all of the output files do not exist</li>
+	 * </ol>
+	 * and the expected outcome is,
+	 * <ol>
+	 * <li>The destination file is overwritten</li>
+	 * </ol>
+	 */	
+	@Test
+	public void toFilesIterable_AllowOverwrite_MultipleFiles_AllOutputFilesDoNotExist() throws IOException
+	{
+		// set up
+		File sourceFile = new File("test-resources/Thumbnailator/grid.png");
+		
+		File originalFile = TestUtils.createTempFile(TMPDIR, "png");
+		
+		File fileThatDoesntExist1 = TestUtils.createTempFile(TMPDIR, "png");
+		File fileThatDoesntExist2 = TestUtils.createTempFile(TMPDIR, "png");
+		
+		// copy the image to a temporary file.
+		TestUtils.copyFile(sourceFile, originalFile);
+		
+		// given
+		
+		// when
+		Thumbnails.of(originalFile, originalFile)
+			.size(100, 100)
+			.allowOverwrite(true)
+			.toFiles(Arrays.asList(fileThatDoesntExist1, fileThatDoesntExist2));
+		
+		// then
+		assertTrue(fileThatDoesntExist1.exists());
+		assertTrue(fileThatDoesntExist2.exists());
+		
+		// clean up
+		originalFile.delete();
+		fileThatDoesntExist1.delete();
+		fileThatDoesntExist2.delete();
+	}
+	
+	/**
+	 * Test for the {@link Thumbnails.Builder} class where,
+	 * <ol>
+	 * <li>the two argument toFiles(Iterable) is called</li>
+	 * <li>allowOverwrite is true</li>
+	 * <li>multiple files are specified</li>
+	 * <li>some of the output files exist</li>
+	 * </ol>
+	 * and the expected outcome is,
+	 * <ol>
+	 * <li>The destination file is overwritten</li>
+	 * </ol>
+	 */	
+	@Test
+	public void toFilesIterable_AllowOverwrite_MultipleFiles_SomeOutputFilesDoNotExist() throws IOException
+	{
+		// set up
+		File sourceFile = new File("test-resources/Thumbnailator/grid.png");
+		
+		File originalFile = TestUtils.createTempFile(TMPDIR, "png");
+		
+		File fileThatDoesntExist = TestUtils.createTempFile(TMPDIR, "png");
+		File fileThatExists = TestUtils.createTempFile(TMPDIR, "png");
+		
+		// copy the image to a temporary file.
+		TestUtils.copyFile(sourceFile, originalFile);
+		TestUtils.copyFile(sourceFile, fileThatExists);
+		
+		// given
+		
+		// when
+		Thumbnails.of(originalFile, originalFile)
+			.size(100, 100)
+			.allowOverwrite(true)
+			.toFiles(Arrays.asList(fileThatDoesntExist, fileThatExists));
+		
+		// then
+		assertTrue(fileThatDoesntExist.exists());
+		assertTrue(fileThatExists.exists());
+		assertFalse(sourceFile.length() == fileThatExists.length());
+		
+		// clean up
+		originalFile.delete();
+		fileThatDoesntExist.delete();
+		fileThatExists.delete();
+	}
+	
+	/**
+	 * Test for the {@link Thumbnails.Builder} class where,
+	 * <ol>
+	 * <li>the two argument toFiles(Iterable) is called</li>
+	 * <li>allowOverwrite is true</li>
+	 * <li>multiple files are specified</li>
+	 * <li>some of the output files exist</li>
+	 * </ol>
+	 * and the expected outcome is,
+	 * <ol>
+	 * <li>The destination file is overwritten</li>
+	 * </ol>
+	 */	
+	@Test
+	public void toFilesIterable_AllowOverwrite_MultipleFiles_AllOutputFilesExist() throws IOException
+	{
+		// set up
+		File sourceFile = new File("test-resources/Thumbnailator/grid.png");
+		
+		File originalFile = TestUtils.createTempFile(TMPDIR, "png");
+		
+		File fileThatExists1 = TestUtils.createTempFile(TMPDIR, "png");
+		File fileThatExists2 = TestUtils.createTempFile(TMPDIR, "png");
+		
+		// copy the image to a temporary file.
+		TestUtils.copyFile(sourceFile, originalFile);
+		TestUtils.copyFile(sourceFile, fileThatExists1);
+		TestUtils.copyFile(sourceFile, fileThatExists2);
+		
+		// given
+		
+		// when
+		Thumbnails.of(originalFile, originalFile)
+			.size(100, 100)
+			.allowOverwrite(true)
+			.toFiles(Arrays.asList(fileThatExists1, fileThatExists2));
+		
+		// then
+		assertTrue(fileThatExists1.exists());
+		assertTrue(fileThatExists2.exists());
+		assertFalse(sourceFile.length() == fileThatExists1.length());
+		assertFalse(sourceFile.length() == fileThatExists2.length());
+		
+		// clean up
+		originalFile.delete();
+		fileThatExists1.delete();
+		fileThatExists2.delete();
+	}
+	
+	/**
+	 * Test for the {@link Thumbnails.Builder} class where,
+	 * <ol>
+	 * <li>the two argument toFiles(Iterable) is called</li>
+	 * <li>allowOverwrite is false</li>
+	 * <li>multiple files are specified</li>
+	 * <li>all of the output files do not exist</li>
+	 * </ol>
+	 * and the expected outcome is,
+	 * <ol>
+	 * <li>Only non-existent files are output</li>
+	 * </ol>
+	 */	
+	@Test
+	public void toFilesIterable_DisallowOverwrite_MultipleFiles_AllOutputFilesDoNotExist() throws IOException
+	{
+		// set up
+		File sourceFile = new File("test-resources/Thumbnailator/grid.png");
+		
+		File originalFile = TestUtils.createTempFile(TMPDIR, "png");
+		
+		File fileThatDoesntExist1 = TestUtils.createTempFile(TMPDIR, "png");
+		File fileThatDoesntExist2 = TestUtils.createTempFile(TMPDIR, "png");
+		
+		// copy the image to a temporary file.
+		TestUtils.copyFile(sourceFile, originalFile);
+		
+		// given
+		
+		// when
+		Thumbnails.of(originalFile, originalFile)
+			.size(100, 100)
+			.allowOverwrite(false)
+			.toFiles(Arrays.asList(fileThatDoesntExist1, fileThatDoesntExist2));
+		
+		// then
+		assertTrue(fileThatDoesntExist1.exists());
+		assertTrue(fileThatDoesntExist2.exists());
+		
+		// clean up
+		originalFile.delete();
+		fileThatDoesntExist1.delete();
+		fileThatDoesntExist2.delete();
+	}
+	
+	/**
+	 * Test for the {@link Thumbnails.Builder} class where,
+	 * <ol>
+	 * <li>the two argument toFiles(Iterable) is called</li>
+	 * <li>allowOverwrite is false</li>
+	 * <li>multiple files are specified</li>
+	 * <li>some of the output files exist</li>
+	 * </ol>
+	 * and the expected outcome is,
+	 * <ol>
+	 * <li>Only non-existent files are output</li>
+	 * </ol>
+	 */	
+	@Test
+	public void toFilesIterable_DisallowOverwrite_MultipleFiles_SomeOutputFilesDoNotExist() throws IOException
+	{
+		// set up
+		File sourceFile = new File("test-resources/Thumbnailator/grid.png");
+		
+		File originalFile = TestUtils.createTempFile(TMPDIR, "png");
+		
+		File fileThatDoesntExist = TestUtils.createTempFile(TMPDIR, "png");
+		File fileThatExists = TestUtils.createTempFile(TMPDIR, "png");
+		
+		// copy the image to a temporary file.
+		TestUtils.copyFile(sourceFile, originalFile);
+		TestUtils.copyFile(sourceFile, fileThatExists);
+		
+		// given
+		
+		// when
+		Thumbnails.of(originalFile, originalFile)
+			.size(100, 100)
+			.allowOverwrite(false)
+			.toFiles(Arrays.asList(fileThatDoesntExist, fileThatExists));
+		
+		// then
+		assertTrue(fileThatDoesntExist.exists());
+		assertTrue(fileThatExists.exists());
+		assertTrue(sourceFile.length() == fileThatExists.length());
+		
+		// clean up
+		originalFile.delete();
+		fileThatDoesntExist.delete();
+		fileThatExists.delete();
+	}
+	
+	/**
+	 * Test for the {@link Thumbnails.Builder} class where,
+	 * <ol>
+	 * <li>the two argument toFiles(Iterable) is called</li>
+	 * <li>allowOverwrite is false</li>
+	 * <li>multiple files are specified</li>
+	 * <li>some of the output files exist</li>
+	 * </ol>
+	 * and the expected outcome is,
+	 * <ol>
+	 * <li>Only non-existent files are output</li>
+	 * </ol>
+	 */	
+	@Test
+	public void toFilesIterable_DisallowOverwrite_MultipleFiles_AllOutputFilesExist() throws IOException
+	{
+		// set up
+		File sourceFile = new File("test-resources/Thumbnailator/grid.png");
+		
+		File originalFile = TestUtils.createTempFile(TMPDIR, "png");
+		
+		File fileThatExists1 = TestUtils.createTempFile(TMPDIR, "png");
+		File fileThatExists2 = TestUtils.createTempFile(TMPDIR, "png");
+		
+		// copy the image to a temporary file.
+		TestUtils.copyFile(sourceFile, originalFile);
+		TestUtils.copyFile(sourceFile, fileThatExists1);
+		TestUtils.copyFile(sourceFile, fileThatExists2);
+		
+		// given
+		
+		// when
+		Thumbnails.of(originalFile, originalFile)
+			.size(100, 100)
+			.allowOverwrite(false)
+			.toFiles(Arrays.asList(fileThatExists1, fileThatExists2));
+		
+		// then
+		assertTrue(fileThatExists1.exists());
+		assertTrue(fileThatExists2.exists());
+		assertTrue(sourceFile.length() == fileThatExists1.length());
+		assertTrue(sourceFile.length() == fileThatExists2.length());
+		
+		// clean up
+		originalFile.delete();
+		fileThatExists1.delete();
+		fileThatExists2.delete();
+	}
+	
+	/**
+	 * Test for the {@link Thumbnails.Builder} class where,
+	 * <ol>
+	 * <li>the two argument asFiles(Iterable) is called</li>
+	 * <li>allowOverwrite is true</li>
+	 * <li>single file specified, and it does not exist.</li>
+	 * </ol>
+	 * and the expected outcome is,
+	 * <ol>
+	 * <li>The destination file is written</li>
+	 * <li>The returned list contains only files which were written</li>
+	 * </ol>
+	 */	
+	@Test
+	public void asFilesIterable_AllowOverwrite_SingleFile_OutputFileDoesNotExist() throws IOException
+	{
+		// set up
+		File sourceFile = new File("test-resources/Thumbnailator/grid.png");
+		
+		File originalFile = TestUtils.createTempFile(TMPDIR, "png");
+		
+		File fileThatDoesntExist1 = TestUtils.createTempFile(TMPDIR, "png");
+		File fileThatDoesntExist2 = TestUtils.createTempFile(TMPDIR, "png");
+		
+		// copy the image to a temporary file.
+		TestUtils.copyFile(sourceFile, originalFile);
+		
+		// given
+		
+		// when
+		List<File> list = Thumbnails.of(originalFile, originalFile)
+			.size(100, 100)
+			.allowOverwrite(true)
+			.asFiles(Arrays.asList(fileThatDoesntExist1, fileThatDoesntExist2));
+		
+		// then
+		assertTrue(fileThatDoesntExist1.exists());
+		assertTrue(fileThatDoesntExist2.exists());
+		assertEquals(Arrays.asList(fileThatDoesntExist1, fileThatDoesntExist2), list);
+		
+		// clean up
+		originalFile.delete();
+		fileThatDoesntExist1.delete();
+		fileThatDoesntExist2.delete();
+	}
+	
+	/**
+	 * Test for the {@link Thumbnails.Builder} class where,
+	 * <ol>
+	 * <li>the two argument toFiles(Iterable) is called</li>
+	 * <li>allowOverwrite is true</li>
+	 * <li>single file specified, and it does not exist.</li>
+	 * </ol>
+	 * and the expected outcome is,
+	 * <ol>
+	 * <li>The destination file is overwritten</li>
+	 * <li>The returned list contains only files which were written</li>
+	 * </ol>
+	 */	
+	@Test
+	public void asFilesIterable_AllowOverwrite_SingleFile_OutputFileExists() throws IOException
+	{
+		// set up
+		File sourceFile = new File("test-resources/Thumbnailator/grid.png");
+		
+		File originalFile = TestUtils.createTempFile(TMPDIR, "png");
+		
+		File fileThatExists1 = TestUtils.createTempFile(TMPDIR, "png");
+		File fileThatExists2 = TestUtils.createTempFile(TMPDIR, "png");
+		
+		// copy the image to a temporary file.
+		TestUtils.copyFile(sourceFile, originalFile);
+		TestUtils.copyFile(sourceFile, fileThatExists1);
+		TestUtils.copyFile(sourceFile, fileThatExists2);
+		
+		// given
+		
+		// when
+		List<File> list = Thumbnails.of(originalFile, originalFile)
+			.size(100, 100)
+			.allowOverwrite(true)
+			.asFiles(Arrays.asList(fileThatExists1, fileThatExists2));
+		
+		// then
+		assertTrue(fileThatExists1.exists());
+		assertTrue(fileThatExists2.exists());
+		assertFalse(sourceFile.length() == fileThatExists1.length());
+		assertFalse(sourceFile.length() == fileThatExists2.length());
+		assertEquals(Arrays.asList(fileThatExists1, fileThatExists2), list);
+		
+		// clean up
+		originalFile.delete();
+		fileThatExists1.delete();
+		fileThatExists2.delete();
+	}
+	
+	/**
+	 * Test for the {@link Thumbnails.Builder} class where,
+	 * <ol>
+	 * <li>the two argument toFiles(Iterable) is called</li>
+	 * <li>allowOverwrite is false</li>
+	 * <li>single file specified, and it does not exist.</li>
+	 * </ol>
+	 * and the expected outcome is,
+	 * <ol>
+	 * <li>The destination file is written</li>
+	 * <li>The returned list contains only files which were written</li>
+	 * </ol>
+	 */	
+	@Test
+	public void asFilesIterable_DisallowOverwrite_SingleFiles_OutputFileDoesNotExist() throws IOException
+	{
+		// set up
+		File sourceFile = new File("test-resources/Thumbnailator/grid.png");
+		
+		File originalFile = TestUtils.createTempFile(TMPDIR, "png");
+		
+		File fileThatDoesntExist1 = TestUtils.createTempFile(TMPDIR, "png");
+		File fileThatDoesntExist2 = TestUtils.createTempFile(TMPDIR, "png");
+		
+		// copy the image to a temporary file.
+		TestUtils.copyFile(sourceFile, originalFile);
+		
+		// given
+		
+		// when
+		List<File> list = Thumbnails.of(originalFile, originalFile)
+			.size(100, 100)
+			.allowOverwrite(false)
+			.asFiles(Arrays.asList(fileThatDoesntExist1, fileThatDoesntExist2));
+		
+		// then
+		assertTrue(fileThatDoesntExist1.exists());
+		assertTrue(fileThatDoesntExist2.exists());
+		assertEquals(Arrays.asList(fileThatDoesntExist1, fileThatDoesntExist2), list);
+		
+		// clean up
+		originalFile.delete();
+		fileThatDoesntExist1.delete();
+		fileThatDoesntExist2.delete();
+	}
+	
+	/**
+	 * Test for the {@link Thumbnails.Builder} class where,
+	 * <ol>
+	 * <li>the two argument toFiles(Iterable) is called</li>
+	 * <li>allowOverwrite is false</li>
+	 * <li>single file specified, and it does not exist.</li>
+	 * </ol>
+	 * and the expected outcome is,
+	 * <ol>
+	 * <li>The destination file is not written</li>
+	 * <li>The returned list is empty</li>
+	 * </ol>
+	 */	
+	@Test
+	public void asFilesIterable_DisallowOverwrite_SingleFile_OutputFileExists() throws IOException
+	{
+		// set up
+		File sourceFile = new File("test-resources/Thumbnailator/grid.png");
+		
+		File originalFile = TestUtils.createTempFile(TMPDIR, "png");
+		
+		File fileThatExists1 = TestUtils.createTempFile(TMPDIR, "png");
+		File fileThatExists2 = TestUtils.createTempFile(TMPDIR, "png");
+		
+		// copy the image to a temporary file.
+		TestUtils.copyFile(sourceFile, originalFile);
+		TestUtils.copyFile(sourceFile, fileThatExists1);
+		TestUtils.copyFile(sourceFile, fileThatExists2);
+		
+		// given
+		
+		// when
+		List<File> list = Thumbnails.of(originalFile, originalFile)
+			.size(100, 100)
+			.allowOverwrite(false)
+			.asFiles(Arrays.asList(fileThatExists1, fileThatExists2));
+		
+		// then
+		assertTrue(fileThatExists1.exists());
+		assertTrue(fileThatExists2.exists());
+		assertTrue(sourceFile.length() == fileThatExists1.length());
+		assertTrue(sourceFile.length() == fileThatExists2.length());
+		assertEquals(Collections.emptyList(), list);
+		
+		// clean up
+		originalFile.delete();
+		fileThatExists1.delete();
+		fileThatExists2.delete();
+	}
+	
+	/**
+	 * Test for the {@link Thumbnails.Builder} class where,
+	 * <ol>
+	 * <li>the two argument asFiles(Iterable) is called</li>
+	 * <li>allowOverwrite is true</li>
+	 * <li>multiple files are specified</li>
+	 * <li>all of the output files do not exist</li>
+	 * </ol>
+	 * and the expected outcome is,
+	 * <ol>
+	 * <li>The destination file is overwritten</li>
+	 * <li>The returned list contains only files which were written</li>
+	 * </ol>
+	 */	
+	@Test
+	public void asFilesIterable_AllowOverwrite_MultipleFiles_AllOutputFilesDoNotExist() throws IOException
+	{
+		// set up
+		File sourceFile = new File("test-resources/Thumbnailator/grid.png");
+		
+		File originalFile = TestUtils.createTempFile(TMPDIR, "png");
+		
+		File fileThatDoesntExist1 = TestUtils.createTempFile(TMPDIR, "png");
+		File fileThatDoesntExist2 = TestUtils.createTempFile(TMPDIR, "png");
+		
+		// copy the image to a temporary file.
+		TestUtils.copyFile(sourceFile, originalFile);
+		
+		// given
+		
+		// when
+		List<File> list = Thumbnails.of(originalFile, originalFile)
+			.size(100, 100)
+			.allowOverwrite(true)
+			.asFiles(Arrays.asList(fileThatDoesntExist1, fileThatDoesntExist2));
+		
+		// then
+		assertTrue(fileThatDoesntExist1.exists());
+		assertTrue(fileThatDoesntExist2.exists());
+		assertEquals(Arrays.asList(fileThatDoesntExist1, fileThatDoesntExist2), list);
+		
+		// clean up
+		originalFile.delete();
+		fileThatDoesntExist1.delete();
+		fileThatDoesntExist2.delete();
+	}
+	
+	/**
+	 * Test for the {@link Thumbnails.Builder} class where,
+	 * <ol>
+	 * <li>the two argument toFiles(Iterable) is called</li>
+	 * <li>allowOverwrite is true</li>
+	 * <li>multiple files are specified</li>
+	 * <li>some of the output files exist</li>
+	 * </ol>
+	 * and the expected outcome is,
+	 * <ol>
+	 * <li>The destination file is overwritten</li>
+	 * <li>The returned list contains only files which were written</li>
+	 * </ol>
+	 */	
+	@Test
+	public void asFilesIterable_AllowOverwrite_MultipleFiles_SomeOutputFilesDoNotExist() throws IOException
+	{
+		// set up
+		File sourceFile = new File("test-resources/Thumbnailator/grid.png");
+		
+		File originalFile = TestUtils.createTempFile(TMPDIR, "png");
+		
+		File fileThatDoesntExist = TestUtils.createTempFile(TMPDIR, "png");
+		File fileThatExists = TestUtils.createTempFile(TMPDIR, "png");
+		
+		// copy the image to a temporary file.
+		TestUtils.copyFile(sourceFile, originalFile);
+		TestUtils.copyFile(sourceFile, fileThatExists);
+		
+		// given
+		
+		// when
+		List<File> list = Thumbnails.of(originalFile, originalFile)
+			.size(100, 100)
+			.allowOverwrite(true)
+			.asFiles(Arrays.asList(fileThatDoesntExist, fileThatExists));
+		
+		// then
+		assertTrue(fileThatDoesntExist.exists());
+		assertTrue(fileThatExists.exists());
+		assertFalse(sourceFile.length() == fileThatExists.length());
+		assertEquals(Arrays.asList(fileThatDoesntExist, fileThatExists), list);
+		
+		// clean up
+		originalFile.delete();
+		fileThatDoesntExist.delete();
+		fileThatExists.delete();
+	}
+	
+	/**
+	 * Test for the {@link Thumbnails.Builder} class where,
+	 * <ol>
+	 * <li>the two argument toFiles(Iterable) is called</li>
+	 * <li>allowOverwrite is true</li>
+	 * <li>multiple files are specified</li>
+	 * <li>some of the output files exist</li>
+	 * </ol>
+	 * and the expected outcome is,
+	 * <ol>
+	 * <li>The destination file is overwritten</li>
+	 * <li>The returned list contains only files which were written</li>
+	 * </ol>
+	 */	
+	@Test
+	public void asFilesIterable_AllowOverwrite_MultipleFiles_AllOutputFilesExist() throws IOException
+	{
+		// set up
+		File sourceFile = new File("test-resources/Thumbnailator/grid.png");
+		
+		File originalFile = TestUtils.createTempFile(TMPDIR, "png");
+		
+		File fileThatExists1 = TestUtils.createTempFile(TMPDIR, "png");
+		File fileThatExists2 = TestUtils.createTempFile(TMPDIR, "png");
+		
+		// copy the image to a temporary file.
+		TestUtils.copyFile(sourceFile, originalFile);
+		TestUtils.copyFile(sourceFile, fileThatExists1);
+		TestUtils.copyFile(sourceFile, fileThatExists2);
+		
+		// given
+		
+		// when
+		List<File> list = Thumbnails.of(originalFile, originalFile)
+			.size(100, 100)
+			.allowOverwrite(true)
+			.asFiles(Arrays.asList(fileThatExists1, fileThatExists2));
+		
+		// then
+		assertTrue(fileThatExists1.exists());
+		assertTrue(fileThatExists2.exists());
+		assertFalse(sourceFile.length() == fileThatExists1.length());
+		assertFalse(sourceFile.length() == fileThatExists2.length());
+		assertEquals(Arrays.asList(fileThatExists1, fileThatExists2), list);
+		
+		// clean up
+		originalFile.delete();
+		fileThatExists1.delete();
+		fileThatExists2.delete();
+	}
+	
+	/**
+	 * Test for the {@link Thumbnails.Builder} class where,
+	 * <ol>
+	 * <li>the two argument toFiles(Iterable) is called</li>
+	 * <li>allowOverwrite is false</li>
+	 * <li>multiple files are specified</li>
+	 * <li>all of the output files do not exist</li>
+	 * </ol>
+	 * and the expected outcome is,
+	 * <ol>
+	 * <li>Only non-existent files are output</li>
+	 * <li>The returned list contains only files which were written</li>
+	 * </ol>
+	 */	
+	@Test
+	public void asFilesIterable_DisallowOverwrite_MultipleFiles_AllOutputFilesDoNotExist() throws IOException
+	{
+		// set up
+		File sourceFile = new File("test-resources/Thumbnailator/grid.png");
+		
+		File originalFile = TestUtils.createTempFile(TMPDIR, "png");
+		
+		File fileThatDoesntExist1 = TestUtils.createTempFile(TMPDIR, "png");
+		File fileThatDoesntExist2 = TestUtils.createTempFile(TMPDIR, "png");
+		
+		// copy the image to a temporary file.
+		TestUtils.copyFile(sourceFile, originalFile);
+		
+		// given
+		
+		// when
+		List<File> list = Thumbnails.of(originalFile, originalFile)
+			.size(100, 100)
+			.allowOverwrite(false)
+			.asFiles(Arrays.asList(fileThatDoesntExist1, fileThatDoesntExist2));
+		
+		// then
+		assertTrue(fileThatDoesntExist1.exists());
+		assertTrue(fileThatDoesntExist2.exists());
+		assertEquals(Arrays.asList(fileThatDoesntExist1, fileThatDoesntExist2), list);
+		
+		// clean up
+		originalFile.delete();
+		fileThatDoesntExist1.delete();
+		fileThatDoesntExist2.delete();
+	}
+	
+	/**
+	 * Test for the {@link Thumbnails.Builder} class where,
+	 * <ol>
+	 * <li>the two argument toFiles(Iterable) is called</li>
+	 * <li>allowOverwrite is false</li>
+	 * <li>multiple files are specified</li>
+	 * <li>some of the output files exist</li>
+	 * </ol>
+	 * and the expected outcome is,
+	 * <ol>
+	 * <li>Only non-existent files are output</li>
+	 * <li>The returned list contains only files which were written</li>
+	 * </ol>
+	 */	
+	@Test
+	public void asFilesIterable_DisallowOverwrite_MultipleFiles_SomeOutputFilesDoNotExist() throws IOException
+	{
+		// set up
+		File sourceFile = new File("test-resources/Thumbnailator/grid.png");
+		
+		File originalFile = TestUtils.createTempFile(TMPDIR, "png");
+		
+		File fileThatDoesntExist = TestUtils.createTempFile(TMPDIR, "png");
+		File fileThatExists = TestUtils.createTempFile(TMPDIR, "png");
+		
+		// copy the image to a temporary file.
+		TestUtils.copyFile(sourceFile, originalFile);
+		TestUtils.copyFile(sourceFile, fileThatExists);
+		
+		// given
+		
+		// when
+		List<File> list = Thumbnails.of(originalFile, originalFile)
+			.size(100, 100)
+			.allowOverwrite(false)
+			.asFiles(Arrays.asList(fileThatDoesntExist, fileThatExists));
+		
+		// then
+		assertTrue(fileThatDoesntExist.exists());
+		assertTrue(fileThatExists.exists());
+		assertTrue(sourceFile.length() == fileThatExists.length());
+		assertEquals(Arrays.asList(fileThatDoesntExist), list);
+		
+		// clean up
+		originalFile.delete();
+		fileThatDoesntExist.delete();
+		fileThatExists.delete();
+	}
+	
+	/**
+	 * Test for the {@link Thumbnails.Builder} class where,
+	 * <ol>
+	 * <li>the two argument toFiles(Iterable) is called</li>
+	 * <li>allowOverwrite is false</li>
+	 * <li>multiple files are specified</li>
+	 * <li>some of the output files exist</li>
+	 * </ol>
+	 * and the expected outcome is,
+	 * <ol>
+	 * <li>Only non-existent files are output</li>
+	 * <li>The returned list contains only files which were written</li>
+	 * </ol>
+	 */	
+	@Test
+	public void asFilesIterable_DisallowOverwrite_MultipleFiles_AllOutputFilesExist() throws IOException
+	{
+		// set up
+		File sourceFile = new File("test-resources/Thumbnailator/grid.png");
+		
+		File originalFile = TestUtils.createTempFile(TMPDIR, "png");
+		
+		File fileThatExists1 = TestUtils.createTempFile(TMPDIR, "png");
+		File fileThatExists2 = TestUtils.createTempFile(TMPDIR, "png");
+		
+		// copy the image to a temporary file.
+		TestUtils.copyFile(sourceFile, originalFile);
+		TestUtils.copyFile(sourceFile, fileThatExists1);
+		TestUtils.copyFile(sourceFile, fileThatExists2);
+		
+		// given
+		
+		// when
+		List<File> list = Thumbnails.of(originalFile, originalFile)
+			.size(100, 100)
+			.allowOverwrite(false)
+			.asFiles(Arrays.asList(fileThatExists1, fileThatExists2));
+		
+		// then
+		assertTrue(fileThatExists1.exists());
+		assertTrue(fileThatExists2.exists());
+		assertTrue(sourceFile.length() == fileThatExists1.length());
+		assertTrue(sourceFile.length() == fileThatExists2.length());
+		assertEquals(Collections.emptyList(), list);
+		
+		// clean up
+		originalFile.delete();
+		fileThatExists1.delete();
+		fileThatExists2.delete();
+	}
+
+	/**
+	 * Test for the {@link Thumbnails.Builder} class where,
+	 * <ol>
+	 * <li>the two argument toFiles(Rename) is called</li>
+	 * <li>allowOverwrite is true</li>
+	 * <li>single file specified, and it does not exist.</li>
+	 * </ol>
+	 * and the expected outcome is,
+	 * <ol>
+	 * <li>The destination file is written</li>
+	 * </ol>
+	 */	
+	@Test
+	public void toFilesRename_AllowOverwrite_SingleFile_OutputFileDoesNotExist() throws IOException
+	{
+		// set up
+		File sourceFile = new File("test-resources/Thumbnailator/grid.png");
+		
+		Rename rename = Rename.PREFIX_DOT_THUMBNAIL;
+		File originalFile = TestUtils.createTempFile(TMPDIR, "png");
+		
+		File fileThatDoesntExist = makeRenamedFile(originalFile, rename);
+		
+		// copy the image to a temporary file.
+		TestUtils.copyFile(sourceFile, originalFile);
+		
+		// given
+		
+		// when
+		Thumbnails.of(originalFile)
+			.size(100, 100)
+			.allowOverwrite(true)
+			.toFiles(rename);
+		
+		// then
+		assertTrue(fileThatDoesntExist.exists());
+		
+		// clean up
+		originalFile.delete();
+		fileThatDoesntExist.delete();
+	}
+	
+	/**
+	 * Test for the {@link Thumbnails.Builder} class where,
+	 * <ol>
+	 * <li>the two argument toFiles(Rename) is called</li>
+	 * <li>allowOverwrite is true</li>
+	 * <li>single file specified, and it exists</li>
+	 * </ol>
+	 * and the expected outcome is,
+	 * <ol>
+	 * <li>The destination file is overwritten</li>
+	 * </ol>
+	 */	
+	@Test
+	public void toFilesRename_AllowOverwrite_SingleFile_OutputFileExists() throws IOException
+	{
+		// set up
+		File sourceFile = new File("test-resources/Thumbnailator/grid.png");
+		
+		Rename rename = Rename.PREFIX_DOT_THUMBNAIL;
+		File originalFile = TestUtils.createTempFile(TMPDIR, "png");
+		
+		File fileThatExists = makeRenamedFile(originalFile, rename);
+		
+		// copy the image to a temporary file.
+		TestUtils.copyFile(sourceFile, originalFile);
+		TestUtils.copyFile(sourceFile, fileThatExists);
+		
+		// given
+		
+		// when
+		Thumbnails.of(originalFile)
+			.size(100, 100)
+			.allowOverwrite(true)
+			.toFiles(rename);
+		
+		// then
+		assertTrue(fileThatExists.exists());
+		assertFalse(sourceFile.length() == fileThatExists.length());
+		
+		// clean up
+		originalFile.delete();
+		fileThatExists.delete();
+	}
+	
+	/**
+	 * Test for the {@link Thumbnails.Builder} class where,
+	 * <ol>
+	 * <li>the two argument toFiles(Rename) is called</li>
+	 * <li>allowOverwrite is false</li>
+	 * <li>single file specified, and it does not exist.</li>
+	 * </ol>
+	 * and the expected outcome is,
+	 * <ol>
+	 * <li>The destination file is written</li>
+	 * </ol>
+	 */	
+	@Test
+	public void toFilesRename_DisallowOverwrite_SingleFile_OutputFileDoesNotExist() throws IOException
+	{
+		// set up
+		File sourceFile = new File("test-resources/Thumbnailator/grid.png");
+		
+		Rename rename = Rename.PREFIX_DOT_THUMBNAIL;
+		File originalFile = TestUtils.createTempFile(TMPDIR, "png");
+		
+		File fileThatDoesntExist = makeRenamedFile(originalFile, rename);
+		
+		// copy the image to a temporary file.
+		TestUtils.copyFile(sourceFile, originalFile);
+		
+		// given
+		
+		// when
+		Thumbnails.of(originalFile)
+			.size(100, 100)
+			.allowOverwrite(false)
+			.toFiles(rename);
+		
+		// then
+		assertTrue(fileThatDoesntExist.exists());
+		
+		// clean up
+		originalFile.delete();
+		fileThatDoesntExist.delete();
+	}
+	
+	/**
+	 * Test for the {@link Thumbnails.Builder} class where,
+	 * <ol>
+	 * <li>the two argument toFiles(Rename) is called</li>
+	 * <li>allowOverwrite is false</li>
+	 * <li>single file specified, and it exists</li>
+	 * </ol>
+	 * and the expected outcome is,
+	 * <ol>
+	 * <li>The destination file is not written</li>
+	 * </ol>
+	 */	
+	@Test
+	public void toFilesRename_DisallowOverwrite_SingleFile_OutputFileExists() throws IOException
+	{
+		// set up
+		File sourceFile = new File("test-resources/Thumbnailator/grid.png");
+		
+		Rename rename = Rename.PREFIX_DOT_THUMBNAIL;
+		File originalFile = TestUtils.createTempFile(TMPDIR, "png");
+		
+		File fileThatExists = makeRenamedFile(originalFile, rename);
+		
+		// copy the image to a temporary file.
+		TestUtils.copyFile(sourceFile, originalFile);
+		TestUtils.copyFile(sourceFile, fileThatExists);
+		
+		// given
+		
+		// when
+		Thumbnails.of(originalFile)
+			.size(100, 100)
+			.allowOverwrite(false)
+			.toFiles(rename);
+		
+		// then
+		assertTrue(fileThatExists.exists());
+		assertTrue(sourceFile.length() == fileThatExists.length());
+		
+		// clean up
+		originalFile.delete();
+		fileThatExists.delete();
+	}
+	
+	/**
+	 * Test for the {@link Thumbnails.Builder} class where,
+	 * <ol>
+	 * <li>the two argument toFiles(Rename) is called</li>
+	 * <li>allowOverwrite is true</li>
+	 * <li>multiple files are specified</li>
+	 * <li>all of the output files do not exist</li>
+	 * </ol>
+	 * and the expected outcome is,
+	 * <ol>
+	 * <li>The destination file is overwritten</li>
+	 * </ol>
+	 */	
+	@Test
+	public void toFilesRename_AllowOverwrite_MultipleFiles_AllOutputFilesDoNotExist() throws IOException
+	{
+		// set up
+		File sourceFile = new File("test-resources/Thumbnailator/grid.png");
+		
+		Rename rename = Rename.PREFIX_DOT_THUMBNAIL;
+		File originalFile1 = TestUtils.createTempFile(TMPDIR, "png");
+		File originalFile2 = TestUtils.createTempFile(TMPDIR, "png");
+		
+		File fileThatDoesntExist1 = makeRenamedFile(originalFile1, rename);
+		File fileThatDoesntExist2 = makeRenamedFile(originalFile2, rename);
+		
+		// copy the image to a temporary file.
+		TestUtils.copyFile(sourceFile, originalFile1);
+		TestUtils.copyFile(sourceFile, originalFile2);
+		
+		// given
+		
+		// when
+		Thumbnails.of(originalFile1, originalFile2)
+			.size(100, 100)
+			.allowOverwrite(true)
+			.toFiles(rename);
+		
+		// then
+		assertTrue(fileThatDoesntExist1.exists());
+		assertTrue(fileThatDoesntExist2.exists());
+		
+		// clean up
+		originalFile1.delete();
+		originalFile2.delete();
+		fileThatDoesntExist1.delete();
+		fileThatDoesntExist2.delete();
+	}
+	
+	/**
+	 * Test for the {@link Thumbnails.Builder} class where,
+	 * <ol>
+	 * <li>the two argument toFiles(Rename) is called</li>
+	 * <li>allowOverwrite is true</li>
+	 * <li>multiple files are specified</li>
+	 * <li>some of the output files exist</li>
+	 * </ol>
+	 * and the expected outcome is,
+	 * <ol>
+	 * <li>The destination file is overwritten</li>
+	 * </ol>
+	 */	
+	@Test
+	public void toFilesRename_AllowOverwrite_MultipleFiles_SomeOutputFilesDoNotExist() throws IOException
+	{
+		// set up
+		File sourceFile = new File("test-resources/Thumbnailator/grid.png");
+		
+		Rename rename = Rename.PREFIX_DOT_THUMBNAIL;
+		File originalFile1 = TestUtils.createTempFile(TMPDIR, "png");
+		File originalFile2 = TestUtils.createTempFile(TMPDIR, "png");
+		
+		File fileThatDoesntExist = makeRenamedFile(originalFile1, rename);
+		File fileThatExists = makeRenamedFile(originalFile2, rename);
+		
+		// copy the image to a temporary file.
+		TestUtils.copyFile(sourceFile, originalFile1);
+		TestUtils.copyFile(sourceFile, originalFile2);
+		TestUtils.copyFile(sourceFile, fileThatExists);
+		
+		// given
+		
+		// when
+		Thumbnails.of(originalFile1, originalFile2)
+			.size(100, 100)
+			.allowOverwrite(true)
+			.toFiles(rename);
+		
+		// then
+		assertTrue(fileThatDoesntExist.exists());
+		assertTrue(fileThatExists.exists());
+		assertFalse(sourceFile.length() == fileThatExists.length());
+		
+		// clean up
+		originalFile1.delete();
+		originalFile2.delete();
+		fileThatDoesntExist.delete();
+		fileThatExists.delete();
+	}
+	
+	/**
+	 * Test for the {@link Thumbnails.Builder} class where,
+	 * <ol>
+	 * <li>the two argument toFiles(Rename) is called</li>
+	 * <li>allowOverwrite is true</li>
+	 * <li>multiple files are specified</li>
+	 * <li>some of the output files exist</li>
+	 * </ol>
+	 * and the expected outcome is,
+	 * <ol>
+	 * <li>The destination file is overwritten</li>
+	 * </ol>
+	 */	
+	@Test
+	public void toFilesRename_AllowOverwrite_MultipleFiles_AllOutputFilesExist() throws IOException
+	{
+		// set up
+		File sourceFile = new File("test-resources/Thumbnailator/grid.png");
+		
+		Rename rename = Rename.PREFIX_DOT_THUMBNAIL;
+		File originalFile1 = TestUtils.createTempFile(TMPDIR, "png");
+		File originalFile2 = TestUtils.createTempFile(TMPDIR, "png");
+		
+		File fileThatExists1 = makeRenamedFile(originalFile1, rename);
+		File fileThatExists2 = makeRenamedFile(originalFile2, rename);
+		
+		// copy the image to a temporary file.
+		TestUtils.copyFile(sourceFile, originalFile1);
+		TestUtils.copyFile(sourceFile, originalFile2);
+		TestUtils.copyFile(sourceFile, fileThatExists1);
+		TestUtils.copyFile(sourceFile, fileThatExists2);
+		
+		// given
+		
+		// when
+		Thumbnails.of(originalFile1, originalFile2)
+			.size(100, 100)
+			.allowOverwrite(true)
+			.toFiles(rename);
+		
+		// then
+		assertTrue(fileThatExists1.exists());
+		assertTrue(fileThatExists2.exists());
+		assertFalse(sourceFile.length() == fileThatExists1.length());
+		assertFalse(sourceFile.length() == fileThatExists2.length());
+		
+		// clean up
+		originalFile1.delete();
+		originalFile2.delete();
+		fileThatExists1.delete();
+		fileThatExists2.delete();
+	}
+	
+	/**
+	 * Test for the {@link Thumbnails.Builder} class where,
+	 * <ol>
+	 * <li>the two argument toFiles(Rename) is called</li>
+	 * <li>allowOverwrite is false</li>
+	 * <li>multiple files are specified</li>
+	 * <li>all of the output files do not exist</li>
+	 * </ol>
+	 * and the expected outcome is,
+	 * <ol>
+	 * <li>Only non-existent files are output</li>
+	 * </ol>
+	 */	
+	@Test
+	public void toFilesRename_DisallowOverwrite_MultipleFiles_AllOutputFilesDoNotExist() throws IOException
+	{
+		// set up
+		File sourceFile = new File("test-resources/Thumbnailator/grid.png");
+		
+		Rename rename = Rename.PREFIX_DOT_THUMBNAIL;
+		File originalFile1 = TestUtils.createTempFile(TMPDIR, "png");
+		File originalFile2 = TestUtils.createTempFile(TMPDIR, "png");
+		
+		File fileThatDoesntExist1 = makeRenamedFile(originalFile1, rename);
+		File fileThatDoesntExist2 = makeRenamedFile(originalFile2, rename);
+		
+		// copy the image to a temporary file.
+		TestUtils.copyFile(sourceFile, originalFile1);
+		TestUtils.copyFile(sourceFile, originalFile2);
+		
+		// given
+		
+		// when
+		Thumbnails.of(originalFile1, originalFile2)
+			.size(100, 100)
+			.allowOverwrite(false)
+			.toFiles(rename);
+		
+		// then
+		assertTrue(fileThatDoesntExist1.exists());
+		assertTrue(fileThatDoesntExist2.exists());
+		
+		// clean up
+		originalFile1.delete();
+		originalFile2.delete();
+		fileThatDoesntExist1.delete();
+		fileThatDoesntExist2.delete();
+	}
+	
+	/**
+	 * Test for the {@link Thumbnails.Builder} class where,
+	 * <ol>
+	 * <li>the two argument toFiles(Rename) is called</li>
+	 * <li>allowOverwrite is false</li>
+	 * <li>multiple files are specified</li>
+	 * <li>some of the output files exist</li>
+	 * </ol>
+	 * and the expected outcome is,
+	 * <ol>
+	 * <li>Only non-existent files are output</li>
+	 * </ol>
+	 */	
+	@Test
+	public void toFilesRename_DisallowOverwrite_MultipleFiles_SomeOutputFilesDoNotExist() throws IOException
+	{
+		// set up
+		File sourceFile = new File("test-resources/Thumbnailator/grid.png");
+		
+		Rename rename = Rename.PREFIX_DOT_THUMBNAIL;
+		File originalFile1 = TestUtils.createTempFile(TMPDIR, "png");
+		File originalFile2 = TestUtils.createTempFile(TMPDIR, "png");
+		
+		File fileThatDoesntExist = makeRenamedFile(originalFile1, rename);
+		File fileThatExists = makeRenamedFile(originalFile2, rename);
+		
+		// copy the image to a temporary file.
+		TestUtils.copyFile(sourceFile, originalFile1);
+		TestUtils.copyFile(sourceFile, originalFile2);
+		TestUtils.copyFile(sourceFile, fileThatExists);
+		
+		// given
+		
+		// when
+		Thumbnails.of(originalFile1, originalFile2)
+			.size(100, 100)
+			.allowOverwrite(false)
+			.toFiles(rename);
+		
+		// then
+		assertTrue(fileThatDoesntExist.exists());
+		assertTrue(fileThatExists.exists());
+		assertTrue(sourceFile.length() == fileThatExists.length());
+		
+		// clean up
+		originalFile1.delete();
+		originalFile2.delete();
+		fileThatDoesntExist.delete();
+		fileThatExists.delete();
+	}
+	
+	/**
+	 * Test for the {@link Thumbnails.Builder} class where,
+	 * <ol>
+	 * <li>the two argument toFiles(Rename) is called</li>
+	 * <li>allowOverwrite is false</li>
+	 * <li>multiple files are specified</li>
+	 * <li>some of the output files exist</li>
+	 * </ol>
+	 * and the expected outcome is,
+	 * <ol>
+	 * <li>Only non-existent files are output</li>
+	 * </ol>
+	 */	
+	@Test
+	public void toFilesRename_DisallowOverwrite_MultipleFiles_AllOutputFilesExist() throws IOException
+	{
+		// set up
+		File sourceFile = new File("test-resources/Thumbnailator/grid.png");
+		
+		Rename rename = Rename.PREFIX_DOT_THUMBNAIL;
+		File originalFile1 = TestUtils.createTempFile(TMPDIR, "png");
+		File originalFile2 = TestUtils.createTempFile(TMPDIR, "png");
+		
+		File fileThatExists1 = makeRenamedFile(originalFile1, rename);
+		File fileThatExists2 = makeRenamedFile(originalFile2, rename);
+		
+		// copy the image to a temporary file.
+		TestUtils.copyFile(sourceFile, originalFile1);
+		TestUtils.copyFile(sourceFile, originalFile2);
+		TestUtils.copyFile(sourceFile, fileThatExists1);
+		TestUtils.copyFile(sourceFile, fileThatExists2);
+		
+		// given
+		
+		// when
+		Thumbnails.of(originalFile1, originalFile2)
+			.size(100, 100)
+			.allowOverwrite(false)
+			.toFiles(rename);
+		
+		// then
+		assertTrue(fileThatExists1.exists());
+		assertTrue(fileThatExists2.exists());
+		assertTrue(sourceFile.length() == fileThatExists1.length());
+		assertTrue(sourceFile.length() == fileThatExists2.length());
+		
+		// clean up
+		originalFile1.delete();
+		originalFile2.delete();
+		fileThatExists1.delete();
+		fileThatExists2.delete();
+	}
+
+	/**
+	 * Test for the {@link Thumbnails.Builder} class where,
+	 * <ol>
+	 * <li>the two argument asFiles(Rename) is called</li>
+	 * <li>allowOverwrite is true</li>
+	 * <li>single file specified, and it does not exist.</li>
+	 * </ol>
+	 * and the expected outcome is,
+	 * <ol>
+	 * <li>The destination file is written</li>
+	 * </ol>
+	 */	
+	@Test
+	public void asFilesRename_AllowOverwrite_SingleFile_OutputFileDoesNotExist() throws IOException
+	{
+		// set up
+		File sourceFile = new File("test-resources/Thumbnailator/grid.png");
+		
+		Rename rename = Rename.PREFIX_DOT_THUMBNAIL;
+		File originalFile = TestUtils.createTempFile(TMPDIR, "png");
+		
+		File fileThatDoesntExist = makeRenamedFile(originalFile, rename);
+		
+		// copy the image to a temporary file.
+		TestUtils.copyFile(sourceFile, originalFile);
+		
+		// given
+		
+		// when
+		List<File> list = Thumbnails.of(originalFile)
+			.size(100, 100)
+			.allowOverwrite(true)
+			.asFiles(rename);
+		
+		// then
+		assertTrue(fileThatDoesntExist.exists());
+		assertEquals(Arrays.asList(fileThatDoesntExist), list);
+		
+		// clean up
+		originalFile.delete();
+		fileThatDoesntExist.delete();
+	}
+	
+	/**
+	 * Test for the {@link Thumbnails.Builder} class where,
+	 * <ol>
+	 * <li>the two argument asFiles(Rename) is called</li>
+	 * <li>allowOverwrite is true</li>
+	 * <li>single file specified, and it exists</li>
+	 * </ol>
+	 * and the expected outcome is,
+	 * <ol>
+	 * <li>The destination file is overwritten</li>
+	 * </ol>
+	 */	
+	@Test
+	public void asFilesRename_AllowOverwrite_SingleFile_OutputFileExists() throws IOException
+	{
+		// set up
+		File sourceFile = new File("test-resources/Thumbnailator/grid.png");
+		
+		Rename rename = Rename.PREFIX_DOT_THUMBNAIL;
+		File originalFile = TestUtils.createTempFile(TMPDIR, "png");
+		
+		File fileThatExists = makeRenamedFile(originalFile, rename);
+		
+		// copy the image to a temporary file.
+		TestUtils.copyFile(sourceFile, originalFile);
+		TestUtils.copyFile(sourceFile, fileThatExists);
+		
+		// given
+		
+		// when
+		List<File> list = Thumbnails.of(originalFile)
+			.size(100, 100)
+			.allowOverwrite(true)
+			.asFiles(rename);
+		
+		// then
+		assertTrue(fileThatExists.exists());
+		assertFalse(sourceFile.length() == fileThatExists.length());
+		assertEquals(Arrays.asList(fileThatExists), list);
+
+		// clean up
+		originalFile.delete();
+		fileThatExists.delete();
+	}
+	
+	/**
+	 * Test for the {@link Thumbnails.Builder} class where,
+	 * <ol>
+	 * <li>the two argument asFiles(Rename) is called</li>
+	 * <li>allowOverwrite is false</li>
+	 * <li>single file specified, and it does not exist.</li>
+	 * </ol>
+	 * and the expected outcome is,
+	 * <ol>
+	 * <li>The destination file is written</li>
+	 * </ol>
+	 */	
+	@Test
+	public void asFilesRename_DisallowOverwrite_SingleFile_OutputFileDoesNotExist() throws IOException
+	{
+		// set up
+		File sourceFile = new File("test-resources/Thumbnailator/grid.png");
+		
+		Rename rename = Rename.PREFIX_DOT_THUMBNAIL;
+		File originalFile = TestUtils.createTempFile(TMPDIR, "png");
+		
+		File fileThatDoesntExist = makeRenamedFile(originalFile, rename);
+		
+		// copy the image to a temporary file.
+		TestUtils.copyFile(sourceFile, originalFile);
+		
+		// given
+		
+		// when
+		List<File> list = Thumbnails.of(originalFile)
+			.size(100, 100)
+			.allowOverwrite(false)
+			.asFiles(rename);
+		
+		// then
+		assertTrue(fileThatDoesntExist.exists());
+		assertEquals(Arrays.asList(fileThatDoesntExist), list);
+		
+		// clean up
+		originalFile.delete();
+		fileThatDoesntExist.delete();
+	}
+	
+	/**
+	 * Test for the {@link Thumbnails.Builder} class where,
+	 * <ol>
+	 * <li>the two argument asFiles(Rename) is called</li>
+	 * <li>allowOverwrite is false</li>
+	 * <li>single file specified, and it exists</li>
+	 * </ol>
+	 * and the expected outcome is,
+	 * <ol>
+	 * <li>The destination file is not written</li>
+	 * </ol>
+	 */	
+	@Test
+	public void asFilesRename_DisallowOverwrite_SingleFile_OutputFileExists() throws IOException
+	{
+		// set up
+		File sourceFile = new File("test-resources/Thumbnailator/grid.png");
+		
+		Rename rename = Rename.PREFIX_DOT_THUMBNAIL;
+		File originalFile = TestUtils.createTempFile(TMPDIR, "png");
+		
+		File fileThatExists = makeRenamedFile(originalFile, rename);
+		
+		// copy the image to a temporary file.
+		TestUtils.copyFile(sourceFile, originalFile);
+		TestUtils.copyFile(sourceFile, fileThatExists);
+		
+		// given
+		
+		// when
+		List<File> list = Thumbnails.of(originalFile)
+			.size(100, 100)
+			.allowOverwrite(false)
+			.asFiles(rename);
+		
+		// then
+		assertTrue(fileThatExists.exists());
+		assertTrue(sourceFile.length() == fileThatExists.length());
+		assertEquals(Collections.emptyList(), list);
+		
+		// clean up
+		originalFile.delete();
+		fileThatExists.delete();
+	}
+	
+	/**
+	 * Test for the {@link Thumbnails.Builder} class where,
+	 * <ol>
+	 * <li>the two argument asFiles(Rename) is called</li>
+	 * <li>allowOverwrite is true</li>
+	 * <li>multiple files are specified</li>
+	 * <li>all of the output files do not exist</li>
+	 * </ol>
+	 * and the expected outcome is,
+	 * <ol>
+	 * <li>The destination file is overwritten</li>
+	 * </ol>
+	 */	
+	@Test
+	public void asFilesRename_AllowOverwrite_MultipleFiles_AllOutputFilesDoNotExist() throws IOException
+	{
+		// set up
+		File sourceFile = new File("test-resources/Thumbnailator/grid.png");
+		
+		Rename rename = Rename.PREFIX_DOT_THUMBNAIL;
+		File originalFile1 = TestUtils.createTempFile(TMPDIR, "png");
+		File originalFile2 = TestUtils.createTempFile(TMPDIR, "png");
+		
+		File fileThatDoesntExist1 = makeRenamedFile(originalFile1, rename);
+		File fileThatDoesntExist2 = makeRenamedFile(originalFile2, rename);
+		
+		// copy the image to a temporary file.
+		TestUtils.copyFile(sourceFile, originalFile1);
+		TestUtils.copyFile(sourceFile, originalFile2);
+		
+		// given
+		
+		// when
+		List<File> list = Thumbnails.of(originalFile1, originalFile2)
+			.size(100, 100)
+			.allowOverwrite(true)
+			.asFiles(rename);
+		
+		// then
+		assertTrue(fileThatDoesntExist1.exists());
+		assertTrue(fileThatDoesntExist2.exists());
+		assertEquals(Arrays.asList(fileThatDoesntExist1, fileThatDoesntExist2), list);
+		
+		// clean up
+		originalFile1.delete();
+		originalFile2.delete();
+		fileThatDoesntExist1.delete();
+		fileThatDoesntExist2.delete();
+	}
+	
+	/**
+	 * Test for the {@link Thumbnails.Builder} class where,
+	 * <ol>
+	 * <li>the two argument asFiles(Rename) is called</li>
+	 * <li>allowOverwrite is true</li>
+	 * <li>multiple files are specified</li>
+	 * <li>some of the output files exist</li>
+	 * </ol>
+	 * and the expected outcome is,
+	 * <ol>
+	 * <li>The destination file is overwritten</li>
+	 * </ol>
+	 */	
+	@Test
+	public void asFilesRename_AllowOverwrite_MultipleFiles_SomeOutputFilesDoNotExist() throws IOException
+	{
+		// set up
+		File sourceFile = new File("test-resources/Thumbnailator/grid.png");
+		
+		Rename rename = Rename.PREFIX_DOT_THUMBNAIL;
+		File originalFile1 = TestUtils.createTempFile(TMPDIR, "png");
+		File originalFile2 = TestUtils.createTempFile(TMPDIR, "png");
+		
+		File fileThatDoesntExist = makeRenamedFile(originalFile1, rename);
+		File fileThatExists = makeRenamedFile(originalFile2, rename);
+		
+		// copy the image to a temporary file.
+		TestUtils.copyFile(sourceFile, originalFile1);
+		TestUtils.copyFile(sourceFile, originalFile2);
+		TestUtils.copyFile(sourceFile, fileThatExists);
+		
+		// given
+		
+		// when
+		List<File> list = Thumbnails.of(originalFile1, originalFile2)
+			.size(100, 100)
+			.allowOverwrite(true)
+			.asFiles(rename);
+		
+		// then
+		assertTrue(fileThatDoesntExist.exists());
+		assertTrue(fileThatExists.exists());
+		assertFalse(sourceFile.length() == fileThatExists.length());
+		assertEquals(Arrays.asList(fileThatDoesntExist, fileThatExists), list);
+		
+		// clean up
+		originalFile1.delete();
+		originalFile2.delete();
+		fileThatDoesntExist.delete();
+		fileThatExists.delete();
+	}
+	
+	/**
+	 * Test for the {@link Thumbnails.Builder} class where,
+	 * <ol>
+	 * <li>the two argument asFiles(Rename) is called</li>
+	 * <li>allowOverwrite is true</li>
+	 * <li>multiple files are specified</li>
+	 * <li>some of the output files exist</li>
+	 * </ol>
+	 * and the expected outcome is,
+	 * <ol>
+	 * <li>The destination file is overwritten</li>
+	 * </ol>
+	 */	
+	@Test
+	public void asFilesRename_AllowOverwrite_MultipleFiles_AllOutputFilesExist() throws IOException
+	{
+		// set up
+		File sourceFile = new File("test-resources/Thumbnailator/grid.png");
+		
+		Rename rename = Rename.PREFIX_DOT_THUMBNAIL;
+		File originalFile1 = TestUtils.createTempFile(TMPDIR, "png");
+		File originalFile2 = TestUtils.createTempFile(TMPDIR, "png");
+		
+		File fileThatExists1 = makeRenamedFile(originalFile1, rename);
+		File fileThatExists2 = makeRenamedFile(originalFile2, rename);
+		
+		// copy the image to a temporary file.
+		TestUtils.copyFile(sourceFile, originalFile1);
+		TestUtils.copyFile(sourceFile, originalFile2);
+		TestUtils.copyFile(sourceFile, fileThatExists1);
+		TestUtils.copyFile(sourceFile, fileThatExists2);
+		
+		// given
+		
+		// when
+		List<File> list = Thumbnails.of(originalFile1, originalFile2)
+			.size(100, 100)
+			.allowOverwrite(true)
+			.asFiles(rename);
+		
+		// then
+		assertTrue(fileThatExists1.exists());
+		assertTrue(fileThatExists2.exists());
+		assertFalse(sourceFile.length() == fileThatExists1.length());
+		assertFalse(sourceFile.length() == fileThatExists2.length());
+		assertEquals(Arrays.asList(fileThatExists1, fileThatExists2), list);
+		
+		// clean up
+		originalFile1.delete();
+		originalFile2.delete();
+		fileThatExists1.delete();
+		fileThatExists2.delete();
+	}
+	
+	/**
+	 * Test for the {@link Thumbnails.Builder} class where,
+	 * <ol>
+	 * <li>the two argument asFiles(Rename) is called</li>
+	 * <li>allowOverwrite is false</li>
+	 * <li>multiple files are specified</li>
+	 * <li>all of the output files do not exist</li>
+	 * </ol>
+	 * and the expected outcome is,
+	 * <ol>
+	 * <li>Only non-existent files are output</li>
+	 * </ol>
+	 */	
+	@Test
+	public void asFilesRename_DisallowOverwrite_MultipleFiles_AllOutputFilesDoNotExist() throws IOException
+	{
+		// set up
+		File sourceFile = new File("test-resources/Thumbnailator/grid.png");
+		
+		Rename rename = Rename.PREFIX_DOT_THUMBNAIL;
+		File originalFile1 = TestUtils.createTempFile(TMPDIR, "png");
+		File originalFile2 = TestUtils.createTempFile(TMPDIR, "png");
+		
+		File fileThatDoesntExist1 = makeRenamedFile(originalFile1, rename);
+		File fileThatDoesntExist2 = makeRenamedFile(originalFile2, rename);
+		
+		// copy the image to a temporary file.
+		TestUtils.copyFile(sourceFile, originalFile1);
+		TestUtils.copyFile(sourceFile, originalFile2);
+		
+		// given
+		
+		// when
+		List<File> list = Thumbnails.of(originalFile1, originalFile2)
+			.size(100, 100)
+			.allowOverwrite(true)
+			.asFiles(rename);
+		
+		// then
+		assertTrue(fileThatDoesntExist1.exists());
+		assertTrue(fileThatDoesntExist2.exists());
+		assertEquals(Arrays.asList(fileThatDoesntExist1, fileThatDoesntExist2), list);
+		
+		// clean up
+		originalFile1.delete();
+		originalFile2.delete();
+		fileThatDoesntExist1.delete();
+		fileThatDoesntExist2.delete();
+	}
+	
+	/**
+	 * Test for the {@link Thumbnails.Builder} class where,
+	 * <ol>
+	 * <li>the two argument asFiles(Rename) is called</li>
+	 * <li>allowOverwrite is false</li>
+	 * <li>multiple files are specified</li>
+	 * <li>some of the output files exist</li>
+	 * </ol>
+	 * and the expected outcome is,
+	 * <ol>
+	 * <li>Only non-existent files are output</li>
+	 * </ol>
+	 */	
+	@Test
+	public void asFilesRename_DisallowOverwrite_MultipleFiles_SomeOutputFilesDoNotExist() throws IOException
+	{
+		// set up
+		File sourceFile = new File("test-resources/Thumbnailator/grid.png");
+		
+		Rename rename = Rename.PREFIX_DOT_THUMBNAIL;
+		File originalFile1 = TestUtils.createTempFile(TMPDIR, "png");
+		File originalFile2 = TestUtils.createTempFile(TMPDIR, "png");
+		
+		File fileThatDoesntExist = makeRenamedFile(originalFile1, rename);
+		File fileThatExists = makeRenamedFile(originalFile2, rename);
+		
+		// copy the image to a temporary file.
+		TestUtils.copyFile(sourceFile, originalFile1);
+		TestUtils.copyFile(sourceFile, originalFile2);
+		TestUtils.copyFile(sourceFile, fileThatExists);
+		
+		// given
+		
+		// when
+		List<File> list = Thumbnails.of(originalFile1, originalFile2)
+			.size(100, 100)
+			.allowOverwrite(false)
+			.asFiles(rename);
+		
+		// then
+		assertTrue(fileThatDoesntExist.exists());
+		assertTrue(fileThatExists.exists());
+		assertTrue(sourceFile.length() == fileThatExists.length());
+		assertEquals(Arrays.asList(fileThatDoesntExist), list);
+		
+		// clean up
+		originalFile1.delete();
+		originalFile2.delete();
+		fileThatDoesntExist.delete();
+		fileThatExists.delete();
+	}
+	
+	/**
+	 * Test for the {@link Thumbnails.Builder} class where,
+	 * <ol>
+	 * <li>the two argument asFiles(Rename) is called</li>
+	 * <li>allowOverwrite is false</li>
+	 * <li>multiple files are specified</li>
+	 * <li>some of the output files exist</li>
+	 * </ol>
+	 * and the expected outcome is,
+	 * <ol>
+	 * <li>Only non-existent files are output</li>
+	 * </ol>
+	 */	
+	@Test
+	public void asFilesRename_DisallowOverwrite_MultipleFiles_AllOutputFilesExist() throws IOException
+	{
+		// set up
+		File sourceFile = new File("test-resources/Thumbnailator/grid.png");
+		
+		Rename rename = Rename.PREFIX_DOT_THUMBNAIL;
+		File originalFile1 = TestUtils.createTempFile(TMPDIR, "png");
+		File originalFile2 = TestUtils.createTempFile(TMPDIR, "png");
+		
+		File fileThatExists1 = makeRenamedFile(originalFile1, rename);
+		File fileThatExists2 = makeRenamedFile(originalFile2, rename);
+		
+		// copy the image to a temporary file.
+		TestUtils.copyFile(sourceFile, originalFile1);
+		TestUtils.copyFile(sourceFile, originalFile2);
+		TestUtils.copyFile(sourceFile, fileThatExists1);
+		TestUtils.copyFile(sourceFile, fileThatExists2);
+		
+		// given
+		
+		// when
+		List<File> list = Thumbnails.of(originalFile1, originalFile2)
+			.size(100, 100)
+			.allowOverwrite(false)
+			.asFiles(rename);
+		
+		// then
+		assertTrue(fileThatExists1.exists());
+		assertTrue(fileThatExists2.exists());
+		assertTrue(sourceFile.length() == fileThatExists1.length());
+		assertTrue(sourceFile.length() == fileThatExists2.length());
+		assertEquals(Collections.emptyList(), list);
+		
+		// clean up
+		originalFile1.delete();
+		originalFile2.delete();
+		fileThatExists1.delete();
+		fileThatExists2.delete();
+	}
+	
+	@Test
+	public void toFile_SourceExtensionIsjpg_DestExtensionIsjpg() throws IOException
+	{
+		// given
+		File sourceFile = new File("test-resources/Thumbnailator/grid.jpg");
+		File f = TestUtils.createTempFile(TMPDIR, "jpg");
+		TestUtils.copyFile(sourceFile, f);
+		
+		File destFile = TestUtils.createTempFile(TMPDIR, "jpg");
+		
+		// when
+		Thumbnails.of(f)
+			.size(10, 10)
+			.toFile(destFile);
+		
+		// then
+		assertTrue(destFile.exists());
+		assertEquals("JPEG", TestUtils.getFormatName(new FileInputStream(destFile)));
+	}
+	
+	@Test
+	public void toFile_SourceExtensionIsjpg_DestExtensionIsJPG() throws IOException
+	{
+		// given
+		File sourceFile = new File("test-resources/Thumbnailator/grid.jpg");
+		File f = TestUtils.createTempFile(TMPDIR, "jpg");
+		TestUtils.copyFile(sourceFile, f);
+		
+		File destFile = TestUtils.createTempFile(TMPDIR, "JPG");
+		
+		// when
+		Thumbnails.of(f)
+			.size(10, 10)
+			.toFile(destFile);
+		
+		// then
+		assertTrue(destFile.exists());
+		assertEquals("JPEG", TestUtils.getFormatName(new FileInputStream(destFile)));
+	}
+	
+	@Test
+	public void toFile_SourceExtensionIsjpg_DestExtensionIsJpg() throws IOException
+	{
+		// given
+		File sourceFile = new File("test-resources/Thumbnailator/grid.jpg");
+		File f = TestUtils.createTempFile(TMPDIR, "jpg");
+		TestUtils.copyFile(sourceFile, f);
+		
+		File destFile = TestUtils.createTempFile(TMPDIR, "Jpg");
+		
+		// when
+		Thumbnails.of(f)
+			.size(10, 10)
+			.toFile(destFile);
+		
+		// then
+		assertTrue(destFile.exists());
+		assertEquals("JPEG", TestUtils.getFormatName(new FileInputStream(destFile)));
+	}
+	
+	@Test
+	public void toFile_SourceExtensionIsjpg_DestExtensionIsjpeg() throws IOException
+	{
+		// given
+		File sourceFile = new File("test-resources/Thumbnailator/grid.jpg");
+		File f = TestUtils.createTempFile(TMPDIR, "jpg");
+		TestUtils.copyFile(sourceFile, f);
+		
+		File destFile = TestUtils.createTempFile(TMPDIR, "jpeg");
+		
+		// when
+		Thumbnails.of(f)
+			.size(10, 10)
+			.toFile(destFile);
+		
+		// then
+		assertTrue(destFile.exists());
+		assertEquals("JPEG", TestUtils.getFormatName(new FileInputStream(destFile)));
+	}
+	
+	@Test
+	public void toFile_SourceExtensionIsjpg_DestExtensionIsJPEG() throws IOException
+	{
+		// given
+		File sourceFile = new File("test-resources/Thumbnailator/grid.jpg");
+		File f = TestUtils.createTempFile(TMPDIR, "jpg");
+		TestUtils.copyFile(sourceFile, f);
+		
+		File destFile = TestUtils.createTempFile(TMPDIR, "JPEG");
+		
+		// when
+		Thumbnails.of(f)
+			.size(10, 10)
+			.toFile(destFile);
+		
+		// then
+		assertTrue(destFile.exists());
+		assertEquals("JPEG", TestUtils.getFormatName(new FileInputStream(destFile)));
+	}
+	
+	@Test
+	public void toFile_SourceExtensionIsjpg_DestExtensionIsJpeg() throws IOException
+	{
+		// given
+		File sourceFile = new File("test-resources/Thumbnailator/grid.jpg");
+		File f = TestUtils.createTempFile(TMPDIR, "jpg");
+		TestUtils.copyFile(sourceFile, f);
+		
+		File destFile = TestUtils.createTempFile(TMPDIR, "Jpeg");
+		
+		// when
+		Thumbnails.of(f)
+			.size(10, 10)
+			.toFile(destFile);
+		
+		// then
+		assertTrue(destFile.exists());
+		assertEquals("JPEG", TestUtils.getFormatName(new FileInputStream(destFile)));
+	}
+	
+	@Test
+	public void toFile_SourceExtensionIsjpeg_DestExtensionIsjpg() throws IOException
+	{
+		// given
+		File sourceFile = new File("test-resources/Thumbnailator/grid.jpg");
+		File f = TestUtils.createTempFile(TMPDIR, "jpeg");
+		TestUtils.copyFile(sourceFile, f);
+		
+		File destFile = TestUtils.createTempFile(TMPDIR, "jpg");
+		
+		// when
+		Thumbnails.of(f)
+			.size(10, 10)
+			.toFile(destFile);
+		
+		// then
+		assertTrue(destFile.exists());
+		assertEquals("JPEG", TestUtils.getFormatName(new FileInputStream(destFile)));
+	}
+	
+	@Test
+	public void toFile_SourceExtensionIsjpeg_DestExtensionIsJPG() throws IOException
+	{
+		// given
+		File sourceFile = new File("test-resources/Thumbnailator/grid.jpg");
+		File f = TestUtils.createTempFile(TMPDIR, "jpeg");
+		TestUtils.copyFile(sourceFile, f);
+		
+		File destFile = TestUtils.createTempFile(TMPDIR, "JPG");
+		
+		// when
+		Thumbnails.of(f)
+			.size(10, 10)
+			.toFile(destFile);
+		
+		// then
+		assertTrue(destFile.exists());
+		assertEquals("JPEG", TestUtils.getFormatName(new FileInputStream(destFile)));
+	}
+	
+	@Test
+	public void toFile_SourceExtensionIsjpeg_DestExtensionIsJpg() throws IOException
+	{
+		// given
+		File sourceFile = new File("test-resources/Thumbnailator/grid.jpg");
+		File f = TestUtils.createTempFile(TMPDIR, "jpeg");
+		TestUtils.copyFile(sourceFile, f);
+		
+		File destFile = TestUtils.createTempFile(TMPDIR, "Jpg");
+		
+		// when
+		Thumbnails.of(f)
+			.size(10, 10)
+			.toFile(destFile);
+		
+		// then
+		assertTrue(destFile.exists());
+		assertEquals("JPEG", TestUtils.getFormatName(new FileInputStream(destFile)));
+	}
+	
+	@Test
+	public void toFile_SourceExtensionIsjpeg_DestExtensionIsjpeg() throws IOException
+	{
+		// given
+		File sourceFile = new File("test-resources/Thumbnailator/grid.jpg");
+		File f = TestUtils.createTempFile(TMPDIR, "jpeg");
+		TestUtils.copyFile(sourceFile, f);
+		
+		File destFile = TestUtils.createTempFile(TMPDIR, "jpeg");
+		
+		// when
+		Thumbnails.of(f)
+			.size(10, 10)
+			.toFile(destFile);
+		
+		// then
+		assertTrue(destFile.exists());
+		assertEquals("JPEG", TestUtils.getFormatName(new FileInputStream(destFile)));
+	}
+	
+	@Test
+	public void toFile_SourceExtensionIsjpeg_DestExtensionIsJPEG() throws IOException
+	{
+		// given
+		File sourceFile = new File("test-resources/Thumbnailator/grid.jpg");
+		File f = TestUtils.createTempFile(TMPDIR, "jpeg");
+		TestUtils.copyFile(sourceFile, f);
+		
+		File destFile = TestUtils.createTempFile(TMPDIR, "JPEG");
+		
+		// when
+		Thumbnails.of(f)
+			.size(10, 10)
+			.toFile(destFile);
+		
+		// then
+		assertTrue(destFile.exists());
+		assertEquals("JPEG", TestUtils.getFormatName(new FileInputStream(destFile)));
+	}
+	
+	@Test
+	public void toFile_SourceExtensionIsjpeg_DestExtensionIsJpeg() throws IOException
+	{
+		// given
+		File sourceFile = new File("test-resources/Thumbnailator/grid.jpg");
+		File f = TestUtils.createTempFile(TMPDIR, "jpeg");
+		TestUtils.copyFile(sourceFile, f);
+		
+		File destFile = TestUtils.createTempFile(TMPDIR, "Jpeg");
+		
+		// when
+		Thumbnails.of(f)
+			.size(10, 10)
+			.toFile(destFile);
+		
+		// then
+		assertTrue(destFile.exists());
+		assertEquals("JPEG", TestUtils.getFormatName(new FileInputStream(destFile)));
+	}
+	
+	@Test
+	public void toFile_SourceExtensionIsJPG_DestExtensionIsjpg() throws IOException
+	{
+		// given
+		File sourceFile = new File("test-resources/Thumbnailator/grid.jpg");
+		File f = TestUtils.createTempFile(TMPDIR, "JPG");
+		TestUtils.copyFile(sourceFile, f);
+		
+		File destFile = TestUtils.createTempFile(TMPDIR, "jpg");
+		
+		// when
+		Thumbnails.of(f)
+			.size(10, 10)
+			.toFile(destFile);
+		
+		// then
+		assertTrue(destFile.exists());
+		assertEquals("JPEG", TestUtils.getFormatName(new FileInputStream(destFile)));
+	}
+	
+	@Test
+	public void toFile_SourceExtensionIsJPG_DestExtensionIsJPG() throws IOException
+	{
+		// given
+		File sourceFile = new File("test-resources/Thumbnailator/grid.jpg");
+		File f = TestUtils.createTempFile(TMPDIR, "JPG");
+		TestUtils.copyFile(sourceFile, f);
+		
+		File destFile = TestUtils.createTempFile(TMPDIR, "JPG");
+		
+		// when
+		Thumbnails.of(f)
+			.size(10, 10)
+			.toFile(destFile);
+		
+		// then
+		assertTrue(destFile.exists());
+		assertEquals("JPEG", TestUtils.getFormatName(new FileInputStream(destFile)));
+	}
+	
+	@Test
+	public void toFile_SourceExtensionIsJPG_DestExtensionIsJpg() throws IOException
+	{
+		// given
+		File sourceFile = new File("test-resources/Thumbnailator/grid.jpg");
+		File f = TestUtils.createTempFile(TMPDIR, "JPG");
+		TestUtils.copyFile(sourceFile, f);
+		
+		File destFile = TestUtils.createTempFile(TMPDIR, "Jpg");
+		
+		// when
+		Thumbnails.of(f)
+			.size(10, 10)
+			.toFile(destFile);
+		
+		// then
+		assertTrue(destFile.exists());
+		assertEquals("JPEG", TestUtils.getFormatName(new FileInputStream(destFile)));
+	}
+	
+	@Test
+	public void toFile_SourceExtensionIsJPG_DestExtensionIsjpeg() throws IOException
+	{
+		// given
+		File sourceFile = new File("test-resources/Thumbnailator/grid.jpg");
+		File f = TestUtils.createTempFile(TMPDIR, "JPG");
+		TestUtils.copyFile(sourceFile, f);
+		
+		File destFile = TestUtils.createTempFile(TMPDIR, "jpeg");
+		
+		// when
+		Thumbnails.of(f)
+			.size(10, 10)
+			.toFile(destFile);
+		
+		// then
+		assertTrue(destFile.exists());
+		assertEquals("JPEG", TestUtils.getFormatName(new FileInputStream(destFile)));
+	}
+	
+	@Test
+	public void toFile_SourceExtensionIsJPG_DestExtensionIsJPEG() throws IOException
+	{
+		// given
+		File sourceFile = new File("test-resources/Thumbnailator/grid.jpg");
+		File f = TestUtils.createTempFile(TMPDIR, "JPG");
+		TestUtils.copyFile(sourceFile, f);
+		
+		File destFile = TestUtils.createTempFile(TMPDIR, "JPEG");
+		
+		// when
+		Thumbnails.of(f)
+			.size(10, 10)
+			.toFile(destFile);
+		
+		// then
+		assertTrue(destFile.exists());
+		assertEquals("JPEG", TestUtils.getFormatName(new FileInputStream(destFile)));
+	}
+	
+	@Test
+	public void toFile_SourceExtensionIsJPG_DestExtensionIsJpeg() throws IOException
+	{
+		// given
+		File sourceFile = new File("test-resources/Thumbnailator/grid.jpg");
+		File f = TestUtils.createTempFile(TMPDIR, "JPG");
+		TestUtils.copyFile(sourceFile, f);
+		
+		File destFile = TestUtils.createTempFile(TMPDIR, "Jpeg");
+		
+		// when
+		Thumbnails.of(f)
+			.size(10, 10)
+			.toFile(destFile);
+		
+		// then
+		assertTrue(destFile.exists());
+		assertEquals("JPEG", TestUtils.getFormatName(new FileInputStream(destFile)));
+	}
+	
+	@Test
+	public void toFile_SourceExtensionIsJPEG_DestExtensionIsjpg() throws IOException
+	{
+		// given
+		File sourceFile = new File("test-resources/Thumbnailator/grid.jpg");
+		File f = TestUtils.createTempFile(TMPDIR, "JPEG");
+		TestUtils.copyFile(sourceFile, f);
+		
+		File destFile = TestUtils.createTempFile(TMPDIR, "jpg");
+		
+		// when
+		Thumbnails.of(f)
+			.size(10, 10)
+			.toFile(destFile);
+		
+		// then
+		assertTrue(destFile.exists());
+		assertEquals("JPEG", TestUtils.getFormatName(new FileInputStream(destFile)));
+	}
+	
+	@Test
+	public void toFile_SourceExtensionIsJPEG_DestExtensionIsJPG() throws IOException
+	{
+		// given
+		File sourceFile = new File("test-resources/Thumbnailator/grid.jpg");
+		File f = TestUtils.createTempFile(TMPDIR, "JPEG");
+		TestUtils.copyFile(sourceFile, f);
+		
+		File destFile = TestUtils.createTempFile(TMPDIR, "JPG");
+		
+		// when
+		Thumbnails.of(f)
+			.size(10, 10)
+			.toFile(destFile);
+		
+		// then
+		assertTrue(destFile.exists());
+		assertEquals("JPEG", TestUtils.getFormatName(new FileInputStream(destFile)));
+	}
+	
+	@Test
+	public void toFile_SourceExtensionIsJPEG_DestExtensionIsJpg() throws IOException
+	{
+		// given
+		File sourceFile = new File("test-resources/Thumbnailator/grid.jpg");
+		File f = TestUtils.createTempFile(TMPDIR, "JPEG");
+		TestUtils.copyFile(sourceFile, f);
+		
+		File destFile = TestUtils.createTempFile(TMPDIR, "Jpg");
+		
+		// when
+		Thumbnails.of(f)
+			.size(10, 10)
+			.toFile(destFile);
+		
+		// then
+		assertTrue(destFile.exists());
+		assertEquals("JPEG", TestUtils.getFormatName(new FileInputStream(destFile)));
+	}
+	
+	@Test
+	public void toFile_SourceExtensionIsJPEG_DestExtensionIsjpeg() throws IOException
+	{
+		// given
+		File sourceFile = new File("test-resources/Thumbnailator/grid.jpg");
+		File f = TestUtils.createTempFile(TMPDIR, "JPEG");
+		TestUtils.copyFile(sourceFile, f);
+		
+		File destFile = TestUtils.createTempFile(TMPDIR, "jpeg");
+		
+		// when
+		Thumbnails.of(f)
+			.size(10, 10)
+			.toFile(destFile);
+		
+		// then
+		assertTrue(destFile.exists());
+		assertEquals("JPEG", TestUtils.getFormatName(new FileInputStream(destFile)));
+	}
+	
+	@Test
+	public void toFile_SourceExtensionIsJPEG_DestExtensionIsJPEG() throws IOException
+	{
+		// given
+		File sourceFile = new File("test-resources/Thumbnailator/grid.jpg");
+		File f = TestUtils.createTempFile(TMPDIR, "JPEG");
+		TestUtils.copyFile(sourceFile, f);
+		
+		File destFile = TestUtils.createTempFile(TMPDIR, "JPEG");
+		
+		// when
+		Thumbnails.of(f)
+			.size(10, 10)
+			.toFile(destFile);
+		
+		// then
+		assertTrue(destFile.exists());
+		assertEquals("JPEG", TestUtils.getFormatName(new FileInputStream(destFile)));
+	}
+	
+	@Test
+	public void toFile_SourceExtensionIsJPEG_DestExtensionIsJpeg() throws IOException
+	{
+		// given
+		File sourceFile = new File("test-resources/Thumbnailator/grid.jpg");
+		File f = TestUtils.createTempFile(TMPDIR, "JPEG");
+		TestUtils.copyFile(sourceFile, f);
+		
+		File destFile = TestUtils.createTempFile(TMPDIR, "Jpeg");
+		
+		// when
+		Thumbnails.of(f)
+			.size(10, 10)
+			.toFile(destFile);
+		
+		// then
+		assertTrue(destFile.exists());
+		assertEquals("JPEG", TestUtils.getFormatName(new FileInputStream(destFile)));
+	}
+	
+	@Test
+	public void toFile_SourceExtensionIsJpg_DestExtensionIsjpg() throws IOException
+	{
+		// given
+		File sourceFile = new File("test-resources/Thumbnailator/grid.jpg");
+		File f = TestUtils.createTempFile(TMPDIR, "Jpg");
+		TestUtils.copyFile(sourceFile, f);
+		
+		File destFile = TestUtils.createTempFile(TMPDIR, "jpg");
+		
+		// when
+		Thumbnails.of(f)
+			.size(10, 10)
+			.toFile(destFile);
+		
+		// then
+		assertTrue(destFile.exists());
+		assertEquals("JPEG", TestUtils.getFormatName(new FileInputStream(destFile)));
+	}
+	
+	@Test
+	public void toFile_SourceExtensionIsJpg_DestExtensionIsJPG() throws IOException
+	{
+		// given
+		File sourceFile = new File("test-resources/Thumbnailator/grid.jpg");
+		File f = TestUtils.createTempFile(TMPDIR, "Jpg");
+		TestUtils.copyFile(sourceFile, f);
+		
+		File destFile = TestUtils.createTempFile(TMPDIR, "JPG");
+		
+		// when
+		Thumbnails.of(f)
+			.size(10, 10)
+			.toFile(destFile);
+		
+		// then
+		assertTrue(destFile.exists());
+		assertEquals("JPEG", TestUtils.getFormatName(new FileInputStream(destFile)));
+	}
+	
+	@Test
+	public void toFile_SourceExtensionIsJpg_DestExtensionIsJpg() throws IOException
+	{
+		// given
+		File sourceFile = new File("test-resources/Thumbnailator/grid.jpg");
+		File f = TestUtils.createTempFile(TMPDIR, "Jpg");
+		TestUtils.copyFile(sourceFile, f);
+		
+		File destFile = TestUtils.createTempFile(TMPDIR, "Jpg");
+		
+		// when
+		Thumbnails.of(f)
+			.size(10, 10)
+			.toFile(destFile);
+		
+		// then
+		assertTrue(destFile.exists());
+		assertEquals("JPEG", TestUtils.getFormatName(new FileInputStream(destFile)));
+	}
+	
+	@Test
+	public void toFile_SourceExtensionIsJpg_DestExtensionIsjpeg() throws IOException
+	{
+		// given
+		File sourceFile = new File("test-resources/Thumbnailator/grid.jpg");
+		File f = TestUtils.createTempFile(TMPDIR, "Jpg");
+		TestUtils.copyFile(sourceFile, f);
+		
+		File destFile = TestUtils.createTempFile(TMPDIR, "jpeg");
+		
+		// when
+		Thumbnails.of(f)
+			.size(10, 10)
+			.toFile(destFile);
+		
+		// then
+		assertTrue(destFile.exists());
+		assertEquals("JPEG", TestUtils.getFormatName(new FileInputStream(destFile)));
+	}
+	
+	@Test
+	public void toFile_SourceExtensionIsJpg_DestExtensionIsJPEG() throws IOException
+	{
+		// given
+		File sourceFile = new File("test-resources/Thumbnailator/grid.jpg");
+		File f = TestUtils.createTempFile(TMPDIR, "Jpg");
+		TestUtils.copyFile(sourceFile, f);
+		
+		File destFile = TestUtils.createTempFile(TMPDIR, "JPEG");
+		
+		// when
+		Thumbnails.of(f)
+			.size(10, 10)
+			.toFile(destFile);
+		
+		// then
+		assertTrue(destFile.exists());
+		assertEquals("JPEG", TestUtils.getFormatName(new FileInputStream(destFile)));
+	}
+	
+	@Test
+	public void toFile_SourceExtensionIsJpg_DestExtensionIsJpeg() throws IOException
+	{
+		// given
+		File sourceFile = new File("test-resources/Thumbnailator/grid.jpg");
+		File f = TestUtils.createTempFile(TMPDIR, "Jpg");
+		TestUtils.copyFile(sourceFile, f);
+		
+		File destFile = TestUtils.createTempFile(TMPDIR, "Jpeg");
+		
+		// when
+		Thumbnails.of(f)
+			.size(10, 10)
+			.toFile(destFile);
+		
+		// then
+		assertTrue(destFile.exists());
+		assertEquals("JPEG", TestUtils.getFormatName(new FileInputStream(destFile)));
+	}
+	
+	@Test
+	public void toFile_SourceExtensionIsJpeg_DestExtensionIsjpg() throws IOException
+	{
+		// given
+		File sourceFile = new File("test-resources/Thumbnailator/grid.jpg");
+		File f = TestUtils.createTempFile(TMPDIR, "Jpeg");
+		TestUtils.copyFile(sourceFile, f);
+		
+		File destFile = TestUtils.createTempFile(TMPDIR, "jpg");
+		
+		// when
+		Thumbnails.of(f)
+			.size(10, 10)
+			.toFile(destFile);
+		
+		// then
+		assertTrue(destFile.exists());
+		assertEquals("JPEG", TestUtils.getFormatName(new FileInputStream(destFile)));
+	}
+	
+	@Test
+	public void toFile_SourceExtensionIsJpeg_DestExtensionIsJPG() throws IOException
+	{
+		// given
+		File sourceFile = new File("test-resources/Thumbnailator/grid.jpg");
+		File f = TestUtils.createTempFile(TMPDIR, "Jpeg");
+		TestUtils.copyFile(sourceFile, f);
+		
+		File destFile = TestUtils.createTempFile(TMPDIR, "JPG");
+		
+		// when
+		Thumbnails.of(f)
+			.size(10, 10)
+			.toFile(destFile);
+		
+		// then
+		assertTrue(destFile.exists());
+		assertEquals("JPEG", TestUtils.getFormatName(new FileInputStream(destFile)));
+	}
+	
+	@Test
+	public void toFile_SourceExtensionIsJpeg_DestExtensionIsJpg() throws IOException
+	{
+		// given
+		File sourceFile = new File("test-resources/Thumbnailator/grid.jpg");
+		File f = TestUtils.createTempFile(TMPDIR, "Jpeg");
+		TestUtils.copyFile(sourceFile, f);
+		
+		File destFile = TestUtils.createTempFile(TMPDIR, "Jpg");
+		
+		// when
+		Thumbnails.of(f)
+			.size(10, 10)
+			.toFile(destFile);
+		
+		// then
+		assertTrue(destFile.exists());
+		assertEquals("JPEG", TestUtils.getFormatName(new FileInputStream(destFile)));
+	}
+	
+	@Test
+	public void toFile_SourceExtensionIsJpeg_DestExtensionIsjpeg() throws IOException
+	{
+		// given
+		File sourceFile = new File("test-resources/Thumbnailator/grid.jpg");
+		File f = TestUtils.createTempFile(TMPDIR, "Jpeg");
+		TestUtils.copyFile(sourceFile, f);
+		
+		File destFile = TestUtils.createTempFile(TMPDIR, "jpeg");
+		
+		// when
+		Thumbnails.of(f)
+			.size(10, 10)
+			.toFile(destFile);
+		
+		// then
+		assertTrue(destFile.exists());
+		assertEquals("JPEG", TestUtils.getFormatName(new FileInputStream(destFile)));
+	}
+	
+	@Test
+	public void toFile_SourceExtensionIsJpeg_DestExtensionIsJPEG() throws IOException
+	{
+		// given
+		File sourceFile = new File("test-resources/Thumbnailator/grid.jpg");
+		File f = TestUtils.createTempFile(TMPDIR, "Jpeg");
+		TestUtils.copyFile(sourceFile, f);
+		
+		File destFile = TestUtils.createTempFile(TMPDIR, "JPEG");
+		
+		// when
+		Thumbnails.of(f)
+			.size(10, 10)
+			.toFile(destFile);
+		
+		// then
+		assertTrue(destFile.exists());
+		assertEquals("JPEG", TestUtils.getFormatName(new FileInputStream(destFile)));
+	}
+	
+	@Test
+	public void toFile_SourceExtensionIsJpeg_DestExtensionIsJpeg() throws IOException
+	{
+		// given
+		File sourceFile = new File("test-resources/Thumbnailator/grid.jpg");
+		File f = TestUtils.createTempFile(TMPDIR, "Jpeg");
+		TestUtils.copyFile(sourceFile, f);
+		
+		File destFile = TestUtils.createTempFile(TMPDIR, "Jpeg");
+		
+		// when
+		Thumbnails.of(f)
+			.size(10, 10)
+			.toFile(destFile);
+		
+		// then
+		assertTrue(destFile.exists());
+		assertEquals("JPEG", TestUtils.getFormatName(new FileInputStream(destFile)));
+	}
+	
+	@Test
+	public void toFile_SourceExtensionIsjpg_DestExtensionIsjpg_OutputFormatIsjpg() throws IOException
+	{
+		// given
+		File sourceFile = new File("test-resources/Thumbnailator/grid.jpg");
+		File f = TestUtils.createTempFile(TMPDIR, "jpg");
+		TestUtils.copyFile(sourceFile, f);
+		
+		File destFile = TestUtils.createTempFile(TMPDIR, "jpg");
+		
+		// when
+		Thumbnails.of(f)
+			.size(10, 10)
+			.outputFormat("jpg")
+			.toFile(destFile);
+		
+		// then
+		assertTrue(destFile.exists());
+		assertEquals("JPEG", TestUtils.getFormatName(new FileInputStream(destFile)));
+	}
+	
+	@Test
+	public void toFile_SourceExtensionIsjpg_DestExtensionIsJPG_OutputFormatIsjpg() throws IOException
+	{
+		// given
+		File sourceFile = new File("test-resources/Thumbnailator/grid.jpg");
+		File f = TestUtils.createTempFile(TMPDIR, "jpg");
+		TestUtils.copyFile(sourceFile, f);
+		
+		File destFile = TestUtils.createTempFile(TMPDIR, "JPG");
+		
+		// when
+		Thumbnails.of(f)
+			.size(10, 10)
+			.outputFormat("jpg")
+			.toFile(destFile);
+		
+		// then
+		assertTrue(destFile.exists());
+		assertEquals("JPEG", TestUtils.getFormatName(new FileInputStream(destFile)));
+	}
+	
+	@Test
+	public void toFile_SourceExtensionIsjpg_DestExtensionIsJpg_OutputFormatIsjpg() throws IOException
+	{
+		// given
+		File sourceFile = new File("test-resources/Thumbnailator/grid.jpg");
+		File f = TestUtils.createTempFile(TMPDIR, "jpg");
+		TestUtils.copyFile(sourceFile, f);
+		
+		File destFile = TestUtils.createTempFile(TMPDIR, "Jpg");
+		
+		// when
+		Thumbnails.of(f)
+			.size(10, 10)
+			.outputFormat("jpg")
+			.toFile(destFile);
+		
+		// then
+		assertTrue(destFile.exists());
+		assertEquals("JPEG", TestUtils.getFormatName(new FileInputStream(destFile)));
+	}
+	
+	@Test
+	public void toFile_SourceExtensionIsjpg_DestExtensionIsjpeg_OutputFormatIsjpg() throws IOException
+	{
+		// given
+		File sourceFile = new File("test-resources/Thumbnailator/grid.jpg");
+		File f = TestUtils.createTempFile(TMPDIR, "jpg");
+		TestUtils.copyFile(sourceFile, f);
+		
+		File destFile = TestUtils.createTempFile(TMPDIR, "jpeg");
+		
+		// when
+		Thumbnails.of(f)
+			.size(10, 10)
+			.outputFormat("jpg")
+			.toFile(destFile);
+		
+		// then
+		assertTrue(destFile.exists());
+		assertEquals("JPEG", TestUtils.getFormatName(new FileInputStream(destFile)));
+	}
+	
+	@Test
+	public void toFile_SourceExtensionIsjpg_DestExtensionIsJPEG_OutputFormatIsjpg() throws IOException
+	{
+		// given
+		File sourceFile = new File("test-resources/Thumbnailator/grid.jpg");
+		File f = TestUtils.createTempFile(TMPDIR, "jpg");
+		TestUtils.copyFile(sourceFile, f);
+		
+		File destFile = TestUtils.createTempFile(TMPDIR, "JPEG");
+		
+		// when
+		Thumbnails.of(f)
+			.size(10, 10)
+			.outputFormat("jpg")
+			.toFile(destFile);
+		
+		// then
+		assertTrue(destFile.exists());
+		assertEquals("JPEG", TestUtils.getFormatName(new FileInputStream(destFile)));
+	}
+	
+	@Test
+	public void toFile_SourceExtensionIsjpg_DestExtensionIsJpeg_OutputFormatIsjpg() throws IOException
+	{
+		// given
+		File sourceFile = new File("test-resources/Thumbnailator/grid.jpg");
+		File f = TestUtils.createTempFile(TMPDIR, "jpg");
+		TestUtils.copyFile(sourceFile, f);
+		
+		File destFile = TestUtils.createTempFile(TMPDIR, "Jpeg");
+		
+		// when
+		Thumbnails.of(f)
+			.size(10, 10)
+			.outputFormat("jpg")
+			.toFile(destFile);
+		
+		// then
+		assertTrue(destFile.exists());
+		assertEquals("JPEG", TestUtils.getFormatName(new FileInputStream(destFile)));
+	}
+
+	@Test
+	public void toFile_SourceExtensionIsjpg_DestExtensionIsjpg_OutputFormatIsJPEG() throws IOException
+	{
+		// given
+		File sourceFile = new File("test-resources/Thumbnailator/grid.jpg");
+		File f = TestUtils.createTempFile(TMPDIR, "jpg");
+		TestUtils.copyFile(sourceFile, f);
+		
+		File destFile = TestUtils.createTempFile(TMPDIR, "jpg");
+		
+		// when
+		Thumbnails.of(f)
+			.size(10, 10)
+			.outputFormat("JPEG")
+			.toFile(destFile);
+		
+		// then
+		assertTrue(destFile.exists());
+		assertEquals("JPEG", TestUtils.getFormatName(new FileInputStream(destFile)));
+	}
+	
+	@Test
+	public void toFile_SourceExtensionIsjpg_DestExtensionIsJPG_OutputFormatIsJPEG() throws IOException
+	{
+		// given
+		File sourceFile = new File("test-resources/Thumbnailator/grid.jpg");
+		File f = TestUtils.createTempFile(TMPDIR, "jpg");
+		TestUtils.copyFile(sourceFile, f);
+		
+		File destFile = TestUtils.createTempFile(TMPDIR, "JPG");
+		
+		// when
+		Thumbnails.of(f)
+			.size(10, 10)
+			.outputFormat("JPEG")
+			.toFile(destFile);
+		
+		// then
+		assertTrue(destFile.exists());
+		assertEquals("JPEG", TestUtils.getFormatName(new FileInputStream(destFile)));
+	}
+	
+	@Test
+	public void toFile_SourceExtensionIsjpg_DestExtensionIsJpg_OutputFormatIsJPEG() throws IOException
+	{
+		// given
+		File sourceFile = new File("test-resources/Thumbnailator/grid.jpg");
+		File f = TestUtils.createTempFile(TMPDIR, "jpg");
+		TestUtils.copyFile(sourceFile, f);
+		
+		File destFile = TestUtils.createTempFile(TMPDIR, "Jpg");
+		
+		// when
+		Thumbnails.of(f)
+			.size(10, 10)
+			.outputFormat("JPEG")
+			.toFile(destFile);
+		
+		// then
+		assertTrue(destFile.exists());
+		assertEquals("JPEG", TestUtils.getFormatName(new FileInputStream(destFile)));
+	}
+	
+	@Test
+	public void toFile_SourceExtensionIsjpg_DestExtensionIsjpeg_OutputFormatIsJPEG() throws IOException
+	{
+		// given
+		File sourceFile = new File("test-resources/Thumbnailator/grid.jpg");
+		File f = TestUtils.createTempFile(TMPDIR, "jpg");
+		TestUtils.copyFile(sourceFile, f);
+		
+		File destFile = TestUtils.createTempFile(TMPDIR, "jpeg");
+		
+		// when
+		Thumbnails.of(f)
+			.size(10, 10)
+			.outputFormat("JPEG")
+			.toFile(destFile);
+		
+		// then
+		assertTrue(destFile.exists());
+		assertEquals("JPEG", TestUtils.getFormatName(new FileInputStream(destFile)));
+	}
+	
+	@Test
+	public void toFile_SourceExtensionIsjpg_DestExtensionIsJPEG_OutputFormatIsJPEG() throws IOException
+	{
+		// given
+		File sourceFile = new File("test-resources/Thumbnailator/grid.jpg");
+		File f = TestUtils.createTempFile(TMPDIR, "jpg");
+		TestUtils.copyFile(sourceFile, f);
+		
+		File destFile = TestUtils.createTempFile(TMPDIR, "JPEG");
+		
+		// when
+		Thumbnails.of(f)
+			.size(10, 10)
+			.outputFormat("JPEG")
+			.toFile(destFile);
+		
+		// then
+		assertTrue(destFile.exists());
+		assertEquals("JPEG", TestUtils.getFormatName(new FileInputStream(destFile)));
+	}
+	
+	@Test
+	public void toFile_SourceExtensionIsjpg_DestExtensionIsJpeg_OutputFormatIsJPEG() throws IOException
+	{
+		// given
+		File sourceFile = new File("test-resources/Thumbnailator/grid.jpg");
+		File f = TestUtils.createTempFile(TMPDIR, "jpg");
+		TestUtils.copyFile(sourceFile, f);
+		
+		File destFile = TestUtils.createTempFile(TMPDIR, "Jpeg");
+		
+		// when
+		Thumbnails.of(f)
+			.size(10, 10)
+			.outputFormat("JPEG")
+			.toFile(destFile);
+		
+		// then
+		assertTrue(destFile.exists());
+		assertEquals("JPEG", TestUtils.getFormatName(new FileInputStream(destFile)));
+	}
+
+	private File makeRenamedFile(File f, Rename rename)
+	{
+		ThumbnailParameter param = 
+			new ThumbnailParameterBuilder()
+				.size(100, 100)
+				.build();
+		
+		return new File(f.getParent(), Rename.PREFIX_DOT_THUMBNAIL.apply(f.getName(), param));
+	}
+}