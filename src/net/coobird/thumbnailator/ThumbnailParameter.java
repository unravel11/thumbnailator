package net.coobird.thumbnailator;

import java.awt.Dimension;
import java.awt.image.BufferedImage;
import java.util.Collections;
import java.util.List;

import net.coobird.thumbnailator.filters.ImageFilter;
import net.coobird.thumbnailator.resizers.FixedResizerFactory;
import net.coobird.thumbnailator.geometry.Region;
import net.coobird.thumbnailator.resizers.Resizer;
import net.coobird.thumbnailator.resizers.ResizerFactory;

/**
 * This class is used to specify the parameters to use when creating a thumbnail.
 * 
 * @author coobird
 *
 */
public class ThumbnailParameter
{
	/**
	 * A constant used to denote that the output format of the thumbnail should
	 * be the same as the format of the original image.
	 */
	public static final String ORIGINAL_FORMAT = null;
	
	/**
	 * A constant used to denote that the output format type of the thumbnail
	 * should be the default type of the codec being used.
	 */
	public static final String DEFAULT_FORMAT_TYPE = null;
	
	/**
	 * A constant used to denote that the default compression quality settings
	 * should be used when creating the thumbnail.
	 */
	public static final float DEFAULT_QUALITY = Float.NaN;
	
	/**
	 * A constant used to denote that the image type of the original image
	 * should be used when creating the thumbnail.
	 */
	public static final int ORIGINAL_IMAGE_TYPE = -1;
	
	/**
	 * A constant used to denote that the default image type should be used
	 * when creating the thumbnail.
	 */
	public static final int DEFAULT_IMAGE_TYPE = BufferedImage.TYPE_INT_ARGB;
	
	/**
	 * The thumbnail size.
	 * <p>
	 * If this field is set, then the {@link #scalingFactor} field will be set
	 * as {@link Double#NaN} to indicate that it is not set.
	 */
	private final Dimension thumbnailSize;
	
	/**
	 * The scaling factor to apply to the width when creating a thumbnail from 
	 * the original image.
	 * <p>
	 * If this field is set, then the {@link #thumbnailSize} field will be set
	 * as {@code null} to indicate that it is not set.
	 */
	private final double widthScalingFactor;
	
	/**
	 * The scaling factor to apply to the height when creating a thumbnail from 
	 * the original image.
	 * <p>
	 * If this field is set, then the {@link #thumbnailSize} field will be set
	 * as {@code null} to indicate that it is not set.
	 */
	private final double heightScalingFactor;
	
	/**
	 * Indicated whether or not the thumbnail should retain the aspect ratio
	 * the same as the original image when the aspect ratio of the desired
	 * dimensions for the thumbnail does not match the ratio of the original
	 * image.
	 */
	private final boolean keepAspectRatio;
	
	/**
	 * The output format for the thumbnail.
	 * <p>
	 * A value of {@link ThumbnailParameter#ORIGINAL_FORMAT} indicates that the
	 * image format of the original image should be used as the output format.
	 */
	private final String outputFormat;
	
	/**
	 * The output format type for the thumbnail.
	 * <p>
	 * A value of {@link ThumbnailParameter#DEFAULT_FORMAT_TYPE} indicates
	 * that the default type of the specified compression format should be used
	 * as the output format type.
	 */
	private final String outputFormatType;
	
	/**
	 * The output quality settings which will be used by the image compressor.
	 * <p>
	 * An acceptable value is in the range of {@code 0.0f} to {@code 1.0f},
	 * where {@code 0.0f} is for the lowest quality setting and {@code 1.0f} for
	 * the highest quality setting.
	 * <p>
	 * A value of {@link Float#NaN} indicates that the default quality settings
	 * of the output codec should be used.
	 */
	private final float outputQuality;
	
	/**
	 * The image type of the {@code BufferedImage} used for the thumbnail.
	 */
	private final int imageType;
	
	
	/**
	 * {@link ImageFilter}s to apply to the thumbnail.
	 * <p>
	 * The filters will be applied after the original image has been resized.
	 */
	private final List<ImageFilter> filters;
	
	
	/**
	 * The {@link ResizerFactory} for obtaining a {@link Resizer} that is
	 * to be used when performing an image resizing operation.
	 */
	private final ResizerFactory resizerFactory;

	/**
	 * The region of the source image to use when creating a thumbnail.
	 * <p>
	 * A value of {@code null} represents that the entire source image should
	 * be used to create the thumbnail.
	 */
	private final Region sourceRegion;
	
<<<<<<< HEAD
	/**
	 * Private constructor which sets all the required fields, and performs
	 * validation of the given arguments.
	 * <p>
	 * This constructor is to be called from all the public constructors.
=======
	/**
	 * Perform validations on the {@code thumbnailSize} field.
	 */
	private void validateThumbnailSize()
	{
		if (thumbnailSize == null)
		{
			throw new IllegalArgumentException("Thumbnail size cannot be null.");
		} 
		else if (thumbnailSize.width < 0 || thumbnailSize.height < 0)
		{
			throw new IllegalArgumentException("Thumbnail dimensions must be greater than 0.");
		}
	}
	
	/**
	 * Perform validations on the {@code widthScalingFactor} and 
	 * {@code heightScalingFactor} fields.
	 */
	private void validateScalingFactor()
	{
		if (widthScalingFactor <= 0.0 || heightScalingFactor <= 0.0)
		{
			throw new IllegalArgumentException("Scaling factor is less than or equal to 0.");
		} 
		else if (Double.isNaN(widthScalingFactor) || Double.isInfinite(widthScalingFactor))
		{
			throw new IllegalArgumentException("Scaling factor must be a rational number.");
		} 
		else if (Double.isNaN(heightScalingFactor) || Double.isInfinite(heightScalingFactor))
		{
			throw new IllegalArgumentException("Scaling factor must be a rational number.");
		} 
	}
	
	/**
	 * A private constructor to be used to instantiate an object holding the 
	 * parameters needed in order to make a thumbnail.
>>>>>>> a0df2059
	 * 
	 * @param thumbnailSize		The size of the thumbnail to generate.
	 * @param widthScalingFactor	The scaling factor to apply to the width
	 * 								when creating a	thumbnail from the original
	 * 								image.
	 * @param heightScalingFactor	The scaling factor to apply to the height
	 * 								when creating a	thumbnail from the original
	 * 								image.
	 * @param sourceRegion		The region of the source image to use when 
	 * 							creating a thumbnail.
	 * 							A value of {@code null} indicates that the 
	 * 							entire source image should be used to create
	 * 							the thumbnail.
	 * @param scalingFactor		The scaling factor to use when creating a
	 * 							thumbnail from the original image.
	 * @param keepAspectRatio	Indicates whether or not the thumbnail should
	 * 							maintain the aspect ratio of the original image.
	 * @param outputFormat		A string indicating the compression format
	 * 							that should be applied on the thumbnail.
	 * 							A value of 
	 * 							{@link ThumbnailParameter#ORIGINAL_FORMAT} 
	 * 							should be provided if the same image format as
	 * 							the original should	be used for the thumbnail.
	 * @param outputFormatType	A string indicating the compression type that
	 * 							should be used when writing the thumbnail.
	 * 							A value of 
	 * 							{@link ThumbnailParameter#DEFAULT_FORMAT_TYPE} 
	 * 							should be provided if the thumbnail should be
	 * 							written using the default compression type of
	 * 							the codec specified in {@code outputFormat}.
	 * @param outputQuality		A value from {@code 0.0f} to {@code 1.0f} which
	 * 							indicates the quality setting to use for the
	 * 							compression of the thumbnail. {@code 0.0f}
	 * 							indicates the lowest quality, {@code 1.0f}
	 * 							indicates the highest quality setting for the 
	 * 							compression.
	 * 							{@link ThumbnailParameter#DEFAULT_QUALITY}
	 * 							should be specified when the codec's default
	 * 							compression quality settings should be used.
	 * @param imageType 		The {@link BufferedImage} image type of the 
	 * 							thumbnail.
	 * 							A value of
	 * 							{@link ThumbnailParameter#DEFAULT_IMAGE_TYPE}
	 *							should be specified when the default image
	 *							type should be used when creating the thumbnail.
	 * @param filters			The {@link ImageFilter}s to apply to the
	 * 							thumbnail.
	 * 							A value of {@code null} will be recognized as
	 * 							no filters are to be applied.
	 * 							The filters are applied after the original
	 * 							image has been resized.
	 * @param resizerFactory	The {@link ResizerFactory} for obtaining a 
	 * 							{@link Resizer} that is to be used when 
	 * 							performing an image resizing operation.

	 * 
	 * @throws IllegalArgumentException 	If the scaling factor is not a
	 * 										rational number or is less than or
	 * 										equal to 0, or if the 
	 * 										{@link ResizerFactory} is null.
	 */
	private ThumbnailParameter(
			Dimension thumbnailSize,
<<<<<<< HEAD
			double scalingFactor,
=======
			double widthScalingFactor,
			double heightScalingFactor,
>>>>>>> a0df2059
			Region sourceRegion,
			boolean keepAspectRatio,
			String outputFormat,
			String outputFormatType,
			float outputQuality,
			int imageType,
			List<ImageFilter> filters,
			ResizerFactory resizerFactory
	)
	{
<<<<<<< HEAD
		// The following 2 fields are set by the public constructors.
=======
		if (thumbnailSize == null)
		{
			throw new IllegalArgumentException("Thumbnail size cannot be null.");
		} 
		else if (thumbnailSize.width < 0 || thumbnailSize.height < 0)
		{
			throw new IllegalArgumentException("Thumbnail dimensions must be greater than 0.");
		}
		
>>>>>>> a0df2059
		this.thumbnailSize = thumbnailSize;
		this.scalingFactor = scalingFactor;

		this.sourceRegion = sourceRegion;
<<<<<<< HEAD
=======
		this.widthScalingFactor = widthScalingFactor;
		this.heightScalingFactor = heightScalingFactor;
>>>>>>> a0df2059
		
		this.keepAspectRatio = keepAspectRatio;
		
		this.outputFormat = outputFormat;
		this.outputFormatType = outputFormatType;
		
		/*
		 * Note:
		 * The value of DEFAULT_QUALITY is Float.NaN which cannot be compared
		 * by using the regular == operator. Therefore, to check that NaN is
		 * being used, one must use the Float.NaN method.
		 */
		if ( (outputQuality < 0.0f || outputQuality > 1.0f) &&
				!Float.isNaN(outputQuality) )
		{
			throw new IllegalArgumentException("The output quality must be " +
					"between 0.0f and 1.0f, or Float.NaN to use the default " +
			"compression quality of codec being used.");
		}
		
		this.outputQuality = outputQuality;
		this.imageType = imageType;
		
		this.filters = filters == null ? 
				Collections.<ImageFilter>emptyList() : filters;
				
		if (resizerFactory == null)
		{
			throw new IllegalArgumentException("Resizer cannot be null");
		}
		
		this.resizerFactory = resizerFactory;
	}
	
	/**
<<<<<<< HEAD
	 * Perform validations on the {@code thumbnailSize} field.
	 */
	private void validateThumbnailSize()
	{
		if (thumbnailSize == null)
		{
			throw new IllegalArgumentException("Thumbnail size cannot be null.");
		} 
		else if (thumbnailSize.width < 0 || thumbnailSize.height < 0)
		{
			throw new IllegalArgumentException("Thumbnail dimensions must be greater than 0.");
		}
	}
	
	/**
	 * Perform validations on the {@code scalingFactor} field.
	 */
	private void validateScalingFactor()
	{
		if (scalingFactor <= 0.0)
		{
			throw new IllegalArgumentException("Scaling factor is less than or equal to 0.");
		} 
		else if (Double.isNaN(scalingFactor) || Double.isInfinite(scalingFactor))
		{
			throw new IllegalArgumentException("Scaling factor must be a rational number.");
		}
	}
	
	/**
=======
>>>>>>> a0df2059
	 * Creates an object holding the parameters needed in order to make a
	 * thumbnail.
	 * 
	 * @param thumbnailSize		The size of the thumbnail to generate.
	 * @param sourceRegion		The region of the source image to use when 
	 * 							creating a thumbnail.
	 * 							A value of {@code null} indicates that the 
	 * 							entire source image should be used to create
	 * 							the thumbnail.
	 * @param keepAspectRatio	Indicates whether or not the thumbnail should
	 * 							maintain the aspect ratio of the original image.
	 * @param outputFormat		A string indicating the compression format
	 * 							that should be applied on the thumbnail.
	 * 							A value of 
	 * 							{@link ThumbnailParameter#ORIGINAL_FORMAT} 
	 * 							should be provided if the same image format as
	 * 							the original should	be used for the thumbnail.
	 * @param outputFormatType	A string indicating the compression type that
	 * 							should be used when writing the thumbnail.
	 * 							A value of 
	 * 							{@link ThumbnailParameter#DEFAULT_FORMAT_TYPE} 
	 * 							should be provided if the thumbnail should be
	 * 							written using the default compression type of
	 * 							the codec specified in {@code outputFormat}.
	 * @param outputQuality		A value from {@code 0.0f} to {@code 1.0f} which
	 * 							indicates the quality setting to use for the
	 * 							compression of the thumbnail. {@code 0.0f}
	 * 							indicates the lowest quality, {@code 1.0f}
	 * 							indicates the highest quality setting for the 
	 * 							compression.
	 * 							{@link ThumbnailParameter#DEFAULT_QUALITY}
	 * 							should be specified when the codec's default
	 * 							compression quality settings should be used.
	 * @param imageType 		The {@link BufferedImage} image type of the 
	 * 							thumbnail.
	 * 							A value of
	 * 							{@link ThumbnailParameter#DEFAULT_IMAGE_TYPE}
	 *							should be specified when the default image
	 *							type should be used when creating the thumbnail.
	 * @param filters			The {@link ImageFilter}s to apply to the
	 * 							thumbnail.
	 * 							A value of {@code null} will be recognized as
	 * 							no filters are to be applied.
	 * 							The filters are applied after the original
	 * 							image has been resized.
	 * @param resizer			The {@link Resizer} to use when performing the
	 * 							resizing operation to create a thumbnail.
	 * 
	 * @throws IllegalArgumentException 	If size is {@code null} or if the 
<<<<<<< HEAD
	 * 										dimensions are negative, or if the 
	 * 										{@link Resizer} is null.
	 * @since	0.3.4
=======
	 * 										dimensions are negative. 
>>>>>>> a0df2059
	 */
	public ThumbnailParameter(
			Dimension thumbnailSize,
			Region sourceRegion,
			boolean keepAspectRatio,
			String outputFormat,
			String outputFormatType,
			float outputQuality,
			int imageType,
			List<ImageFilter> filters,
			Resizer resizer
	)
	{
		this(
				thumbnailSize,
				Double.NaN,
<<<<<<< HEAD
=======
				Double.NaN,
>>>>>>> a0df2059
				sourceRegion,
				keepAspectRatio,
				outputFormat,
				outputFormatType,
				outputQuality,
				imageType,
				filters,
<<<<<<< HEAD
				new FixedResizerFactory(resizer)
		);
		
		validateThumbnailSize();
	}
	
=======
				resizer
		);
		validateThumbnailSize();
	}

>>>>>>> a0df2059
	/**
	 * Creates an object holding the parameters needed in order to make a
	 * thumbnail.
	 * 
	 * @param widthScalingFactor	The scaling factor to apply to the width
	 * 								when creating a	thumbnail from the original
	 * 								image.
	 * @param heightScalingFactor	The scaling factor to apply to the height
	 * 								when creating a	thumbnail from the original
	 * 								image.
	 * @param sourceRegion		The region of the source image to use when 
	 * 							creating a thumbnail.
	 * 							A value of {@code null} indicates that the 
	 * 							entire source image should be used to create
	 * 							the thumbnail.
	 * @param keepAspectRatio	Indicates whether or not the thumbnail should
	 * 							maintain the aspect ratio of the original image.
	 * @param outputFormat		A string indicating the compression format
	 * 							that should be applied on the thumbnail.
	 * 							A value of 
	 * 							{@link ThumbnailParameter#ORIGINAL_FORMAT} 
	 * 							should be provided if the same image format as
	 * 							the original should	be used for the thumbnail.
	 * @param outputFormatType	A string indicating the compression type that
	 * 							should be used when writing the thumbnail.
	 * 							A value of 
	 * 							{@link ThumbnailParameter#DEFAULT_FORMAT_TYPE} 
	 * 							should be provided if the thumbnail should be
	 * 							written using the default compression type of
	 * 							the codec specified in {@code outputFormat}.
	 * @param outputQuality		A value from {@code 0.0f} to {@code 1.0f} which
	 * 							indicates the quality setting to use for the
	 * 							compression of the thumbnail. {@code 0.0f}
	 * 							indicates the lowest quality, {@code 1.0f}
	 * 							indicates the highest quality setting for the 
	 * 							compression.
	 * 							{@link ThumbnailParameter#DEFAULT_QUALITY}
	 * 							should be specified when the codec's default
	 * 							compression quality settings should be used.
	 * @param imageType 		The {@link BufferedImage} image type of the 
	 * 							thumbnail.
	 * 							A value of
	 * 							{@link ThumbnailParameter#DEFAULT_IMAGE_TYPE}
	 *							should be specified when the default image
	 *							type should be used when creating the thumbnail.
	 * @param filters			The {@link ImageFilter}s to apply to the
	 * 							thumbnail.
	 * 							A value of {@code null} will be recognized as
	 * 							no filters are to be applied.
	 * 							The filters are applied after the original
	 * 							image has been resized.
	 * @param resizer			The {@link Resizer} to use when performing the
	 * 							resizing operation to create a thumbnail.
	 * 
	 * @throws IllegalArgumentException 	If the scaling factor is not a
	 * 										rational number or is less than or
	 * 										equal to 0, or if the 
	 * 										{@link Resizer} is null. 
	 * @since	0.3.4
	 */
	public ThumbnailParameter(
			double widthScalingFactor,
			double heightScalingFactor,
			Region sourceRegion,
			boolean keepAspectRatio,
			String outputFormat,
			String outputFormatType,
			float outputQuality,
			int imageType,
			List<ImageFilter> filters,
			Resizer resizer
	)
	{
		this(
				null,
<<<<<<< HEAD
				scalingFactor,
=======
				widthScalingFactor,
				heightScalingFactor,
>>>>>>> a0df2059
				sourceRegion,
				keepAspectRatio,
				outputFormat,
				outputFormatType,
				outputQuality,
				imageType,
				filters,
<<<<<<< HEAD
				new FixedResizerFactory(resizer)
		);
		
		validateScalingFactor();
	}
	
	/**
	 * Creates an object holding the parameters needed in order to make a
	 * thumbnail.
	 * 
	 * @param thumbnailSize		The size of the thumbnail to generate.
	 * @param sourceRegion		The region of the source image to use when 
	 * 							creating a thumbnail.
	 * 							A value of {@code null} indicates that the 
	 * 							entire source image should be used to create
	 * 							the thumbnail.
	 * @param keepAspectRatio	Indicates whether or not the thumbnail should
	 * 							maintain the aspect ratio of the original image.
	 * @param outputFormat		A string indicating the compression format
	 * 							that should be applied on the thumbnail.
	 * 							A value of 
	 * 							{@link ThumbnailParameter#ORIGINAL_FORMAT} 
	 * 							should be provided if the same image format as
	 * 							the original should	be used for the thumbnail.
	 * @param outputFormatType	A string indicating the compression type that
	 * 							should be used when writing the thumbnail.
	 * 							A value of 
	 * 							{@link ThumbnailParameter#DEFAULT_FORMAT_TYPE} 
	 * 							should be provided if the thumbnail should be
	 * 							written using the default compression type of
	 * 							the codec specified in {@code outputFormat}.
	 * @param outputQuality		A value from {@code 0.0f} to {@code 1.0f} which
	 * 							indicates the quality setting to use for the
	 * 							compression of the thumbnail. {@code 0.0f}
	 * 							indicates the lowest quality, {@code 1.0f}
	 * 							indicates the highest quality setting for the 
	 * 							compression.
	 * 							{@link ThumbnailParameter#DEFAULT_QUALITY}
	 * 							should be specified when the codec's default
	 * 							compression quality settings should be used.
	 * @param imageType 		The {@link BufferedImage} image type of the 
	 * 							thumbnail.
	 * 							A value of
	 * 							{@link ThumbnailParameter#DEFAULT_IMAGE_TYPE}
	 *							should be specified when the default image
	 *							type should be used when creating the thumbnail.
	 * @param filters			The {@link ImageFilter}s to apply to the
	 * 							thumbnail.
	 * 							A value of {@code null} will be recognized as
	 * 							no filters are to be applied.
	 * 							The filters are applied after the original
	 * 							image has been resized.
	 * @param resizerFactory	The {@link ResizerFactory} for obtaining a 
	 * 							{@link Resizer} that is to be used when 
	 * 							performing an image resizing operation.
	 * 
	 * @throws IllegalArgumentException 	If size is {@code null} or if the 
	 * 										dimensions are negative, or if the 
	 * 										{@link ResizerFactory} is null.
	 * @since	0.4.0 
	 */
	public ThumbnailParameter(
			Dimension thumbnailSize,
			Region sourceRegion,
			boolean keepAspectRatio,
			String outputFormat,
			String outputFormatType,
			float outputQuality,
			int imageType,
			List<ImageFilter> filters,
			ResizerFactory resizerFactory
	)
	{
		this(
				thumbnailSize,
				Double.NaN,
				sourceRegion,
				keepAspectRatio,
				outputFormat,
				outputFormatType,
				outputQuality,
				imageType,
				filters,
				resizerFactory
		);
		
		validateThumbnailSize();
=======
				resizer
		);

		validateScalingFactor();
>>>>>>> a0df2059
	}
	
	/**
	 * Creates an object holding the parameters needed in order to make a
	 * thumbnail.
	 * 
	 * @param scalingFactor		The scaling factor to use when creating a
	 * 							thumbnail from the original image.
	 * @param sourceRegion		The region of the source image to use when 
	 * 							creating a thumbnail.
	 * 							A value of {@code null} indicates that the 
	 * 							entire source image should be used to create
	 * 							the thumbnail.
	 * @param keepAspectRatio	Indicates whether or not the thumbnail should
	 * 							maintain the aspect ratio of the original image.
	 * @param outputFormat		A string indicating the compression format
	 * 							that should be applied on the thumbnail.
	 * 							A value of 
	 * 							{@link ThumbnailParameter#ORIGINAL_FORMAT} 
	 * 							should be provided if the same image format as
	 * 							the original should	be used for the thumbnail.
	 * @param outputFormatType	A string indicating the compression type that
	 * 							should be used when writing the thumbnail.
	 * 							A value of 
	 * 							{@link ThumbnailParameter#DEFAULT_FORMAT_TYPE} 
	 * 							should be provided if the thumbnail should be
	 * 							written using the default compression type of
	 * 							the codec specified in {@code outputFormat}.
	 * @param outputQuality		A value from {@code 0.0f} to {@code 1.0f} which
	 * 							indicates the quality setting to use for the
	 * 							compression of the thumbnail. {@code 0.0f}
	 * 							indicates the lowest quality, {@code 1.0f}
	 * 							indicates the highest quality setting for the 
	 * 							compression.
	 * 							{@link ThumbnailParameter#DEFAULT_QUALITY}
	 * 							should be specified when the codec's default
	 * 							compression quality settings should be used.
	 * @param imageType 		The {@link BufferedImage} image type of the 
	 * 							thumbnail.
	 * 							A value of
	 * 							{@link ThumbnailParameter#DEFAULT_IMAGE_TYPE}
	 *							should be specified when the default image
	 *							type should be used when creating the thumbnail.
	 * @param filters			The {@link ImageFilter}s to apply to the
	 * 							thumbnail.
	 * 							A value of {@code null} will be recognized as
	 * 							no filters are to be applied.
	 * 							The filters are applied after the original
	 * 							image has been resized.
	 * @param resizerFactory	The {@link ResizerFactory} for obtaining a 
	 * 							{@link Resizer} that is to be used when 
	 * 							performing an image resizing operation.

	 * 
	 * @throws IllegalArgumentException 	If the scaling factor is not a
	 * 										rational number or is less than or
	 * 										equal to 0, or if the 
	 * 										{@link ResizerFactory} is null.
	 * @since	0.4.0 
	 */
	public ThumbnailParameter(
			double scalingFactor,
			Region sourceRegion,
			boolean keepAspectRatio,
			String outputFormat,
			String outputFormatType,
			float outputQuality,
			int imageType,
			List<ImageFilter> filters,
			ResizerFactory resizerFactory
	)
	{
		this(
				null,
				scalingFactor,
				sourceRegion,
				keepAspectRatio,
				outputFormat,
				outputFormatType,
				outputQuality,
				imageType,
				filters,
				resizerFactory
		);
		
		validateScalingFactor();
	}
	
	/**
	 * Returns the size of the thumbnail.
	 * <p>
	 * Returns {@code null} if the scaling factor is set rather than the 
	 * explicit thumbnail size.
	 * 
	 * @return		The size of the thumbnail.
	 */
	public Dimension getSize()
	{
		if (thumbnailSize != null)
		{
			return (Dimension)thumbnailSize.clone();
		}
		else
		{
			return null;
		}
	}
	
	/**
	 * Returns the scaling factor to apply to the width when creating the 
	 * thumbnail.
	 * <p>
	 * Returns {@link Double#NaN} if the thumbnail size is set rather than the 
	 * scaling factor.
	 * 
	 * @return		The width scaling factor for the thumbnail.
	 * @since	0.3.10
	 */
	public double getWidthScalingFactor()
	{
		return widthScalingFactor;
	}
	
	/**
	 * Returns the scaling factor to apply to the height when creating the 
	 * thumbnail.
	 * <p>
	 * Returns {@link Double#NaN} if the thumbnail size is set rather than the 
	 * scaling factor.
	 * 
	 * @return		The height scaling factor for the thumbnail.
	 * @since	0.3.10
	 */
	public double getHeightScalingFactor()
	{
		return heightScalingFactor;
	}

	/**
	 * Returns the type of image. The value returned is the constant used for
	 * image types of {@link BufferedImage}.
	 * 
	 * @return		The type of the image.
	 */
	public int getType()
	{
		return imageType;
	}

	/**
	 * Returns whether or not the thumbnail is to maintain the aspect ratio of
	 * the source image when creating the thumbnail.
	 * 
	 * @return 		{@code true} if the thumbnail is to maintain the aspect
	 * 				ratio of the original image, {@code false} otherwise.
	 */
	public boolean isKeepAspectRatio()
	{
		return keepAspectRatio;
	}

	/**
	 * Returns the output format for the thumbnail.
	 * <p>
	 * If the output format is to use the same compression format as the
	 * original image, this method will return
	 * {@link ThumbnailParameter#ORIGINAL_FORMAT}.
	 * 
	 * @return 		The output format for the thumbnail.
	 */
	public String getOutputFormat()
	{
		return outputFormat;
	}
	
	/**
	 * Returns the output format type for the thumbnail.
	 * <p>
	 * If the default compression type of the compression format is to be used,
	 * then this method will return 
	 * {@link ThumbnailParameter#DEFAULT_FORMAT_TYPE}.
	 *  
	 * @return 		The output format type for the thumbnail.
	 */
	public String getOutputFormatType()
	{
		return outputFormatType;
	}

	/**
	 * Returns the compression quality settings for the thumbnail.
	 * <p>
	 * The value is in the range of {@code 0.0f} to {@code 1.0f},
	 * where {@code 0.0f} is for the lowest quality setting and {@code 1.0f} for
	 * the highest quality setting.
	 * <p>
	 * If the default compression quality is to be used, then this method will
	 * return {@link ThumbnailParameter#DEFAULT_QUALITY}.
	 * 
	 * @return 		The compression quality settings for the thumbnail.
	 */
	public float getOutputQuality()
	{
		return outputQuality;
	}

	/**
	 * Returns the list of {@link ImageFilter}s which are applied to the
	 * thumbnail.
	 * <p>
	 * These filters are applied after the original image has been resized.
	 * 
	 * @return		The {@link ImageFilter}s which are applied to the thumbnail.
	 */
	public List<ImageFilter> getImageFilters()
	{
		return Collections.unmodifiableList(filters);
	}
	
	/**
	 * Returns the default {@link Resizer} that will be used when performing the
	 * resizing operation to create a thumbnail.
	 * 
	 * @return		The default {@link Resizer} to use when performing a resize
	 * 				operation.
	 */
	public Resizer getResizer()
	{
		return resizerFactory.getResizer();
	}
	
	/**
	 * Returns the {@link ResizerFactory} for obtaining a {@link Resizer} which
	 * is to be used when performing the resizing operation to create a 
	 * thumbnail.
	 * 
	 * @return		The {@link ResizerFactory} to use to obtain the 
	 * 				{@link Resizer}.
	 */
	public ResizerFactory getResizerFactory()
	{
		return resizerFactory;
	}
	
	/**
	 * Returns whether or not the original image type should be used for the
	 * thumbnail.
	 * 
	 * @return		{@code true} if the original image type should be used,
	 * 				{@code false} otherwise.
	 */
	public boolean useOriginalImageType()
	{
		return imageType == ORIGINAL_IMAGE_TYPE;
	}
	
	/**
	 * Returns the region of the source image to use when creating a thumbnail,
	 * represented by a {@link Region} object.
	 * 
	 * @return		The {@code Region} object representing the source region
	 * 				to use when creating a thumbnail.
	 * 				<p>
     * 				A value of {@code null} indicates that the entire source
     * 				image should be used to create the thumbnail.
	 */
	public Region getSourceRegion()
	{
		return sourceRegion;
	}
}<|MERGE_RESOLUTION|>--- conflicted
+++ resolved
@@ -1,907 +1,825 @@
-package net.coobird.thumbnailator;
-
-import java.awt.Dimension;
-import java.awt.image.BufferedImage;
-import java.util.Collections;
-import java.util.List;
-
-import net.coobird.thumbnailator.filters.ImageFilter;
-import net.coobird.thumbnailator.resizers.FixedResizerFactory;
-import net.coobird.thumbnailator.geometry.Region;
-import net.coobird.thumbnailator.resizers.Resizer;
-import net.coobird.thumbnailator.resizers.ResizerFactory;
-
-/**
- * This class is used to specify the parameters to use when creating a thumbnail.
- * 
- * @author coobird
- *
- */
-public class ThumbnailParameter
-{
-	/**
-	 * A constant used to denote that the output format of the thumbnail should
-	 * be the same as the format of the original image.
-	 */
-	public static final String ORIGINAL_FORMAT = null;
-	
-	/**
-	 * A constant used to denote that the output format type of the thumbnail
-	 * should be the default type of the codec being used.
-	 */
-	public static final String DEFAULT_FORMAT_TYPE = null;
-	
-	/**
-	 * A constant used to denote that the default compression quality settings
-	 * should be used when creating the thumbnail.
-	 */
-	public static final float DEFAULT_QUALITY = Float.NaN;
-	
-	/**
-	 * A constant used to denote that the image type of the original image
-	 * should be used when creating the thumbnail.
-	 */
-	public static final int ORIGINAL_IMAGE_TYPE = -1;
-	
-	/**
-	 * A constant used to denote that the default image type should be used
-	 * when creating the thumbnail.
-	 */
-	public static final int DEFAULT_IMAGE_TYPE = BufferedImage.TYPE_INT_ARGB;
-	
-	/**
-	 * The thumbnail size.
-	 * <p>
-	 * If this field is set, then the {@link #scalingFactor} field will be set
-	 * as {@link Double#NaN} to indicate that it is not set.
-	 */
-	private final Dimension thumbnailSize;
-	
-	/**
-	 * The scaling factor to apply to the width when creating a thumbnail from 
-	 * the original image.
-	 * <p>
-	 * If this field is set, then the {@link #thumbnailSize} field will be set
-	 * as {@code null} to indicate that it is not set.
-	 */
-	private final double widthScalingFactor;
-	
-	/**
-	 * The scaling factor to apply to the height when creating a thumbnail from 
-	 * the original image.
-	 * <p>
-	 * If this field is set, then the {@link #thumbnailSize} field will be set
-	 * as {@code null} to indicate that it is not set.
-	 */
-	private final double heightScalingFactor;
-	
-	/**
-	 * Indicated whether or not the thumbnail should retain the aspect ratio
-	 * the same as the original image when the aspect ratio of the desired
-	 * dimensions for the thumbnail does not match the ratio of the original
-	 * image.
-	 */
-	private final boolean keepAspectRatio;
-	
-	/**
-	 * The output format for the thumbnail.
-	 * <p>
-	 * A value of {@link ThumbnailParameter#ORIGINAL_FORMAT} indicates that the
-	 * image format of the original image should be used as the output format.
-	 */
-	private final String outputFormat;
-	
-	/**
-	 * The output format type for the thumbnail.
-	 * <p>
-	 * A value of {@link ThumbnailParameter#DEFAULT_FORMAT_TYPE} indicates
-	 * that the default type of the specified compression format should be used
-	 * as the output format type.
-	 */
-	private final String outputFormatType;
-	
-	/**
-	 * The output quality settings which will be used by the image compressor.
-	 * <p>
-	 * An acceptable value is in the range of {@code 0.0f} to {@code 1.0f},
-	 * where {@code 0.0f} is for the lowest quality setting and {@code 1.0f} for
-	 * the highest quality setting.
-	 * <p>
-	 * A value of {@link Float#NaN} indicates that the default quality settings
-	 * of the output codec should be used.
-	 */
-	private final float outputQuality;
-	
-	/**
-	 * The image type of the {@code BufferedImage} used for the thumbnail.
-	 */
-	private final int imageType;
-	
-	
-	/**
-	 * {@link ImageFilter}s to apply to the thumbnail.
-	 * <p>
-	 * The filters will be applied after the original image has been resized.
-	 */
-	private final List<ImageFilter> filters;
-	
-	
-	/**
-	 * The {@link ResizerFactory} for obtaining a {@link Resizer} that is
-	 * to be used when performing an image resizing operation.
-	 */
-	private final ResizerFactory resizerFactory;
-
-	/**
-	 * The region of the source image to use when creating a thumbnail.
-	 * <p>
-	 * A value of {@code null} represents that the entire source image should
-	 * be used to create the thumbnail.
-	 */
-	private final Region sourceRegion;
-	
-<<<<<<< HEAD
-	/**
-	 * Private constructor which sets all the required fields, and performs
-	 * validation of the given arguments.
-	 * <p>
-	 * This constructor is to be called from all the public constructors.
-=======
-	/**
-	 * Perform validations on the {@code thumbnailSize} field.
-	 */
-	private void validateThumbnailSize()
-	{
-		if (thumbnailSize == null)
-		{
-			throw new IllegalArgumentException("Thumbnail size cannot be null.");
-		} 
-		else if (thumbnailSize.width < 0 || thumbnailSize.height < 0)
-		{
-			throw new IllegalArgumentException("Thumbnail dimensions must be greater than 0.");
-		}
-	}
-	
-	/**
-	 * Perform validations on the {@code widthScalingFactor} and 
-	 * {@code heightScalingFactor} fields.
-	 */
-	private void validateScalingFactor()
-	{
-		if (widthScalingFactor <= 0.0 || heightScalingFactor <= 0.0)
-		{
-			throw new IllegalArgumentException("Scaling factor is less than or equal to 0.");
-		} 
-		else if (Double.isNaN(widthScalingFactor) || Double.isInfinite(widthScalingFactor))
-		{
-			throw new IllegalArgumentException("Scaling factor must be a rational number.");
-		} 
-		else if (Double.isNaN(heightScalingFactor) || Double.isInfinite(heightScalingFactor))
-		{
-			throw new IllegalArgumentException("Scaling factor must be a rational number.");
-		} 
-	}
-	
-	/**
-	 * A private constructor to be used to instantiate an object holding the 
-	 * parameters needed in order to make a thumbnail.
->>>>>>> a0df2059
-	 * 
-	 * @param thumbnailSize		The size of the thumbnail to generate.
-	 * @param widthScalingFactor	The scaling factor to apply to the width
-	 * 								when creating a	thumbnail from the original
-	 * 								image.
-	 * @param heightScalingFactor	The scaling factor to apply to the height
-	 * 								when creating a	thumbnail from the original
-	 * 								image.
-	 * @param sourceRegion		The region of the source image to use when 
-	 * 							creating a thumbnail.
-	 * 							A value of {@code null} indicates that the 
-	 * 							entire source image should be used to create
-	 * 							the thumbnail.
-	 * @param scalingFactor		The scaling factor to use when creating a
-	 * 							thumbnail from the original image.
-	 * @param keepAspectRatio	Indicates whether or not the thumbnail should
-	 * 							maintain the aspect ratio of the original image.
-	 * @param outputFormat		A string indicating the compression format
-	 * 							that should be applied on the thumbnail.
-	 * 							A value of 
-	 * 							{@link ThumbnailParameter#ORIGINAL_FORMAT} 
-	 * 							should be provided if the same image format as
-	 * 							the original should	be used for the thumbnail.
-	 * @param outputFormatType	A string indicating the compression type that
-	 * 							should be used when writing the thumbnail.
-	 * 							A value of 
-	 * 							{@link ThumbnailParameter#DEFAULT_FORMAT_TYPE} 
-	 * 							should be provided if the thumbnail should be
-	 * 							written using the default compression type of
-	 * 							the codec specified in {@code outputFormat}.
-	 * @param outputQuality		A value from {@code 0.0f} to {@code 1.0f} which
-	 * 							indicates the quality setting to use for the
-	 * 							compression of the thumbnail. {@code 0.0f}
-	 * 							indicates the lowest quality, {@code 1.0f}
-	 * 							indicates the highest quality setting for the 
-	 * 							compression.
-	 * 							{@link ThumbnailParameter#DEFAULT_QUALITY}
-	 * 							should be specified when the codec's default
-	 * 							compression quality settings should be used.
-	 * @param imageType 		The {@link BufferedImage} image type of the 
-	 * 							thumbnail.
-	 * 							A value of
-	 * 							{@link ThumbnailParameter#DEFAULT_IMAGE_TYPE}
-	 *							should be specified when the default image
-	 *							type should be used when creating the thumbnail.
-	 * @param filters			The {@link ImageFilter}s to apply to the
-	 * 							thumbnail.
-	 * 							A value of {@code null} will be recognized as
-	 * 							no filters are to be applied.
-	 * 							The filters are applied after the original
-	 * 							image has been resized.
-	 * @param resizerFactory	The {@link ResizerFactory} for obtaining a 
-	 * 							{@link Resizer} that is to be used when 
-	 * 							performing an image resizing operation.
-
-	 * 
-	 * @throws IllegalArgumentException 	If the scaling factor is not a
-	 * 										rational number or is less than or
-	 * 										equal to 0, or if the 
-	 * 										{@link ResizerFactory} is null.
-	 */
-	private ThumbnailParameter(
-			Dimension thumbnailSize,
-<<<<<<< HEAD
-			double scalingFactor,
-=======
-			double widthScalingFactor,
-			double heightScalingFactor,
->>>>>>> a0df2059
-			Region sourceRegion,
-			boolean keepAspectRatio,
-			String outputFormat,
-			String outputFormatType,
-			float outputQuality,
-			int imageType,
-			List<ImageFilter> filters,
-			ResizerFactory resizerFactory
-	)
-	{
-<<<<<<< HEAD
-		// The following 2 fields are set by the public constructors.
-=======
-		if (thumbnailSize == null)
-		{
-			throw new IllegalArgumentException("Thumbnail size cannot be null.");
-		} 
-		else if (thumbnailSize.width < 0 || thumbnailSize.height < 0)
-		{
-			throw new IllegalArgumentException("Thumbnail dimensions must be greater than 0.");
-		}
-		
->>>>>>> a0df2059
-		this.thumbnailSize = thumbnailSize;
-		this.scalingFactor = scalingFactor;
-
-		this.sourceRegion = sourceRegion;
-<<<<<<< HEAD
-=======
-		this.widthScalingFactor = widthScalingFactor;
-		this.heightScalingFactor = heightScalingFactor;
->>>>>>> a0df2059
-		
-		this.keepAspectRatio = keepAspectRatio;
-		
-		this.outputFormat = outputFormat;
-		this.outputFormatType = outputFormatType;
-		
-		/*
-		 * Note:
-		 * The value of DEFAULT_QUALITY is Float.NaN which cannot be compared
-		 * by using the regular == operator. Therefore, to check that NaN is
-		 * being used, one must use the Float.NaN method.
-		 */
-		if ( (outputQuality < 0.0f || outputQuality > 1.0f) &&
-				!Float.isNaN(outputQuality) )
-		{
-			throw new IllegalArgumentException("The output quality must be " +
-					"between 0.0f and 1.0f, or Float.NaN to use the default " +
-			"compression quality of codec being used.");
-		}
-		
-		this.outputQuality = outputQuality;
-		this.imageType = imageType;
-		
-		this.filters = filters == null ? 
-				Collections.<ImageFilter>emptyList() : filters;
-				
-		if (resizerFactory == null)
-		{
-			throw new IllegalArgumentException("Resizer cannot be null");
-		}
-		
-		this.resizerFactory = resizerFactory;
-	}
-	
-	/**
-<<<<<<< HEAD
-	 * Perform validations on the {@code thumbnailSize} field.
-	 */
-	private void validateThumbnailSize()
-	{
-		if (thumbnailSize == null)
-		{
-			throw new IllegalArgumentException("Thumbnail size cannot be null.");
-		} 
-		else if (thumbnailSize.width < 0 || thumbnailSize.height < 0)
-		{
-			throw new IllegalArgumentException("Thumbnail dimensions must be greater than 0.");
-		}
-	}
-	
-	/**
-	 * Perform validations on the {@code scalingFactor} field.
-	 */
-	private void validateScalingFactor()
-	{
-		if (scalingFactor <= 0.0)
-		{
-			throw new IllegalArgumentException("Scaling factor is less than or equal to 0.");
-		} 
-		else if (Double.isNaN(scalingFactor) || Double.isInfinite(scalingFactor))
-		{
-			throw new IllegalArgumentException("Scaling factor must be a rational number.");
-		}
-	}
-	
-	/**
-=======
->>>>>>> a0df2059
-	 * Creates an object holding the parameters needed in order to make a
-	 * thumbnail.
-	 * 
-	 * @param thumbnailSize		The size of the thumbnail to generate.
-	 * @param sourceRegion		The region of the source image to use when 
-	 * 							creating a thumbnail.
-	 * 							A value of {@code null} indicates that the 
-	 * 							entire source image should be used to create
-	 * 							the thumbnail.
-	 * @param keepAspectRatio	Indicates whether or not the thumbnail should
-	 * 							maintain the aspect ratio of the original image.
-	 * @param outputFormat		A string indicating the compression format
-	 * 							that should be applied on the thumbnail.
-	 * 							A value of 
-	 * 							{@link ThumbnailParameter#ORIGINAL_FORMAT} 
-	 * 							should be provided if the same image format as
-	 * 							the original should	be used for the thumbnail.
-	 * @param outputFormatType	A string indicating the compression type that
-	 * 							should be used when writing the thumbnail.
-	 * 							A value of 
-	 * 							{@link ThumbnailParameter#DEFAULT_FORMAT_TYPE} 
-	 * 							should be provided if the thumbnail should be
-	 * 							written using the default compression type of
-	 * 							the codec specified in {@code outputFormat}.
-	 * @param outputQuality		A value from {@code 0.0f} to {@code 1.0f} which
-	 * 							indicates the quality setting to use for the
-	 * 							compression of the thumbnail. {@code 0.0f}
-	 * 							indicates the lowest quality, {@code 1.0f}
-	 * 							indicates the highest quality setting for the 
-	 * 							compression.
-	 * 							{@link ThumbnailParameter#DEFAULT_QUALITY}
-	 * 							should be specified when the codec's default
-	 * 							compression quality settings should be used.
-	 * @param imageType 		The {@link BufferedImage} image type of the 
-	 * 							thumbnail.
-	 * 							A value of
-	 * 							{@link ThumbnailParameter#DEFAULT_IMAGE_TYPE}
-	 *							should be specified when the default image
-	 *							type should be used when creating the thumbnail.
-	 * @param filters			The {@link ImageFilter}s to apply to the
-	 * 							thumbnail.
-	 * 							A value of {@code null} will be recognized as
-	 * 							no filters are to be applied.
-	 * 							The filters are applied after the original
-	 * 							image has been resized.
-	 * @param resizer			The {@link Resizer} to use when performing the
-	 * 							resizing operation to create a thumbnail.
-	 * 
-	 * @throws IllegalArgumentException 	If size is {@code null} or if the 
-<<<<<<< HEAD
-	 * 										dimensions are negative, or if the 
-	 * 										{@link Resizer} is null.
-	 * @since	0.3.4
-=======
-	 * 										dimensions are negative. 
->>>>>>> a0df2059
-	 */
-	public ThumbnailParameter(
-			Dimension thumbnailSize,
-			Region sourceRegion,
-			boolean keepAspectRatio,
-			String outputFormat,
-			String outputFormatType,
-			float outputQuality,
-			int imageType,
-			List<ImageFilter> filters,
-			Resizer resizer
-	)
-	{
-		this(
-				thumbnailSize,
-				Double.NaN,
-<<<<<<< HEAD
-=======
-				Double.NaN,
->>>>>>> a0df2059
-				sourceRegion,
-				keepAspectRatio,
-				outputFormat,
-				outputFormatType,
-				outputQuality,
-				imageType,
-				filters,
-<<<<<<< HEAD
-				new FixedResizerFactory(resizer)
-		);
-		
-		validateThumbnailSize();
-	}
-	
-=======
-				resizer
-		);
-		validateThumbnailSize();
-	}
-
->>>>>>> a0df2059
-	/**
-	 * Creates an object holding the parameters needed in order to make a
-	 * thumbnail.
-	 * 
-	 * @param widthScalingFactor	The scaling factor to apply to the width
-	 * 								when creating a	thumbnail from the original
-	 * 								image.
-	 * @param heightScalingFactor	The scaling factor to apply to the height
-	 * 								when creating a	thumbnail from the original
-	 * 								image.
-	 * @param sourceRegion		The region of the source image to use when 
-	 * 							creating a thumbnail.
-	 * 							A value of {@code null} indicates that the 
-	 * 							entire source image should be used to create
-	 * 							the thumbnail.
-	 * @param keepAspectRatio	Indicates whether or not the thumbnail should
-	 * 							maintain the aspect ratio of the original image.
-	 * @param outputFormat		A string indicating the compression format
-	 * 							that should be applied on the thumbnail.
-	 * 							A value of 
-	 * 							{@link ThumbnailParameter#ORIGINAL_FORMAT} 
-	 * 							should be provided if the same image format as
-	 * 							the original should	be used for the thumbnail.
-	 * @param outputFormatType	A string indicating the compression type that
-	 * 							should be used when writing the thumbnail.
-	 * 							A value of 
-	 * 							{@link ThumbnailParameter#DEFAULT_FORMAT_TYPE} 
-	 * 							should be provided if the thumbnail should be
-	 * 							written using the default compression type of
-	 * 							the codec specified in {@code outputFormat}.
-	 * @param outputQuality		A value from {@code 0.0f} to {@code 1.0f} which
-	 * 							indicates the quality setting to use for the
-	 * 							compression of the thumbnail. {@code 0.0f}
-	 * 							indicates the lowest quality, {@code 1.0f}
-	 * 							indicates the highest quality setting for the 
-	 * 							compression.
-	 * 							{@link ThumbnailParameter#DEFAULT_QUALITY}
-	 * 							should be specified when the codec's default
-	 * 							compression quality settings should be used.
-	 * @param imageType 		The {@link BufferedImage} image type of the 
-	 * 							thumbnail.
-	 * 							A value of
-	 * 							{@link ThumbnailParameter#DEFAULT_IMAGE_TYPE}
-	 *							should be specified when the default image
-	 *							type should be used when creating the thumbnail.
-	 * @param filters			The {@link ImageFilter}s to apply to the
-	 * 							thumbnail.
-	 * 							A value of {@code null} will be recognized as
-	 * 							no filters are to be applied.
-	 * 							The filters are applied after the original
-	 * 							image has been resized.
-	 * @param resizer			The {@link Resizer} to use when performing the
-	 * 							resizing operation to create a thumbnail.
-	 * 
-	 * @throws IllegalArgumentException 	If the scaling factor is not a
-	 * 										rational number or is less than or
-	 * 										equal to 0, or if the 
-	 * 										{@link Resizer} is null. 
-	 * @since	0.3.4
-	 */
-	public ThumbnailParameter(
-			double widthScalingFactor,
-			double heightScalingFactor,
-			Region sourceRegion,
-			boolean keepAspectRatio,
-			String outputFormat,
-			String outputFormatType,
-			float outputQuality,
-			int imageType,
-			List<ImageFilter> filters,
-			Resizer resizer
-	)
-	{
-		this(
-				null,
-<<<<<<< HEAD
-				scalingFactor,
-=======
-				widthScalingFactor,
-				heightScalingFactor,
->>>>>>> a0df2059
-				sourceRegion,
-				keepAspectRatio,
-				outputFormat,
-				outputFormatType,
-				outputQuality,
-				imageType,
-				filters,
-<<<<<<< HEAD
-				new FixedResizerFactory(resizer)
-		);
-		
-		validateScalingFactor();
-	}
-	
-	/**
-	 * Creates an object holding the parameters needed in order to make a
-	 * thumbnail.
-	 * 
-	 * @param thumbnailSize		The size of the thumbnail to generate.
-	 * @param sourceRegion		The region of the source image to use when 
-	 * 							creating a thumbnail.
-	 * 							A value of {@code null} indicates that the 
-	 * 							entire source image should be used to create
-	 * 							the thumbnail.
-	 * @param keepAspectRatio	Indicates whether or not the thumbnail should
-	 * 							maintain the aspect ratio of the original image.
-	 * @param outputFormat		A string indicating the compression format
-	 * 							that should be applied on the thumbnail.
-	 * 							A value of 
-	 * 							{@link ThumbnailParameter#ORIGINAL_FORMAT} 
-	 * 							should be provided if the same image format as
-	 * 							the original should	be used for the thumbnail.
-	 * @param outputFormatType	A string indicating the compression type that
-	 * 							should be used when writing the thumbnail.
-	 * 							A value of 
-	 * 							{@link ThumbnailParameter#DEFAULT_FORMAT_TYPE} 
-	 * 							should be provided if the thumbnail should be
-	 * 							written using the default compression type of
-	 * 							the codec specified in {@code outputFormat}.
-	 * @param outputQuality		A value from {@code 0.0f} to {@code 1.0f} which
-	 * 							indicates the quality setting to use for the
-	 * 							compression of the thumbnail. {@code 0.0f}
-	 * 							indicates the lowest quality, {@code 1.0f}
-	 * 							indicates the highest quality setting for the 
-	 * 							compression.
-	 * 							{@link ThumbnailParameter#DEFAULT_QUALITY}
-	 * 							should be specified when the codec's default
-	 * 							compression quality settings should be used.
-	 * @param imageType 		The {@link BufferedImage} image type of the 
-	 * 							thumbnail.
-	 * 							A value of
-	 * 							{@link ThumbnailParameter#DEFAULT_IMAGE_TYPE}
-	 *							should be specified when the default image
-	 *							type should be used when creating the thumbnail.
-	 * @param filters			The {@link ImageFilter}s to apply to the
-	 * 							thumbnail.
-	 * 							A value of {@code null} will be recognized as
-	 * 							no filters are to be applied.
-	 * 							The filters are applied after the original
-	 * 							image has been resized.
-	 * @param resizerFactory	The {@link ResizerFactory} for obtaining a 
-	 * 							{@link Resizer} that is to be used when 
-	 * 							performing an image resizing operation.
-	 * 
-	 * @throws IllegalArgumentException 	If size is {@code null} or if the 
-	 * 										dimensions are negative, or if the 
-	 * 										{@link ResizerFactory} is null.
-	 * @since	0.4.0 
-	 */
-	public ThumbnailParameter(
-			Dimension thumbnailSize,
-			Region sourceRegion,
-			boolean keepAspectRatio,
-			String outputFormat,
-			String outputFormatType,
-			float outputQuality,
-			int imageType,
-			List<ImageFilter> filters,
-			ResizerFactory resizerFactory
-	)
-	{
-		this(
-				thumbnailSize,
-				Double.NaN,
-				sourceRegion,
-				keepAspectRatio,
-				outputFormat,
-				outputFormatType,
-				outputQuality,
-				imageType,
-				filters,
-				resizerFactory
-		);
-		
-		validateThumbnailSize();
-=======
-				resizer
-		);
-
-		validateScalingFactor();
->>>>>>> a0df2059
-	}
-	
-	/**
-	 * Creates an object holding the parameters needed in order to make a
-	 * thumbnail.
-	 * 
-	 * @param scalingFactor		The scaling factor to use when creating a
-	 * 							thumbnail from the original image.
-	 * @param sourceRegion		The region of the source image to use when 
-	 * 							creating a thumbnail.
-	 * 							A value of {@code null} indicates that the 
-	 * 							entire source image should be used to create
-	 * 							the thumbnail.
-	 * @param keepAspectRatio	Indicates whether or not the thumbnail should
-	 * 							maintain the aspect ratio of the original image.
-	 * @param outputFormat		A string indicating the compression format
-	 * 							that should be applied on the thumbnail.
-	 * 							A value of 
-	 * 							{@link ThumbnailParameter#ORIGINAL_FORMAT} 
-	 * 							should be provided if the same image format as
-	 * 							the original should	be used for the thumbnail.
-	 * @param outputFormatType	A string indicating the compression type that
-	 * 							should be used when writing the thumbnail.
-	 * 							A value of 
-	 * 							{@link ThumbnailParameter#DEFAULT_FORMAT_TYPE} 
-	 * 							should be provided if the thumbnail should be
-	 * 							written using the default compression type of
-	 * 							the codec specified in {@code outputFormat}.
-	 * @param outputQuality		A value from {@code 0.0f} to {@code 1.0f} which
-	 * 							indicates the quality setting to use for the
-	 * 							compression of the thumbnail. {@code 0.0f}
-	 * 							indicates the lowest quality, {@code 1.0f}
-	 * 							indicates the highest quality setting for the 
-	 * 							compression.
-	 * 							{@link ThumbnailParameter#DEFAULT_QUALITY}
-	 * 							should be specified when the codec's default
-	 * 							compression quality settings should be used.
-	 * @param imageType 		The {@link BufferedImage} image type of the 
-	 * 							thumbnail.
-	 * 							A value of
-	 * 							{@link ThumbnailParameter#DEFAULT_IMAGE_TYPE}
-	 *							should be specified when the default image
-	 *							type should be used when creating the thumbnail.
-	 * @param filters			The {@link ImageFilter}s to apply to the
-	 * 							thumbnail.
-	 * 							A value of {@code null} will be recognized as
-	 * 							no filters are to be applied.
-	 * 							The filters are applied after the original
-	 * 							image has been resized.
-	 * @param resizerFactory	The {@link ResizerFactory} for obtaining a 
-	 * 							{@link Resizer} that is to be used when 
-	 * 							performing an image resizing operation.
-
-	 * 
-	 * @throws IllegalArgumentException 	If the scaling factor is not a
-	 * 										rational number or is less than or
-	 * 										equal to 0, or if the 
-	 * 										{@link ResizerFactory} is null.
-	 * @since	0.4.0 
-	 */
-	public ThumbnailParameter(
-			double scalingFactor,
-			Region sourceRegion,
-			boolean keepAspectRatio,
-			String outputFormat,
-			String outputFormatType,
-			float outputQuality,
-			int imageType,
-			List<ImageFilter> filters,
-			ResizerFactory resizerFactory
-	)
-	{
-		this(
-				null,
-				scalingFactor,
-				sourceRegion,
-				keepAspectRatio,
-				outputFormat,
-				outputFormatType,
-				outputQuality,
-				imageType,
-				filters,
-				resizerFactory
-		);
-		
-		validateScalingFactor();
-	}
-	
-	/**
-	 * Returns the size of the thumbnail.
-	 * <p>
-	 * Returns {@code null} if the scaling factor is set rather than the 
-	 * explicit thumbnail size.
-	 * 
-	 * @return		The size of the thumbnail.
-	 */
-	public Dimension getSize()
-	{
-		if (thumbnailSize != null)
-		{
-			return (Dimension)thumbnailSize.clone();
-		}
-		else
-		{
-			return null;
-		}
-	}
-	
-	/**
-	 * Returns the scaling factor to apply to the width when creating the 
-	 * thumbnail.
-	 * <p>
-	 * Returns {@link Double#NaN} if the thumbnail size is set rather than the 
-	 * scaling factor.
-	 * 
-	 * @return		The width scaling factor for the thumbnail.
-	 * @since	0.3.10
-	 */
-	public double getWidthScalingFactor()
-	{
-		return widthScalingFactor;
-	}
-	
-	/**
-	 * Returns the scaling factor to apply to the height when creating the 
-	 * thumbnail.
-	 * <p>
-	 * Returns {@link Double#NaN} if the thumbnail size is set rather than the 
-	 * scaling factor.
-	 * 
-	 * @return		The height scaling factor for the thumbnail.
-	 * @since	0.3.10
-	 */
-	public double getHeightScalingFactor()
-	{
-		return heightScalingFactor;
-	}
-
-	/**
-	 * Returns the type of image. The value returned is the constant used for
-	 * image types of {@link BufferedImage}.
-	 * 
-	 * @return		The type of the image.
-	 */
-	public int getType()
-	{
-		return imageType;
-	}
-
-	/**
-	 * Returns whether or not the thumbnail is to maintain the aspect ratio of
-	 * the source image when creating the thumbnail.
-	 * 
-	 * @return 		{@code true} if the thumbnail is to maintain the aspect
-	 * 				ratio of the original image, {@code false} otherwise.
-	 */
-	public boolean isKeepAspectRatio()
-	{
-		return keepAspectRatio;
-	}
-
-	/**
-	 * Returns the output format for the thumbnail.
-	 * <p>
-	 * If the output format is to use the same compression format as the
-	 * original image, this method will return
-	 * {@link ThumbnailParameter#ORIGINAL_FORMAT}.
-	 * 
-	 * @return 		The output format for the thumbnail.
-	 */
-	public String getOutputFormat()
-	{
-		return outputFormat;
-	}
-	
-	/**
-	 * Returns the output format type for the thumbnail.
-	 * <p>
-	 * If the default compression type of the compression format is to be used,
-	 * then this method will return 
-	 * {@link ThumbnailParameter#DEFAULT_FORMAT_TYPE}.
-	 *  
-	 * @return 		The output format type for the thumbnail.
-	 */
-	public String getOutputFormatType()
-	{
-		return outputFormatType;
-	}
-
-	/**
-	 * Returns the compression quality settings for the thumbnail.
-	 * <p>
-	 * The value is in the range of {@code 0.0f} to {@code 1.0f},
-	 * where {@code 0.0f} is for the lowest quality setting and {@code 1.0f} for
-	 * the highest quality setting.
-	 * <p>
-	 * If the default compression quality is to be used, then this method will
-	 * return {@link ThumbnailParameter#DEFAULT_QUALITY}.
-	 * 
-	 * @return 		The compression quality settings for the thumbnail.
-	 */
-	public float getOutputQuality()
-	{
-		return outputQuality;
-	}
-
-	/**
-	 * Returns the list of {@link ImageFilter}s which are applied to the
-	 * thumbnail.
-	 * <p>
-	 * These filters are applied after the original image has been resized.
-	 * 
-	 * @return		The {@link ImageFilter}s which are applied to the thumbnail.
-	 */
-	public List<ImageFilter> getImageFilters()
-	{
-		return Collections.unmodifiableList(filters);
-	}
-	
-	/**
-	 * Returns the default {@link Resizer} that will be used when performing the
-	 * resizing operation to create a thumbnail.
-	 * 
-	 * @return		The default {@link Resizer} to use when performing a resize
-	 * 				operation.
-	 */
-	public Resizer getResizer()
-	{
-		return resizerFactory.getResizer();
-	}
-	
-	/**
-	 * Returns the {@link ResizerFactory} for obtaining a {@link Resizer} which
-	 * is to be used when performing the resizing operation to create a 
-	 * thumbnail.
-	 * 
-	 * @return		The {@link ResizerFactory} to use to obtain the 
-	 * 				{@link Resizer}.
-	 */
-	public ResizerFactory getResizerFactory()
-	{
-		return resizerFactory;
-	}
-	
-	/**
-	 * Returns whether or not the original image type should be used for the
-	 * thumbnail.
-	 * 
-	 * @return		{@code true} if the original image type should be used,
-	 * 				{@code false} otherwise.
-	 */
-	public boolean useOriginalImageType()
-	{
-		return imageType == ORIGINAL_IMAGE_TYPE;
-	}
-	
-	/**
-	 * Returns the region of the source image to use when creating a thumbnail,
-	 * represented by a {@link Region} object.
-	 * 
-	 * @return		The {@code Region} object representing the source region
-	 * 				to use when creating a thumbnail.
-	 * 				<p>
-     * 				A value of {@code null} indicates that the entire source
-     * 				image should be used to create the thumbnail.
-	 */
-	public Region getSourceRegion()
-	{
-		return sourceRegion;
-	}
+package net.coobird.thumbnailator;
+
+import java.awt.Dimension;
+import java.awt.image.BufferedImage;
+import java.util.Collections;
+import java.util.List;
+
+import net.coobird.thumbnailator.filters.ImageFilter;
+import net.coobird.thumbnailator.resizers.FixedResizerFactory;
+import net.coobird.thumbnailator.geometry.Region;
+import net.coobird.thumbnailator.resizers.Resizer;
+import net.coobird.thumbnailator.resizers.ResizerFactory;
+
+/**
+ * This class is used to specify the parameters to use when creating a thumbnail.
+ * 
+ * @author coobird
+ *
+ */
+public class ThumbnailParameter
+{
+	/**
+	 * A constant used to denote that the output format of the thumbnail should
+	 * be the same as the format of the original image.
+	 */
+	public static final String ORIGINAL_FORMAT = null;
+	
+	/**
+	 * A constant used to denote that the output format type of the thumbnail
+	 * should be the default type of the codec being used.
+	 */
+	public static final String DEFAULT_FORMAT_TYPE = null;
+	
+	/**
+	 * A constant used to denote that the default compression quality settings
+	 * should be used when creating the thumbnail.
+	 */
+	public static final float DEFAULT_QUALITY = Float.NaN;
+	
+	/**
+	 * A constant used to denote that the image type of the original image
+	 * should be used when creating the thumbnail.
+	 */
+	public static final int ORIGINAL_IMAGE_TYPE = -1;
+	
+	/**
+	 * A constant used to denote that the default image type should be used
+	 * when creating the thumbnail.
+	 */
+	public static final int DEFAULT_IMAGE_TYPE = BufferedImage.TYPE_INT_ARGB;
+	
+	/**
+	 * The thumbnail size.
+	 * <p>
+	 * If this field is set, then the {@link #scalingFactor} field will be set
+	 * as {@link Double#NaN} to indicate that it is not set.
+	 */
+	private final Dimension thumbnailSize;
+	
+	/**
+	 * The scaling factor to apply to the width when creating a thumbnail from 
+	 * the original image.
+	 * <p>
+	 * If this field is set, then the {@link #thumbnailSize} field will be set
+	 * as {@code null} to indicate that it is not set.
+	 */
+	private final double widthScalingFactor;
+	
+	/**
+	 * The scaling factor to apply to the height when creating a thumbnail from 
+	 * the original image.
+	 * <p>
+	 * If this field is set, then the {@link #thumbnailSize} field will be set
+	 * as {@code null} to indicate that it is not set.
+	 */
+	private final double heightScalingFactor;
+	
+	/**
+	 * Indicated whether or not the thumbnail should retain the aspect ratio
+	 * the same as the original image when the aspect ratio of the desired
+	 * dimensions for the thumbnail does not match the ratio of the original
+	 * image.
+	 */
+	private final boolean keepAspectRatio;
+	
+	/**
+	 * The output format for the thumbnail.
+	 * <p>
+	 * A value of {@link ThumbnailParameter#ORIGINAL_FORMAT} indicates that the
+	 * image format of the original image should be used as the output format.
+	 */
+	private final String outputFormat;
+	
+	/**
+	 * The output format type for the thumbnail.
+	 * <p>
+	 * A value of {@link ThumbnailParameter#DEFAULT_FORMAT_TYPE} indicates
+	 * that the default type of the specified compression format should be used
+	 * as the output format type.
+	 */
+	private final String outputFormatType;
+	
+	/**
+	 * The output quality settings which will be used by the image compressor.
+	 * <p>
+	 * An acceptable value is in the range of {@code 0.0f} to {@code 1.0f},
+	 * where {@code 0.0f} is for the lowest quality setting and {@code 1.0f} for
+	 * the highest quality setting.
+	 * <p>
+	 * A value of {@link Float#NaN} indicates that the default quality settings
+	 * of the output codec should be used.
+	 */
+	private final float outputQuality;
+	
+	/**
+	 * The image type of the {@code BufferedImage} used for the thumbnail.
+	 */
+	private final int imageType;
+	
+	
+	/**
+	 * {@link ImageFilter}s to apply to the thumbnail.
+	 * <p>
+	 * The filters will be applied after the original image has been resized.
+	 */
+	private final List<ImageFilter> filters;
+	
+	
+	/**
+	 * The {@link ResizerFactory} for obtaining a {@link Resizer} that is
+	 * to be used when performing an image resizing operation.
+	 */
+	private final ResizerFactory resizerFactory;
+
+	/**
+	 * The region of the source image to use when creating a thumbnail.
+	 * <p>
+	 * A value of {@code null} represents that the entire source image should
+	 * be used to create the thumbnail.
+	 */
+	private final Region sourceRegion;
+	
+	/**
+	 * Private constructor which sets all the required fields, and performs
+	 * validation of the given arguments.
+	 * <p>
+	 * This constructor is to be called from all the public constructors.
+	 * 
+	 * @param thumbnailSize		The size of the thumbnail to generate.
+	 * @param widthScalingFactor	The scaling factor to apply to the width
+	 * 								when creating a	thumbnail from the original
+	 * 								image.
+	 * @param heightScalingFactor	The scaling factor to apply to the height
+	 * 								when creating a	thumbnail from the original
+	 * 								image.
+	 * @param sourceRegion		The region of the source image to use when 
+	 * 							creating a thumbnail.
+	 * 							A value of {@code null} indicates that the 
+	 * 							entire source image should be used to create
+	 * 							the thumbnail.
+	 * @param keepAspectRatio	Indicates whether or not the thumbnail should
+	 * 							maintain the aspect ratio of the original image.
+	 * @param outputFormat		A string indicating the compression format
+	 * 							that should be applied on the thumbnail.
+	 * 							A value of 
+	 * 							{@link ThumbnailParameter#ORIGINAL_FORMAT} 
+	 * 							should be provided if the same image format as
+	 * 							the original should	be used for the thumbnail.
+	 * @param outputFormatType	A string indicating the compression type that
+	 * 							should be used when writing the thumbnail.
+	 * 							A value of 
+	 * 							{@link ThumbnailParameter#DEFAULT_FORMAT_TYPE} 
+	 * 							should be provided if the thumbnail should be
+	 * 							written using the default compression type of
+	 * 							the codec specified in {@code outputFormat}.
+	 * @param outputQuality		A value from {@code 0.0f} to {@code 1.0f} which
+	 * 							indicates the quality setting to use for the
+	 * 							compression of the thumbnail. {@code 0.0f}
+	 * 							indicates the lowest quality, {@code 1.0f}
+	 * 							indicates the highest quality setting for the 
+	 * 							compression.
+	 * 							{@link ThumbnailParameter#DEFAULT_QUALITY}
+	 * 							should be specified when the codec's default
+	 * 							compression quality settings should be used.
+	 * @param imageType 		The {@link BufferedImage} image type of the 
+	 * 							thumbnail.
+	 * 							A value of
+	 * 							{@link ThumbnailParameter#DEFAULT_IMAGE_TYPE}
+	 *							should be specified when the default image
+	 *							type should be used when creating the thumbnail.
+	 * @param filters			The {@link ImageFilter}s to apply to the
+	 * 							thumbnail.
+	 * 							A value of {@code null} will be recognized as
+	 * 							no filters are to be applied.
+	 * 							The filters are applied after the original
+	 * 							image has been resized.
+	 * @param resizerFactory	The {@link ResizerFactory} for obtaining a 
+	 * 							{@link Resizer} that is to be used when 
+	 * 							performing an image resizing operation.
+
+	 * 
+	 * @throws IllegalArgumentException 	If the scaling factor is not a
+	 * 										rational number or is less than or
+	 * 										equal to 0, or if the 
+	 * 										{@link ResizerFactory} is null.
+	 */
+	private ThumbnailParameter(
+			Dimension thumbnailSize,
+			double widthScalingFactor,
+			double heightScalingFactor,
+			Region sourceRegion,
+			boolean keepAspectRatio,
+			String outputFormat,
+			String outputFormatType,
+			float outputQuality,
+			int imageType,
+			List<ImageFilter> filters,
+			ResizerFactory resizerFactory
+	)
+	{
+		// The following 2 fields are set by the public constructors.
+		this.thumbnailSize = thumbnailSize;
+		this.widthScalingFactor = widthScalingFactor;
+		this.heightScalingFactor = heightScalingFactor;
+		
+		this.keepAspectRatio = keepAspectRatio;
+		
+		this.sourceRegion = sourceRegion;
+		this.outputFormat = outputFormat;
+		this.outputFormatType = outputFormatType;
+		
+		/*
+		 * Note:
+		 * The value of DEFAULT_QUALITY is Float.NaN which cannot be compared
+		 * by using the regular == operator. Therefore, to check that NaN is
+		 * being used, one must use the Float.NaN method.
+		 */
+		if ( (outputQuality < 0.0f || outputQuality > 1.0f) &&
+				!Float.isNaN(outputQuality) )
+		{
+			throw new IllegalArgumentException("The output quality must be " +
+					"between 0.0f and 1.0f, or Float.NaN to use the default " +
+			"compression quality of codec being used.");
+		}
+		
+		this.outputQuality = outputQuality;
+		this.imageType = imageType;
+		
+		this.filters = filters == null ? 
+				Collections.<ImageFilter>emptyList() : filters;
+				
+		if (resizerFactory == null)
+		{
+			throw new IllegalArgumentException("Resizer cannot be null");
+		}
+		
+		this.resizerFactory = resizerFactory;
+	}
+	
+	/**
+	 * Perform validations on the {@code thumbnailSize} field.
+	 */
+	private void validateThumbnailSize()
+	{
+		if (thumbnailSize == null)
+		{
+			throw new IllegalArgumentException("Thumbnail size cannot be null.");
+		} 
+		else if (thumbnailSize.width < 0 || thumbnailSize.height < 0)
+		{
+			throw new IllegalArgumentException("Thumbnail dimensions must be greater than 0.");
+		}
+	}
+	
+	/**
+	 * Perform validations on the {@code scalingFactor} field.
+	 */
+	private void validateScalingFactor()
+	{
+		if (widthScalingFactor <= 0.0 || heightScalingFactor <= 0.0)
+		{
+			throw new IllegalArgumentException("Scaling factor is less than or equal to 0.");
+		} 
+		else if (Double.isNaN(widthScalingFactor) || Double.isInfinite(widthScalingFactor))
+		{
+			throw new IllegalArgumentException("Scaling factor must be a rational number.");
+		} 
+		else if (Double.isNaN(heightScalingFactor) || Double.isInfinite(heightScalingFactor))
+		{
+			throw new IllegalArgumentException("Scaling factor must be a rational number.");
+		}
+	}
+	
+	/**
+	 * Creates an object holding the parameters needed in order to make a
+	 * thumbnail.
+	 * 
+	 * @param thumbnailSize		The size of the thumbnail to generate.
+	 * @param sourceRegion		The region of the source image to use when 
+	 * 							creating a thumbnail.
+	 * 							A value of {@code null} indicates that the 
+	 * 							entire source image should be used to create
+	 * 							the thumbnail.
+	 * @param keepAspectRatio	Indicates whether or not the thumbnail should
+	 * 							maintain the aspect ratio of the original image.
+	 * @param outputFormat		A string indicating the compression format
+	 * 							that should be applied on the thumbnail.
+	 * 							A value of 
+	 * 							{@link ThumbnailParameter#ORIGINAL_FORMAT} 
+	 * 							should be provided if the same image format as
+	 * 							the original should	be used for the thumbnail.
+	 * @param outputFormatType	A string indicating the compression type that
+	 * 							should be used when writing the thumbnail.
+	 * 							A value of 
+	 * 							{@link ThumbnailParameter#DEFAULT_FORMAT_TYPE} 
+	 * 							should be provided if the thumbnail should be
+	 * 							written using the default compression type of
+	 * 							the codec specified in {@code outputFormat}.
+	 * @param outputQuality		A value from {@code 0.0f} to {@code 1.0f} which
+	 * 							indicates the quality setting to use for the
+	 * 							compression of the thumbnail. {@code 0.0f}
+	 * 							indicates the lowest quality, {@code 1.0f}
+	 * 							indicates the highest quality setting for the 
+	 * 							compression.
+	 * 							{@link ThumbnailParameter#DEFAULT_QUALITY}
+	 * 							should be specified when the codec's default
+	 * 							compression quality settings should be used.
+	 * @param imageType 		The {@link BufferedImage} image type of the 
+	 * 							thumbnail.
+	 * 							A value of
+	 * 							{@link ThumbnailParameter#DEFAULT_IMAGE_TYPE}
+	 *							should be specified when the default image
+	 *							type should be used when creating the thumbnail.
+	 * @param filters			The {@link ImageFilter}s to apply to the
+	 * 							thumbnail.
+	 * 							A value of {@code null} will be recognized as
+	 * 							no filters are to be applied.
+	 * 							The filters are applied after the original
+	 * 							image has been resized.
+	 * @param resizer			The {@link Resizer} to use when performing the
+	 * 							resizing operation to create a thumbnail.
+	 * 
+	 * @throws IllegalArgumentException 	If size is {@code null} or if the 
+	 * 										dimensions are negative, or if the 
+	 * 										{@link Resizer} is null.
+	 * @since	0.3.4
+	 */
+	public ThumbnailParameter(
+			Dimension thumbnailSize,
+			Region sourceRegion,
+			boolean keepAspectRatio,
+			String outputFormat,
+			String outputFormatType,
+			float outputQuality,
+			int imageType,
+			List<ImageFilter> filters,
+			Resizer resizer
+	)
+	{
+		this(
+				thumbnailSize,
+				Double.NaN,
+				Double.NaN,
+				sourceRegion,
+				keepAspectRatio,
+				outputFormat,
+				outputFormatType,
+				outputQuality,
+				imageType,
+				filters,
+				new FixedResizerFactory(resizer)
+		);
+		
+		validateThumbnailSize();
+	}
+	
+	/**
+	 * Creates an object holding the parameters needed in order to make a
+	 * thumbnail.
+	 * 
+	 * @param widthScalingFactor	The scaling factor to apply to the width
+	 * 								when creating a	thumbnail from the original
+	 * 								image.
+	 * @param heightScalingFactor	The scaling factor to apply to the height
+	 * 								when creating a	thumbnail from the original
+	 * 								image.
+	 * @param sourceRegion		The region of the source image to use when 
+	 * 							creating a thumbnail.
+	 * 							A value of {@code null} indicates that the 
+	 * 							entire source image should be used to create
+	 * 							the thumbnail.
+	 * @param keepAspectRatio	Indicates whether or not the thumbnail should
+	 * 							maintain the aspect ratio of the original image.
+	 * @param outputFormat		A string indicating the compression format
+	 * 							that should be applied on the thumbnail.
+	 * 							A value of 
+	 * 							{@link ThumbnailParameter#ORIGINAL_FORMAT} 
+	 * 							should be provided if the same image format as
+	 * 							the original should	be used for the thumbnail.
+	 * @param outputFormatType	A string indicating the compression type that
+	 * 							should be used when writing the thumbnail.
+	 * 							A value of 
+	 * 							{@link ThumbnailParameter#DEFAULT_FORMAT_TYPE} 
+	 * 							should be provided if the thumbnail should be
+	 * 							written using the default compression type of
+	 * 							the codec specified in {@code outputFormat}.
+	 * @param outputQuality		A value from {@code 0.0f} to {@code 1.0f} which
+	 * 							indicates the quality setting to use for the
+	 * 							compression of the thumbnail. {@code 0.0f}
+	 * 							indicates the lowest quality, {@code 1.0f}
+	 * 							indicates the highest quality setting for the 
+	 * 							compression.
+	 * 							{@link ThumbnailParameter#DEFAULT_QUALITY}
+	 * 							should be specified when the codec's default
+	 * 							compression quality settings should be used.
+	 * @param imageType 		The {@link BufferedImage} image type of the 
+	 * 							thumbnail.
+	 * 							A value of
+	 * 							{@link ThumbnailParameter#DEFAULT_IMAGE_TYPE}
+	 *							should be specified when the default image
+	 *							type should be used when creating the thumbnail.
+	 * @param filters			The {@link ImageFilter}s to apply to the
+	 * 							thumbnail.
+	 * 							A value of {@code null} will be recognized as
+	 * 							no filters are to be applied.
+	 * 							The filters are applied after the original
+	 * 							image has been resized.
+	 * @param resizer			The {@link Resizer} to use when performing the
+	 * 							resizing operation to create a thumbnail.
+	 * 
+	 * @throws IllegalArgumentException 	If the scaling factor is not a
+	 * 										rational number or is less than or
+	 * 										equal to 0, or if the 
+	 * 										{@link Resizer} is null. 
+	 * @since	0.3.10
+	 */
+	public ThumbnailParameter(
+			double widthScalingFactor,
+			double heightScalingFactor,
+			Region sourceRegion,
+			boolean keepAspectRatio,
+			String outputFormat,
+			String outputFormatType,
+			float outputQuality,
+			int imageType,
+			List<ImageFilter> filters,
+			Resizer resizer
+	)
+	{
+		this(
+				null,
+				widthScalingFactor,
+				heightScalingFactor,
+				sourceRegion,
+				keepAspectRatio,
+				outputFormat,
+				outputFormatType,
+				outputQuality,
+				imageType,
+				filters,
+				new FixedResizerFactory(resizer)
+		);
+		
+		validateScalingFactor();
+	}
+	
+	/**
+	 * Creates an object holding the parameters needed in order to make a
+	 * thumbnail.
+	 * 
+	 * @param thumbnailSize		The size of the thumbnail to generate.
+	 * @param sourceRegion		The region of the source image to use when 
+	 * 							creating a thumbnail.
+	 * 							A value of {@code null} indicates that the 
+	 * 							entire source image should be used to create
+	 * 							the thumbnail.
+	 * @param keepAspectRatio	Indicates whether or not the thumbnail should
+	 * 							maintain the aspect ratio of the original image.
+	 * @param outputFormat		A string indicating the compression format
+	 * 							that should be applied on the thumbnail.
+	 * 							A value of 
+	 * 							{@link ThumbnailParameter#ORIGINAL_FORMAT} 
+	 * 							should be provided if the same image format as
+	 * 							the original should	be used for the thumbnail.
+	 * @param outputFormatType	A string indicating the compression type that
+	 * 							should be used when writing the thumbnail.
+	 * 							A value of 
+	 * 							{@link ThumbnailParameter#DEFAULT_FORMAT_TYPE} 
+	 * 							should be provided if the thumbnail should be
+	 * 							written using the default compression type of
+	 * 							the codec specified in {@code outputFormat}.
+	 * @param outputQuality		A value from {@code 0.0f} to {@code 1.0f} which
+	 * 							indicates the quality setting to use for the
+	 * 							compression of the thumbnail. {@code 0.0f}
+	 * 							indicates the lowest quality, {@code 1.0f}
+	 * 							indicates the highest quality setting for the 
+	 * 							compression.
+	 * 							{@link ThumbnailParameter#DEFAULT_QUALITY}
+	 * 							should be specified when the codec's default
+	 * 							compression quality settings should be used.
+	 * @param imageType 		The {@link BufferedImage} image type of the 
+	 * 							thumbnail.
+	 * 							A value of
+	 * 							{@link ThumbnailParameter#DEFAULT_IMAGE_TYPE}
+	 *							should be specified when the default image
+	 *							type should be used when creating the thumbnail.
+	 * @param filters			The {@link ImageFilter}s to apply to the
+	 * 							thumbnail.
+	 * 							A value of {@code null} will be recognized as
+	 * 							no filters are to be applied.
+	 * 							The filters are applied after the original
+	 * 							image has been resized.
+	 * @param resizerFactory	The {@link ResizerFactory} for obtaining a 
+	 * 							{@link Resizer} that is to be used when 
+	 * 							performing an image resizing operation.
+	 * 
+	 * @throws IllegalArgumentException 	If size is {@code null} or if the 
+	 * 										dimensions are negative, or if the 
+	 * 										{@link ResizerFactory} is null.
+	 * @since	0.4.0 
+	 */
+	public ThumbnailParameter(
+			Dimension thumbnailSize,
+			Region sourceRegion,
+			boolean keepAspectRatio,
+			String outputFormat,
+			String outputFormatType,
+			float outputQuality,
+			int imageType,
+			List<ImageFilter> filters,
+			ResizerFactory resizerFactory
+	)
+	{
+		this(
+				thumbnailSize,
+				Double.NaN,
+				Double.NaN,
+				sourceRegion,
+				keepAspectRatio,
+				outputFormat,
+				outputFormatType,
+				outputQuality,
+				imageType,
+				filters,
+				resizerFactory
+		);
+		
+		validateThumbnailSize();
+	}
+	
+	/**
+	 * Creates an object holding the parameters needed in order to make a
+	 * thumbnail.
+	 * 
+	 * @param widthScalingFactor	The scaling factor to apply to the width
+	 * 								when creating a	thumbnail from the original
+	 * 								image.
+	 * @param heightScalingFactor	The scaling factor to apply to the height
+	 * 								when creating a	thumbnail from the original
+	 * 								image.
+	 * @param sourceRegion		The region of the source image to use when 
+	 * 							creating a thumbnail.
+	 * 							A value of {@code null} indicates that the 
+	 * 							entire source image should be used to create
+	 * 							the thumbnail.
+	 * @param keepAspectRatio	Indicates whether or not the thumbnail should
+	 * 							maintain the aspect ratio of the original image.
+	 * @param outputFormat		A string indicating the compression format
+	 * 							that should be applied on the thumbnail.
+	 * 							A value of 
+	 * 							{@link ThumbnailParameter#ORIGINAL_FORMAT} 
+	 * 							should be provided if the same image format as
+	 * 							the original should	be used for the thumbnail.
+	 * @param outputFormatType	A string indicating the compression type that
+	 * 							should be used when writing the thumbnail.
+	 * 							A value of 
+	 * 							{@link ThumbnailParameter#DEFAULT_FORMAT_TYPE} 
+	 * 							should be provided if the thumbnail should be
+	 * 							written using the default compression type of
+	 * 							the codec specified in {@code outputFormat}.
+	 * @param outputQuality		A value from {@code 0.0f} to {@code 1.0f} which
+	 * 							indicates the quality setting to use for the
+	 * 							compression of the thumbnail. {@code 0.0f}
+	 * 							indicates the lowest quality, {@code 1.0f}
+	 * 							indicates the highest quality setting for the 
+	 * 							compression.
+	 * 							{@link ThumbnailParameter#DEFAULT_QUALITY}
+	 * 							should be specified when the codec's default
+	 * 							compression quality settings should be used.
+	 * @param imageType 		The {@link BufferedImage} image type of the 
+	 * 							thumbnail.
+	 * 							A value of
+	 * 							{@link ThumbnailParameter#DEFAULT_IMAGE_TYPE}
+	 *							should be specified when the default image
+	 *							type should be used when creating the thumbnail.
+	 * @param filters			The {@link ImageFilter}s to apply to the
+	 * 							thumbnail.
+	 * 							A value of {@code null} will be recognized as
+	 * 							no filters are to be applied.
+	 * 							The filters are applied after the original
+	 * 							image has been resized.
+	 * @param resizerFactory	The {@link ResizerFactory} for obtaining a 
+	 * 							{@link Resizer} that is to be used when 
+	 * 							performing an image resizing operation.
+
+	 * 
+	 * @throws IllegalArgumentException 	If the scaling factor is not a
+	 * 										rational number or is less than or
+	 * 										equal to 0, or if the 
+	 * 										{@link ResizerFactory} is null.
+	 * @since	0.4.0 
+	 */
+	public ThumbnailParameter(
+			double widthScalingFactor,
+			double heightScalingFactor,
+			Region sourceRegion,
+			boolean keepAspectRatio,
+			String outputFormat,
+			String outputFormatType,
+			float outputQuality,
+			int imageType,
+			List<ImageFilter> filters,
+			ResizerFactory resizerFactory
+	)
+	{
+		this(
+				null,
+				widthScalingFactor,
+				heightScalingFactor,
+				sourceRegion,
+				keepAspectRatio,
+				outputFormat,
+				outputFormatType,
+				outputQuality,
+				imageType,
+				filters,
+				resizerFactory
+		);
+		
+		validateScalingFactor();
+	}
+	
+	/**
+	 * Returns the size of the thumbnail.
+	 * <p>
+	 * Returns {@code null} if the scaling factor is set rather than the 
+	 * explicit thumbnail size.
+	 * 
+	 * @return		The size of the thumbnail.
+	 */
+	public Dimension getSize()
+	{
+		if (thumbnailSize != null)
+		{
+			return (Dimension)thumbnailSize.clone();
+		}
+		else
+		{
+			return null;
+		}
+	}
+	
+	/**
+	 * Returns the scaling factor to apply to the width when creating the 
+	 * thumbnail.
+	 * <p>
+	 * Returns {@link Double#NaN} if the thumbnail size is set rather than the 
+	 * scaling factor.
+	 * 
+	 * @return		The width scaling factor for the thumbnail.
+	 * @since	0.3.10
+	 */
+	public double getWidthScalingFactor()
+	{
+		return widthScalingFactor;
+	}
+	
+	/**
+	 * Returns the scaling factor to apply to the height when creating the 
+	 * thumbnail.
+	 * <p>
+	 * Returns {@link Double#NaN} if the thumbnail size is set rather than the 
+	 * scaling factor.
+	 * 
+	 * @return		The height scaling factor for the thumbnail.
+	 * @since	0.3.10
+	 */
+	public double getHeightScalingFactor()
+	{
+		return heightScalingFactor;
+	}
+
+	/**
+	 * Returns the type of image. The value returned is the constant used for
+	 * image types of {@link BufferedImage}.
+	 * 
+	 * @return		The type of the image.
+	 */
+	public int getType()
+	{
+		return imageType;
+	}
+
+	/**
+	 * Returns whether or not the thumbnail is to maintain the aspect ratio of
+	 * the source image when creating the thumbnail.
+	 * 
+	 * @return 		{@code true} if the thumbnail is to maintain the aspect
+	 * 				ratio of the original image, {@code false} otherwise.
+	 */
+	public boolean isKeepAspectRatio()
+	{
+		return keepAspectRatio;
+	}
+
+	/**
+	 * Returns the output format for the thumbnail.
+	 * <p>
+	 * If the output format is to use the same compression format as the
+	 * original image, this method will return
+	 * {@link ThumbnailParameter#ORIGINAL_FORMAT}.
+	 * 
+	 * @return 		The output format for the thumbnail.
+	 */
+	public String getOutputFormat()
+	{
+		return outputFormat;
+	}
+	
+	/**
+	 * Returns the output format type for the thumbnail.
+	 * <p>
+	 * If the default compression type of the compression format is to be used,
+	 * then this method will return 
+	 * {@link ThumbnailParameter#DEFAULT_FORMAT_TYPE}.
+	 *  
+	 * @return 		The output format type for the thumbnail.
+	 */
+	public String getOutputFormatType()
+	{
+		return outputFormatType;
+	}
+
+	/**
+	 * Returns the compression quality settings for the thumbnail.
+	 * <p>
+	 * The value is in the range of {@code 0.0f} to {@code 1.0f},
+	 * where {@code 0.0f} is for the lowest quality setting and {@code 1.0f} for
+	 * the highest quality setting.
+	 * <p>
+	 * If the default compression quality is to be used, then this method will
+	 * return {@link ThumbnailParameter#DEFAULT_QUALITY}.
+	 * 
+	 * @return 		The compression quality settings for the thumbnail.
+	 */
+	public float getOutputQuality()
+	{
+		return outputQuality;
+	}
+
+	/**
+	 * Returns the list of {@link ImageFilter}s which are applied to the
+	 * thumbnail.
+	 * <p>
+	 * These filters are applied after the original image has been resized.
+	 * 
+	 * @return		The {@link ImageFilter}s which are applied to the thumbnail.
+	 */
+	public List<ImageFilter> getImageFilters()
+	{
+		return Collections.unmodifiableList(filters);
+	}
+	
+	/**
+	 * Returns the default {@link Resizer} that will be used when performing the
+	 * resizing operation to create a thumbnail.
+	 * 
+	 * @return		The default {@link Resizer} to use when performing a resize
+	 * 				operation.
+	 */
+	public Resizer getResizer()
+	{
+		return resizerFactory.getResizer();
+	}
+	
+	/**
+	 * Returns the {@link ResizerFactory} for obtaining a {@link Resizer} which
+	 * is to be used when performing the resizing operation to create a 
+	 * thumbnail.
+	 * 
+	 * @return		The {@link ResizerFactory} to use to obtain the 
+	 * 				{@link Resizer}.
+	 */
+	public ResizerFactory getResizerFactory()
+	{
+		return resizerFactory;
+	}
+	
+	/**
+	 * Returns whether or not the original image type should be used for the
+	 * thumbnail.
+	 * 
+	 * @return		{@code true} if the original image type should be used,
+	 * 				{@code false} otherwise.
+	 */
+	public boolean useOriginalImageType()
+	{
+		return imageType == ORIGINAL_IMAGE_TYPE;
+	}
+	
+	/**
+	 * Returns the region of the source image to use when creating a thumbnail,
+	 * represented by a {@link Region} object.
+	 * 
+	 * @return		The {@code Region} object representing the source region
+	 * 				to use when creating a thumbnail.
+	 * 				<p>
+     * 				A value of {@code null} indicates that the entire source
+     * 				image should be used to create the thumbnail.
+	 */
+	public Region getSourceRegion()
+	{
+		return sourceRegion;
+	}
 }